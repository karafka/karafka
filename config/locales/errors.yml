en:
  validations:
    config:
      missing: needs to be present
      client_id_format: 'needs to be a string with a Kafka accepted format'
      license.entity_format: needs to be a string
      license.token_format: needs to be either false or a string
      license.expires_on_format: needs to be a valid date
      concurrency_format: needs to be an integer bigger than 0
      consumer_mapper_format: needs to be present
      consumer_persistence_format: needs to be either true or false
      pause_timeout_format: needs to be an integer bigger than 0
      pause_max_timeout_format: needs to be an integer bigger than 0
      pause_with_exponential_backoff_format: needs to be either true or false
      shutdown_timeout_format: needs to be an integer bigger than 0
      max_wait_time_format: needs to be an integer bigger than 0
      kafka_format: needs to be a filled hash
      internal.processing.jobs_builder_format: cannot be nil
      internal.processing.scheduler: cannot be nil
      internal.processing.coordinator_class: cannot be nil
      internal.processing.partitioner_class: cannot be nil
      internal.active_job.dispatcher: cannot be nil
      internal.active_job.job_options_contract: cannot be nil
      internal.active_job.consumer_class: cannot be nil
      internal.status_format: needs to be present
      internal.process_format: needs to be present
      internal.routing.builder_format: needs to be present
      internal.routing.subscription_groups_builder_format: needs to be present
<<<<<<< HEAD
      internal.runner.tick_format: needs to be integer bigger or equal to 100
=======
      internal.connection.proxy.query_watermark_offsets.timeout_format: needs to be an integer bigger than 0
      internal.connection.proxy.query_watermark_offsets.max_attempts_format: needs to be an integer bigger than 0
      internal.connection.proxy.query_watermark_offsets.wait_time_format: needs to be an integer bigger than 0
      internal.connection.proxy.offsets_for_times.timeout_format: needs to be an integer bigger than 0
      internal.connection.proxy.offsets_for_times.max_attempts_format: needs to be an integer bigger than 0
      internal.connection.proxy.offsets_for_times.wait_time_format: needs to be an integer bigger than 0
>>>>>>> 11898354
      key_must_be_a_symbol: All keys under the kafka settings scope need to be symbols
      max_timeout_vs_pause_max_timeout: pause_timeout must be less or equal to pause_max_timeout
      shutdown_timeout_vs_max_wait_time: shutdown_timeout must be more than max_wait_time

    server_cli_options:
      missing: needs to be present
      consumer_groups_inclusion: Unknown consumer group name
      subscription_groups_inclusion: Unknown subscription group name
      topics_inclusion: Unknown topic name
      topics_missing: No topics to subscribe to

    topic:
      kafka: needs to be a hash with kafka scope settings details
      missing: needs to be present
      max_messages_format: 'needs to be an integer bigger than 0'
      max_wait_time_format: 'needs to be an integer bigger than 0'
      name_format: 'needs to be a string with a Kafka accepted format'
      deserializer_format: needs to be present
      consumer_format: needs to be present
      id_format: 'needs to be a string with a Kafka accepted format'
      initial_offset_format: needs to be either earliest or latest
      subscription_group_format: must be a non-empty string
      manual_offset_management.active_format: needs to be either true or false
      consumer_active_job_missing: ActiveJob needs to be available
      manual_offset_management_must_be_enabled: cannot be disabled for ActiveJob topics
      dead_letter_queue.max_retries_format: needs to be equal or bigger than 0
      dead_letter_queue.topic_format: 'needs to be a string with a Kafka accepted format'
      dead_letter_queue.active_format: needs to be either true or false
      active_format: needs to be either true or false
      declaratives.partitions_format: needs to be more or equal to 1
      declaratives.active_format: needs to be true
      declaratives.replication_factor_format: needs to be more or equal to 1
      declaratives.details_format: needs to be a hash with only symbol keys
      inconsistent_namespacing: |
        needs to be consistent namespacing style
        disable this validation by setting config.strict_topics_namespacing to false

    consumer_group:
      missing: needs to be present
      topics_names_not_unique: all topic names within a single consumer group must be unique
      id_format: 'needs to be a string with a Kafka accepted format'
      topics_format: needs to be a non-empty array
      topics_namespaced_names_not_unique: |
        all topic names within a single consumer group must be unique considering namespacing styles
        disable this validation by setting config.strict_topics_namespacing to false

    job_options:
      missing: needs to be present
      dispatch_method_format: needs to be either :produce_async or :produce_sync
      dispatch_many_method_format: needs to be either :produce_many_async or :produce_many_sync
      partitioner_format: 'needs to respond to #call'
      partition_key_type_format: 'needs to be either :key or :partition_key'

    test:
      missing: needs to be present
      id_format: needs to be a String<|MERGE_RESOLUTION|>--- conflicted
+++ resolved
@@ -26,16 +26,13 @@
       internal.process_format: needs to be present
       internal.routing.builder_format: needs to be present
       internal.routing.subscription_groups_builder_format: needs to be present
-<<<<<<< HEAD
       internal.runner.tick_format: needs to be integer bigger or equal to 100
-=======
       internal.connection.proxy.query_watermark_offsets.timeout_format: needs to be an integer bigger than 0
       internal.connection.proxy.query_watermark_offsets.max_attempts_format: needs to be an integer bigger than 0
       internal.connection.proxy.query_watermark_offsets.wait_time_format: needs to be an integer bigger than 0
       internal.connection.proxy.offsets_for_times.timeout_format: needs to be an integer bigger than 0
       internal.connection.proxy.offsets_for_times.max_attempts_format: needs to be an integer bigger than 0
       internal.connection.proxy.offsets_for_times.wait_time_format: needs to be an integer bigger than 0
->>>>>>> 11898354
       key_must_be_a_symbol: All keys under the kafka settings scope need to be symbols
       max_timeout_vs_pause_max_timeout: pause_timeout must be less or equal to pause_max_timeout
       shutdown_timeout_vs_max_wait_time: shutdown_timeout must be more than max_wait_time
