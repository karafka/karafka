--- conflicted
+++ resolved
@@ -1,172 +1,5 @@
 en:
   validations:
-<<<<<<< HEAD
-    config:
-      license.entity_format: needs to be a string
-      license.token_format: needs to be either false or a string
-      license.expires_on_format: needs to be a valid date
-
-      missing: needs to be present
-      client_id_format: 'needs to be a string with a Kafka accepted format'
-      group_id_format: 'needs to be a string with a Kafka accepted format'
-      concurrency_format: needs to be an integer bigger than 0
-      consumer_persistence_format: needs to be either true or false
-      pause_timeout_format: needs to be an integer bigger than 0
-      pause_max_timeout_format: needs to be an integer bigger than 0
-      pause_with_exponential_backoff_format: needs to be either true or false
-      strict_topics_namespacing_format: needs to be either true or false
-      strict_declarative_topics_format: needs to be either true or false
-      shutdown_timeout_format: needs to be an integer bigger than 0
-      max_wait_time_format: needs to be an integer bigger than 0
-      max_wait_time_max_wait_time_vs_swarm_node_report_timeout: >
-        cannot be more than 80% of internal.swarm.node_report_timeout.
-        Decrease max_wait_time or increase node_report_timeout
-      kafka_format: needs to be a filled hash
-      key_must_be_a_symbol: All keys under the kafka settings scope need to be symbols
-      max_timeout_vs_pause_max_timeout: pause_timeout must be less or equal to pause_max_timeout
-      shutdown_timeout_vs_max_wait_time: shutdown_timeout must be more than max_wait_time
-      worker_thread_priority_format: must be between -3 and 3
-
-      oauth.token_provider_listener_format: 'must be false or respond to #on_oauthbearer_token_refresh'
-
-      internal.processing.jobs_builder_format: cannot be nil
-      internal.processing.jobs_queue_class_format: cannot be nil
-      internal.processing.scheduler_class_format: cannot be nil
-      internal.processing.coordinator_class_format: cannot be nil
-      internal.processing.partitioner_class_format: cannot be nil
-      internal.processing.strategy_selector_format: cannot be nil
-      internal.processing.expansions_selector_format: cannot be nil
-      internal.processing.executor_class_format: cannot be nil
-      internal.processing.worker_job_call_wrapper_format: 'needs to be false or respond to #wrap'
-      internal.processing.errors_tracker_class_format: 'needs to be nil or a class'
-
-      internal.active_job.dispatcher_format: cannot be nil
-      internal.active_job.job_options_contract_format: cannot be nil
-      internal.active_job.consumer_class_format: cannot be nil
-
-      internal.status_format: needs to be present
-      internal.process_format: needs to be present
-      internal.tick_interval_format: needs to be an integer bigger or equal to 1000
-      internal.supervision_sleep_format: needs to be an integer bigger than 0
-      internal.forceful_exit_code_format: needs to be an integer bigger or equal to 0
-      internal.forceful_shutdown_wait_format: needs to be an integer bigger or equal to 0
-
-      internal.routing.builder_format: needs to be present
-      internal.routing.subscription_groups_builder_format: needs to be present
-
-      internal.connection.manager_format: needs to be present
-      internal.connection.conductor_format: needs to be present
-      internal.connection.reset_backoff_format: needs to be an integer bigger or equal to 1000
-      internal.connection.proxy.query_watermark_offsets.timeout_format: needs to be an integer bigger than 0
-      internal.connection.proxy.query_watermark_offsets.max_attempts_format: needs to be an integer bigger than 0
-      internal.connection.proxy.query_watermark_offsets.wait_time_format: needs to be an integer bigger than 0
-      internal.connection.proxy.offsets_for_times.timeout_format: needs to be an integer bigger than 0
-      internal.connection.proxy.offsets_for_times.max_attempts_format: needs to be an integer bigger than 0
-      internal.connection.proxy.offsets_for_times.wait_time_format: needs to be an integer bigger than 0
-      internal.connection.proxy.committed.timeout_format: needs to be an integer bigger than 0
-      internal.connection.proxy.committed.max_attempts_format: needs to be an integer bigger than 0
-      internal.connection.proxy.committed.wait_time_format: needs to be an integer bigger than 0
-      internal.connection.proxy.commit.max_attempts_format: needs to be an integer bigger than 0
-      internal.connection.proxy.commit.wait_time_format: needs to be an integer bigger than 0
-      internal.connection.proxy.metadata.timeout_format: needs to be an integer bigger than 0
-      internal.connection.proxy.metadata.max_attempts_format: needs to be an integer bigger than 0
-      internal.connection.proxy.metadata.wait_time_format: needs to be an integer bigger than 0
-      internal.connection.listener_thread_priority_format: must be between -3 and 3
-
-      internal.swarm.manager_format: cannot be nil
-      internal.swarm.orphaned_exit_code_format: needs to be an integer bigger or equal to 0
-      internal.swarm.supervision_interval_format: needs to be an integer bigger or equal to 1000
-      internal.swarm.liveness_interval_format: needs to be an integer bigger or equal to 1000
-      internal.swarm.liveness_listener_format: cannot be nil
-      internal.swarm.node_report_timeout_format: needs to be an integer bigger or equal to 1000
-      internal.swarm.node_restart_timeout_format: needs to be an integer bigger or equal to 1000
-
-      admin.kafka_format: needs to be a hash
-      admin.group_id_format: 'needs to be a string with a Kafka accepted format'
-      admin.max_wait_time_format: 'needs to be an integer bigger than 0'
-      admin.retry_backoff_format: 'needs to be an integer bigger than 100'
-      admin.max_retries_duration_format: 'needs to be an integer bigger than 1000'
-
-      swarm.nodes_format: 'needs to be an integer bigger than 0'
-      swarm.node_format: needs to be false or node instance
-
-    server_cli_options:
-      missing: needs to be present
-      consumer_groups_inclusion: Unknown consumer group name
-      subscription_groups_inclusion: Unknown subscription group name
-      topics_inclusion: Unknown topic name
-      topics_missing: No topics to subscribe to
-
-    topic:
-      kafka: needs to be a hash with kafka scope settings details
-      kafka_format: needs to be a filled hash
-      missing: needs to be present
-      max_messages_format: 'needs to be an integer bigger than 0'
-      max_wait_time_format: 'needs to be an integer bigger than 0'
-      name_format: 'needs to be a string with a Kafka accepted format'
-      deserializers_format: needs to be present
-      consumer_format: needs to be present
-      id_format: 'needs to be a string with a Kafka accepted format'
-      initial_offset_format: needs to be either earliest or latest
-      subscription_group_details.name_format: must be a non-empty string
-      manual_offset_management.active_format: needs to be either true or false
-      manual_offset_management_must_be_enabled: cannot be disabled for ActiveJob topics
-      inline_insights.active_format: needs to be either true or false
-      consumer_active_job_missing: ActiveJob needs to be available
-
-      dead_letter_queue.max_retries_format: needs to be equal or bigger than 0
-      dead_letter_queue.topic_format: 'needs to be a string with a Kafka accepted format'
-      dead_letter_queue.active_format: needs to be either true or false
-      dead_letter_queue.independent_format: needs to be either true or false
-      dead_letter_queue.transactional_format: needs to be either true or false
-      dead_letter_queue.dispatch_method_format: 'needs to be either #produce_sync or #produce_async'
-      dead_letter_queue.marking_method_format: 'needs to be either #mark_as_consumed or #mark_as_consumed!'
-      dead_letter_queue.mark_after_dispatch_format: 'needs to be true, false or nil'
-
-      active_format: needs to be either true or false
-
-      eofed.active_format: needs to be either true or false
-      eofed.kafka_enable: 'cannot be enabled without enable.partition.eof set to true'
-
-      declaratives.partitions_format: needs to be more or equal to 1
-      declaratives.active_format: needs to be true
-      declaratives.replication_factor_format: needs to be more or equal to 1
-      declaratives.details_format: needs to be a hash with only symbol keys
-
-      inconsistent_namespacing: |
-        needs to follow a consistent namespacing style using either dots (.) or underscores (_), but not both.
-        This ensures proper Kafka metrics reporting and avoids name collisions.
-        To disable this validation, set config.strict_topics_namespacing to false.
-
-      deserializers.active_format: 'needs to be true'
-      deserializers.payload_format: 'needs to respond to #call'
-      deserializers.key_format: 'needs to respond to #call'
-      deserializers.headers_format: 'needs to respond to #call'
-
-    admin:
-      replication:
-        missing: needs to be present
-        topic_format: needs to be a non-empty string
-        to_format: needs to be an integer greater than 0
-        brokers_format: needs to be a hash when provided
-        must_be_higher_than_current: target replication factor must be higher than current
-        exceeds_broker_count: target replication factor cannot exceed available broker count
-        missing_partitions: manual assignment missing partitions
-        invalid_partition: partition does not exist in topic
-        wrong_broker_count_for_partition: partition broker count does not match target replication factor
-        duplicate_brokers_for_partition: partition has duplicate brokers
-        invalid_brokers_for_partition: partition references non-existent brokers
-
-    consumer_group:
-      missing: needs to be present
-      topics_names_not_unique: all topic names within a single consumer group must be unique
-      topics_many_consumers_same_topic: 'topic within a single consumer group cannot have distinct consumers'
-      id_format: 'needs to be a string with a Kafka accepted format'
-      topics_format: needs to be a non-empty array
-      topics_namespaced_names_not_unique: |
-        all topic names within a single consumer group must be unique considering namespacing styles
-        disable this validation by setting config.strict_topics_namespacing to false
-=======
     setup:
       config:
         license.entity_format: needs to be a string
@@ -264,7 +97,20 @@
         subscription_groups_inclusion: Unknown subscription group name
         topics_inclusion: Unknown topic name
         topics_missing: No topics to subscribe to
->>>>>>> 2030adc9
+
+    admin:
+      replication:
+        missing: needs to be present
+        topic_format: needs to be a non-empty string
+        to_format: needs to be an integer greater than 0
+        brokers_format: needs to be a hash when provided
+        must_be_higher_than_current: target replication factor must be higher than current
+        exceeds_broker_count: target replication factor cannot exceed available broker count
+        missing_partitions: manual assignment missing partitions
+        invalid_partition: partition does not exist in topic
+        wrong_broker_count_for_partition: partition broker count does not match target replication factor
+        duplicate_brokers_for_partition: partition has duplicate brokers
+        invalid_brokers_for_partition: partition references non-existent brokers
 
     routing:
       without_declarative_definition: lacks explicit declarative topics definition
