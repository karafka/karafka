# frozen_string_literal: true

source 'https://rubygems.org'

gemspec

<<<<<<< HEAD
gem 'waterdrop', git: 'https://github.com/karafka/waterdrop', branch: '1.3-wip'
=======
gem 'waterdrop', git: 'https://github.com/karafka/waterdrop'
>>>>>>> cedfda10

group :test do
  gem 'activesupport'
  gem 'byebug'
  gem 'factory_bot'
  gem 'rspec'
  gem 'simplecov'
  gem 'timecop'
end<|MERGE_RESOLUTION|>--- conflicted
+++ resolved
@@ -4,11 +4,7 @@
 
 gemspec
 
-<<<<<<< HEAD
-gem 'waterdrop', git: 'https://github.com/karafka/waterdrop', branch: '1.3-wip'
-=======
 gem 'waterdrop', git: 'https://github.com/karafka/waterdrop'
->>>>>>> cedfda10
 
 group :test do
   gem 'activesupport'
