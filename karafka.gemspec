--- conflicted
+++ resolved
@@ -25,11 +25,7 @@
   spec.add_dependency 'multi_json', '>= 1.12'
   spec.add_dependency 'rake', '>= 11.3'
   spec.add_dependency 'require_all', '>= 1.4'
-<<<<<<< HEAD
-  spec.add_dependency 'ruby-kafka', '>= 0.6.3'
-=======
   spec.add_dependency 'ruby-kafka', '>= 0.6.4'
->>>>>>> 80ae6d0b
   spec.add_dependency 'thor', '~> 0.19'
   spec.add_dependency 'waterdrop', '~> 1.2'
 
