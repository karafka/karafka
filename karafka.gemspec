--- conflicted
+++ resolved
@@ -26,20 +26,9 @@
   spec.add_dependency 'multi_json', '>= 1.12'
   spec.add_dependency 'rake', '>= 11.3'
   spec.add_dependency 'require_all', '>= 1.4'
-<<<<<<< HEAD
-  spec.add_dependency 'ruby-kafka', '>= 0.7.1.beta1'
+  spec.add_dependency 'ruby-kafka', '>= 0.7.1'
   spec.add_dependency 'thor', '~> 0.19'
   spec.add_dependency 'waterdrop', '~> 1.3'
-=======
-  spec.add_dependency 'ruby-kafka', '>= 0.6'
-  spec.add_dependency 'thor', '~> 0.19'
-  spec.add_dependency 'waterdrop', '~> 1.2.4'
-
-  spec.post_install_message = <<~MSG
-    \e[93mWarning:\e[0m If you're using Kafka 0.10, please lock ruby-kafka in your Gemfile to version '0.6.8':
-    gem 'ruby-kafka', '~> 0.6.8'
-  MSG
->>>>>>> fb129da4
 
   spec.required_ruby_version = '>= 2.3.0'
 
