--- conflicted
+++ resolved
@@ -17,13 +17,8 @@
   spec.description = 'Framework used to simplify Apache Kafka based Ruby applications development'
   spec.license     = 'MIT'
 
-<<<<<<< HEAD
-  spec.add_dependency 'dry-configurable', '~> 0.7'
-  spec.add_dependency 'dry-events', '~> 0.1'
-=======
   spec.add_dependency 'activesupport', '>= 4.0'
   spec.add_dependency 'dry-configurable', '~> 0.8'
->>>>>>> e96a3bcc
   spec.add_dependency 'dry-inflector', '~> 0.1'
   spec.add_dependency 'dry-monitor', '~> 0.3'
   spec.add_dependency 'dry-validation', '~> 0.11'
@@ -31,20 +26,9 @@
   spec.add_dependency 'multi_json', '>= 1.12'
   spec.add_dependency 'rake', '>= 11.3'
   spec.add_dependency 'require_all', '>= 1.4'
-<<<<<<< HEAD
   spec.add_dependency 'ruby-kafka', '>= 0.7.1'
-  spec.add_dependency 'thor', '~> 0.19'
+  spec.add_dependency 'thor', '~> 0.20'
   spec.add_dependency 'waterdrop', '~> 1.3'
-=======
-  spec.add_dependency 'ruby-kafka', '>= 0.6'
-  spec.add_dependency 'thor', '~> 0.20'
-  spec.add_dependency 'waterdrop', '~> 1.2.4'
-
-  spec.post_install_message = <<~MSG
-    \e[93mWarning:\e[0m If you're using Kafka 0.10, please lock ruby-kafka in your Gemfile to version '0.6.8':
-    gem 'ruby-kafka', '~> 0.6.8'
-  MSG
->>>>>>> e96a3bcc
 
   spec.required_ruby_version = '>= 2.3.0'
 
