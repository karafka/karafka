--- conflicted
+++ resolved
@@ -1,15 +1,12 @@
 # Karafka framework changelog
 
 ## 2.3.2 (Unreleased)
-<<<<<<< HEAD
 - **[Feature]** Provide swarm capabilities to OSS and Pro.
 - [Enhancement] Expand Logger listener with swarm notifications.
 - [Enhancement] Introduce K8s swarm liveness listener.
 - [Enhancement] Use `Process.warmup` in Ruby 3.3+ prior to forks (in swarm) and prior to app start.
 - [Enhancement] Provide `app.before_warmup` event to allow hooking code loading tools prior to final warmup.
-=======
 - [Enhancement] Provide `Consumer#errors_tracker` to be able to get errors that occurred while doing complex recovery.
->>>>>>> 408b5b4c
 - [Fix] Quieting mode causes too early unsubscribe.
 
 ## 2.3.1 (2024-02-08)
