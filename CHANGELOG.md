# Karafka framework changelog

## 2.2.7 (Unreleased)
<<<<<<< HEAD
- **[Feature]** Introduce Appsignal integration for errors and metrics tracking.
- **[Feature]** Introduce Inline Insights to both OSS and Pro. Inline Insights allow you to get the Kafka insights/metrics from the consumer instance and use them to alter the processing flow.
=======
- **[Feature]** Introduce Inline Insights to both OSS and Pro. Inline Insights allow you to get the Kafka insights/metrics from the consumer instance and use them to alter the processing flow. In Pro, there's an extra filter flow allowing to ensure, that the insights exist during consumption.
>>>>>>> 7b7cbda1
- [Enhancement] Make sure, that subscription groups ids are unique by including their consumer group id in them similar to how topics ids are handled (not a breaking change).
- [Enhancement] Expose `#attempt` method on a consumer to directly indicate number of attempt of processing given data.

## 2.2.6 (2023-09-26)
- [Enhancement] Retry `Karafka::Admin#read_watermark_offsets` fetching upon `not_leader_for_partition` that can occur mostly on newly created topics in KRaft and after crashes during leader selection.

## 2.2.5 (2023-09-25)

- [Enhancement] Ensure, that when topic related operations end, the result is usable. There were few cases where admin operations on topics would finish successfully but internal Kafka caches would not report changes for a short period of time.
- [Enhancement] Stabilize cooperative-sticky early shutdown procedure.
- [Fix] use `#nil?` instead of `#present?` on `DataDog::Tracing::SpanOperation` (vitellochris)
- [Maintenance] Align connection clearing API with Rails 7.1 deprecation warning.
- [Maintenance] Make `#subscription_group` reference consistent in the Routing and Instrumentation.
- [Maintenance] Align the consumer pause instrumentation with client pause instrumentation by adding `subscription_group` visibility to the consumer.

## 2.2.4 (2023-09-13)
- [Enhancement] Compensate for potential Kafka cluster drifts vs consumer drift in batch metadata (#1611).

## 2.2.3 (2023-09-12)
- [Fix] Karafka admin time based offset lookup can break for one non-default partition.

## 2.2.2 (2023-09-11)
- [Feature] Provide ability to define routing defaults.
- [Maintenance] Require `karafka-core` `>=` `2.2.2`

## 2.2.1 (2023-09-01)
- [Fix] Fix insufficient validation of named patterns
- [Maintenance] Rely on `2.2.x` `karafka-core`.

## 2.2.0 (2023-09-01)
- **[Feature]** Introduce dynamic topic subscriptions based on patterns [Pro].
- [Enhancement] Allow for `Karafka::Admin` setup reconfiguration via `config.admin` scope.
- [Enhancement] Make sure that consumer group used by `Karafka::Admin` obeys the `ConsumerMapper` setup.
- [Fix] Fix a case where subscription group would not accept a symbol name.

### Upgrade notes

As always, please make sure you have upgraded to the most recent version of `2.1` before upgrading to `2.2`.

If you are not using Kafka ACLs, there is no action you need to take.

If you are using Kafka ACLs and you've set up permissions for `karafka_admin` group, please note that this name has now been changed and is subject to [Consumer Name Mapping](https://karafka.io/docs/Consumer-mappers/).

That means you must ensure that the new consumer group that by default equals `CLIENT_ID_karafka_admin` has appropriate permissions. Please note that the Web UI also uses this group.

`Karafka::Admin` now has its own set of configuration options available, and you can find more details about that [here](https://karafka.io/docs/Topics-management-and-administration/#configuration).

If you want to maintain the `2.1` behavior, that is `karafka_admin` admin group, we recommend introducing this case inside your consumer mapper. Assuming you use the default one, the code will look as follows:

```ruby
  class MyMapper
    def call(raw_consumer_group_name)
      # If group is the admin one, use as it was in 2.1
      return 'karafka_admin' if raw_consumer_group_name == 'karafka_admin'

      # Otherwise use default karafka strategy for the rest
      "#{Karafka::App.config.client_id}_#{raw_consumer_group_name}"
    end
  end
```

## 2.1.13 (2023-08-28)
- **[Feature]** Introduce Cleaning API for much better memory management for iterative data processing [Pro].
- [Enhancement] Automatically free message resources after processed for ActiveJob jobs [Pro]
- [Enhancement] Free memory used by the raw payload as fast as possible after obtaining it from `karafka-rdkafka`.
- [Enhancement] Support changing `service_name` in DataDog integration.

## 2.1.12 (2023-08-25)
- [Fix] Fix a case where DLQ + VP without intermediate marking would mark earlier message then the last one.

## 2.1.11 (2023-08-23)
- [Enhancement] Expand the error handling for offset related queries with timeout error retries.
- [Enhancement] Allow for connection proxy timeouts configuration.

## 2.1.10 (2023-08-21)
- [Enhancement] Introduce `connection.client.rebalance_callback` event for instrumentation of rebalances.
- [Enhancement] Introduce new `runner.before_call` monitor event.
- [Refactor] Introduce low level commands proxy to handle deviation in how we want to run certain commands and how rdkafka-ruby runs that by design.
- [Change] No longer validate excluded topics routing presence if patterns any as it does not match pattern subscriptions where you can exclude things that could be subscribed in the future.
- [Fix] do not report negative lag stored in the DD listener.
- [Fix] Do not report lags in the DD listener for cases where the assignment is not workable.
- [Fix] Do not report negative lags in the DD listener.
- [Fix] Extremely fast shutdown after boot in specs can cause process not to stop.
- [Fix] Disable `allow.auto.create.topics` for admin by default to prevent accidental topics creation on topics metadata lookups.
- [Fix] Improve the `query_watermark_offsets` operations by increasing too low timeout.
- [Fix] Increase `TplBuilder` timeouts to compensate for remote clusters.
- [Fix] Always try to unsubscribe short-lived consumers used throughout the system, especially in the admin APIs.
- [Fix] Add missing `connection.client.poll.error` error type reference.

## 2.1.9 (2023-08-06)
- **[Feature]** Introduce ability to customize pause strategy on a per topic basis (Pro).
- [Improvement] Disable the extensive messages logging in the default `karafka.rb` template.
- [Change] Require `waterdrop` `>= 2.6.6` due to extra `LoggerListener` API.

## 2.1.8 (2023-07-29)
- [Improvement] Introduce `Karafka::BaseConsumer#used?` method to indicate, that at least one invocation of `#consume` took or will take place. This can be used as a replacement to the non-direct `messages.count` check for shutdown and revocation to ensure, that the consumption took place or is taking place (in case of running LRJ).
- [Improvement] Make `messages#to_a` return copy of the underlying array to prevent scenarios, where the mutation impacts offset management.
- [Improvement] Mitigate a librdkafka `cooperative-sticky` rebalance crash issue.
- [Improvement] Provide ability to overwrite `consumer_persistence` per subscribed topic. This is mostly useful for plugins and extensions developers.
- [Fix] Fix a case where the performance tracker would crash in case of mutation of messages to an empty state.

## 2.1.7 (2023-07-22)
- [Improvement] Always query for watermarks in the Iterator to improve the initial response time.
- [Improvement] Add `max_wait_time` option to the Iterator.
- [Fix] Fix a case where `Admin#read_topic` would wait for poll interval on non-existing messages instead of early exit.
- [Fix] Fix a case where Iterator with per partition offsets with negative lookups would go below the number of available messages.
- [Fix] Remove unused constant from Admin module.
- [Fix] Add missing `connection.client.rebalance_callback.error` to the `LoggerListener` instrumentation hook.

## 2.1.6 (2023-06-29)
- [Improvement] Provide time support for iterator
- [Improvement] Provide time support for admin `#read_topic`
- [Improvement] Provide time support for consumer `#seek`.
- [Improvement] Remove no longer needed locks for client operations.
- [Improvement] Raise `Karafka::Errors::TopicNotFoundError` when trying to iterate over non-existing topic.
- [Improvement] Ensure that Kafka multi-command operations run under mutex together.
- [Change] Require `waterdrop` `>= 2.6.2`
- [Change] Require `karafka-core` `>= 2.1.1`
- [Refactor] Clean-up iterator code.
- [Fix]  Improve performance in dev environment for a Rails app (juike)
- [Fix] Rename `InvalidRealOffsetUsage` to `InvalidRealOffsetUsageError` to align with naming of other errors.
- [Fix] Fix unstable spec.
- [Fix] Fix a case where automatic `#seek` would overwrite manual seek of a user when running LRJ.
- [Fix] Make sure, that user direct `#seek` and `#pause` operations take precedence over system actions.
- [Fix] Make sure, that `#pause` and `#resume` with one underlying connection do not race-condition.

## 2.1.5 (2023-06-19)
- [Improvement] Drastically improve `#revoked?` response quality by checking the real time assignment lost state on librdkafka.
- [Improvement] Improve eviction of saturated jobs that would run on already revoked assignments.
- [Improvement] Expose `#commit_offsets` and `#commit_offsets!` methods in the consumer to provide ability to commit offsets directly to Kafka without having to mark new messages as consumed.
- [Improvement] No longer skip offset commit when no messages marked as consumed as `librdkafka` has fixed the crashes there.
- [Improvement] Remove no longer needed patches.
- [Improvement] Ensure, that the coordinator revocation status is switched upon revocation detection when using `#revoked?`
- [Improvement] Add benchmarks for marking as consumed (sync and async).
- [Change] Require `karafka-core` `>= 2.1.0`
- [Change] Require `waterdrop` `>= 2.6.1`

## 2.1.4 (2023-06-06)
- [Fix] `processing_lag` and `consumption_lag` on empty batch fail on shutdown usage (#1475)

## 2.1.3 (2023-05-29)
- [Maintenance] Add linter to ensure, that all integration specs end with `_spec.rb`.
- [Fix] Fix `#retrying?` helper result value (Aerdayne).
- [Fix] Fix `mark_as_consumed!` raising an error instead of `false` on `unknown_member_id` (#1461).
- [Fix] Enable phantom tests.

## 2.1.2 (2023-05-26)
- Set minimum `karafka-core` on `2.0.13` to make sure correct version of `karafka-rdkafka` is used.
- Set minimum `waterdrop` on `2.5.3` to make sure correct version of `waterdrop` is used.

## 2.1.1 (2023-05-24)
- [Fix] Liveness Probe Doesn't Meet HTTP 1.1 Criteria - Causing Kubernetes Restarts (#1450)

## 2.1.0 (2023-05-22)
- **[Feature]** Provide ability to use CurrentAttributes with ActiveJob's Karafka adapter (federicomoretti).
- **[Feature]** Introduce collective Virtual Partitions offset management.
- **[Feature]** Use virtual offsets to filter out messages that would be re-processed upon retries.
- [Improvement] No longer break processing on failing parallel virtual partitions in ActiveJob because it is compensated by virtual marking.
- [Improvement] Always use Virtual offset management for Pro ActiveJobs.
- [Improvement] Do not attempt to mark offsets on already revoked partitions.
- [Improvement] Make sure, that VP components are not injected into non VP strategies.
- [Improvement] Improve complex strategies inheritance flow.
- [Improvement] Optimize offset management for DLQ + MoM feature combinations.
- [Change] Removed `Karafka::Pro::BaseConsumer` in favor of `Karafka::BaseConsumer`. (#1345)
- [Fix] Fix for `max_messages` and `max_wait_time` not having reference in errors.yml (#1443)

### Upgrade notes

1. Upgrade to Karafka `2.0.41` prior to upgrading to `2.1.0`.
2. Replace `Karafka::Pro::BaseConsumer` references to `Karafka::BaseConsumer`.
3. Replace `Karafka::Instrumentation::Vendors::Datadog:Listener` with `Karafka::Instrumentation::Vendors::Datadog::MetricsListener`.

## 2.0.41 (2023-04-19)
- **[Feature]** Provide `Karafka::Pro::Iterator` for anonymous topic/partitions iterations and messages lookups (#1389 and #1427).
- [Improvement] Optimize topic lookup for `read_topic` admin method usage.
- [Improvement] Report via `LoggerListener` information about the partition on which a given job has started and finished.
- [Improvement] Slightly normalize the `LoggerListener` format. Always report partition related operations as followed: `TOPIC_NAME/PARTITION`.
- [Improvement] Do not retry recovery from `unknown_topic_or_part` when Karafka is shutting down as there is no point and no risk of any data losses.
- [Improvement] Report `client.software.name` and `client.software.version` according to `librdkafka` recommendation.
- [Improvement] Report ten longest integration specs after the suite execution.
- [Improvement] Prevent user originating errors related to statistics processing after listener loop crash from potentially crashing the listener loop and hanging Karafka process.

## 2.0.40 (2023-04-13)
- [Improvement] Introduce `Karafka::Messages::Messages#empty?` method to handle Idle related cases where shutdown or revocation would be called on an empty messages set. This method allows for checking if there are any messages in the messages batch.
- [Refactor] Require messages builder to accept partition and do not fetch it from messages.
- [Refactor] Use empty messages set for internal APIs (Idle) (so there always is `Karafka::Messages::Messages`)
- [Refactor] Allow for empty messages set initialization with -1001 and -1 on metadata (similar to `librdkafka`)

## 2.0.39 (2023-04-11)
- **[Feature]** Provide ability to throttle/limit number of messages processed in a time unit (#1203)
- **[Feature]** Provide Delayed Topics (#1000)
- **[Feature]** Provide ability to expire messages (expiring topics)
- **[Feature]** Provide ability to apply filters after messages are polled and before enqueued. This is a generic filter API for any usage.
- [Improvement] When using ActiveJob with Virtual Partitions, Karafka will stop if collectively VPs are failing. This minimizes number of jobs that will be collectively re-processed.
- [Improvement] `#retrying?` method has been added to consumers to provide ability to check, that we're reprocessing data after a failure. This is useful for branching out processing based on errors.
- [Improvement] Track active_job_id in instrumentation (#1372)
- [Improvement] Introduce new housekeeping job type called `Idle` for non-consumption execution flows.
- [Improvement] Change how a manual offset management works with Long-Running Jobs. Use the last message offset to move forward instead of relying on the last message marked as consumed for a scenario where no message is marked.
- [Improvement] Prioritize in Pro non-consumption jobs execution over consumption despite LJF. This will ensure, that housekeeping as well as other non-consumption events are not saturated when running a lot of work.
- [Improvement] Normalize the DLQ behaviour with MoM. Always pause on dispatch for all the strategies.
- [Improvement] Improve the manual offset management and DLQ behaviour when no markings occur for OSS.
- [Improvement] Do not early stop ActiveJob work running under virtual partitions to prevent extensive reprocessing.
- [Improvement] Drastically increase number of scenarios covered by integration specs (OSS and Pro).
- [Improvement] Introduce a `Coordinator#synchronize` lock for cross virtual partitions operations.
- [Fix] Do not resume partition that is not paused.
- [Fix] Fix `LoggerListener` cases where logs would not include caller id (when available)
- [Fix] Fix not working benchmark tests.
- [Fix] Fix a case where when using manual offset management with a user pause would ignore the pause and seek to the next message.
- [Fix] Fix a case where dead letter queue would go into an infinite loop on message with first ever offset if the first ever offset would not recover.
- [Fix] Make sure to resume always for all LRJ strategies on revocation.
- [Refactor] Make sure that coordinator is topic aware. Needed for throttling, delayed processing and expired jobs.
- [Refactor] Put Pro strategies into namespaces to better organize multiple combinations.
- [Refactor] Do not rely on messages metadata for internal topic and partition operations like `#seek` so they can run independently from the consumption flow.
- [Refactor] Hold a single topic/partition reference on a coordinator instead of in executor, coordinator and consumer.
- [Refactor] Move `#mark_as_consumed` and `#mark_as_consumed!`into `Strategies::Default` to be able to introduce marking for virtual partitions.

## 2.0.38 (2023-03-27)
- [Improvement] Introduce `Karafka::Admin#read_watermark_offsets` to get low and high watermark offsets values.
- [Improvement] Track active_job_id in instrumentation (#1372)
- [Improvement] Improve `#read_topic` reading in case of a compacted partition where the offset is below the low watermark offset. This should optimize reading and should not go beyond the low watermark offset.
- [Improvement] Allow `#read_topic` to accept instance settings to overwrite any settings needed to customize reading behaviours.

## 2.0.37 (2023-03-20)
- [Fix] Declarative topics execution on a secondary cluster run topics creation on the primary one (#1365)
- [Fix]  Admin read operations commit offset when not needed (#1369)

## 2.0.36 (2023-03-17)
- [Refactor] Rename internal naming of `Structurable` to `Declaratives` for declarative topics feature.
- [Fix] AJ + DLQ + MOM + LRJ is pausing indefinitely after the first job (#1362)

## 2.0.35 (2023-03-13)
- **[Feature]** Allow for defining topics config via the DSL and its automatic creation via CLI command.
- **[Feature]** Allow for full topics reset and topics repartitioning via the CLI.

## 2.0.34 (2023-03-04)
- [Improvement] Attach an `embedded` tag to Karafka processes started using the embedded API.
- [Change] Renamed `Datadog::Listener` to `Datadog::MetricsListener` for consistency. (#1124)

### Upgrade notes

1. Replace `Datadog::Listener` references to `Datadog::MetricsListener`.

## 2.0.33 (2023-02-24)
- **[Feature]** Support `perform_all_later` in ActiveJob adapter for Rails `7.1+`
- **[Feature]** Introduce ability to assign and re-assign tags in consumer instances. This can be used for extra instrumentation that is context aware.
- **[Feature]** Introduce ability to assign and reassign tags to the `Karafka::Process`.
- [Improvement] When using `ActiveJob` adapter, automatically tag jobs with the name of the `ActiveJob` class that is running inside of the `ActiveJob` consumer.
- [Improvement] Make `::Karafka::Instrumentation::Notifications::EVENTS` list public for anyone wanting to re-bind those into a different notification bus.
- [Improvement] Set `fetch.message.max.bytes` for `Karafka::Admin` to `5MB` to make sure that all data is fetched correctly for Web UI under heavy load (many consumers).
- [Improvement] Introduce a `strict_topics_namespacing` config option to enable/disable the strict topics naming validations. This can be useful when working with pre-existing topics which we cannot or do not want to rename.
- [Fix] Karafka monitor is prematurely cached (#1314)

### Upgrade notes

Since `#tags` were introduced on consumers, the `#tags` method is now part of the consumers API.

This means, that in case you were using a method called `#tags` in your consumers, you will have to rename it:

```ruby
class EventsConsumer < ApplicationConsumer
  def consume
    messages.each do |message|
      tags << message.payload.tag
    end

    tags.each { |tags| puts tag }
  end

  private

  # This will collide with the tagging API
  # This NEEDS to be renamed not to collide with `#tags` method provided by the consumers API.
  def tags
    @tags ||= Set.new
  end
end
```

## 2.0.32 (2023-02-13)
- [Fix] Many non-existing topic subscriptions propagate poll errors beyond client
- [Improvement] Ignore `unknown_topic_or_part` errors in dev when `allow.auto.create.topics` is on.
- [Improvement] Optimize temporary errors handling in polling for a better backoff policy

## 2.0.31 (2023-02-12)
- [Feature] Allow for adding partitions via `Admin#create_partitions` API.
- [Fix] Do not ignore admin errors upon invalid configuration (#1254)
- [Fix] Topic name validation (#1300) - CandyFet
- [Improvement] Increase the `max_wait_timeout` on admin operations to five minutes to make sure no timeout on heavily loaded clusters.
- [Maintenance] Require `karafka-core` >= `2.0.11` and switch to shared RSpec locator.
- [Maintenance] Require `karafka-rdkafka` >= `0.12.1`

## 2.0.30 (2023-01-31)
- [Improvement] Alias `--consumer-groups` with `--include-consumer-groups`
- [Improvement] Alias `--subscription-groups` with `--include-subscription-groups`
- [Improvement] Alias `--topics` with `--include-topics`
- [Improvement] Introduce `--exclude-consumer-groups` for ability to exclude certain consumer groups from running
- [Improvement] Introduce `--exclude-subscription-groups` for ability to exclude certain subscription groups from running
- [Improvement] Introduce `--exclude-topics` for ability to exclude certain topics from running

## 2.0.29 (2023-01-30)
- [Improvement] Make sure, that the `Karafka#producer` instance has the `LoggerListener` enabled in the install template, so Karafka by default prints both consumer and producer info.
- [Improvement] Extract the code loading capabilities of Karafka console from the executable, so web can use it to provide CLI commands.
- [Fix] Fix for: running karafka console results in NameError with Rails (#1280)
- [Fix] Make sure, that the `caller` for async errors is being published.
- [Change] Make sure that WaterDrop `2.4.10` or higher is used with this release to support Web-UI.

## 2.0.28 (2023-01-25)
- **[Feature]** Provide the ability to use Dead Letter Queue with Virtual Partitions.
- [Improvement] Collapse Virtual Partitions upon retryable error to a single partition. This allows dead letter queue to operate and mitigate issues arising from work virtualization. This removes uncertainties upon errors that can be retried and processed. Affects given topic partition virtualization only for multi-topic and multi-partition parallelization. It also minimizes potential "flickering" where given data set has potentially many corrupted messages. The collapse will last until all the messages from the collective corrupted batch are processed. After that, virtualization will resume.
- [Improvement] Introduce `#collapsed?` consumer method available for consumers using Virtual Partitions.
- [Improvement] Allow for customization of DLQ dispatched message details in Pro (#1266) via the `#enhance_dlq_message` consumer method.
- [Improvement] Include `original_consumer_group` in the DLQ dispatched messages in Pro.
- [Improvement] Use Karafka `client_id` as kafka `client.id` value by default

### Upgrade notes

If you want to continue to use `karafka` as default for kafka `client.id`, assign it manually:

```ruby
class KarafkaApp < Karafka::App
  setup do |config|
    # Other settings...
    config.kafka = {
      'client.id': 'karafka'
    }
```

## 2.0.27 (2023-01-11)
- Do not lock Ruby version in Karafka in favour of `karafka-core`.
- Make sure `karafka-core` version is at least `2.0.9` to make sure we run `karafka-rdkafka`.

## 2.0.26 (2023-01-10)
- **[Feature]** Allow for disabling given topics by setting `active` to false. It will exclude them from consumption but will allow to have their definitions for using admin APIs, etc.
- [Improvement] Early terminate on `read_topic` when reaching the last offset available on the request time.
- [Improvement] Introduce a `quiet` state that indicates that Karafka is not only moving to quiet mode but actually that it reached it and no work will happen anymore in any of the consumer groups.
- [Improvement] Use Karafka defined routes topics when possible for `read_topic` admin API.
- [Improvement] Introduce `client.pause` and `client.resume` instrumentation hooks for tracking client topic partition pausing and resuming. This is alongside of `consumer.consuming.pause` that can be used to track both manual and automatic pausing with more granular consumer related details. The `client.*` should be used for low level tracking.
- [Improvement] Replace `LoggerListener` pause notification with one based on `client.pause` instead of `consumer.consuming.pause`.
- [Improvement] Expand `LoggerListener` with `client.resume` notification.
- [Improvement] Replace random anonymous subscription groups ids with stable once.
- [Improvement] Add `consumer.consume`, `consumer.revoke` and `consumer.shutting_down` notification events and move the revocation logic calling to strategies.
- [Change] Rename job queue statistics `processing` key to `busy`. No changes needed because naming in the DataDog listener stays the same.
- [Fix] Fix proctitle listener state changes reporting on new states.
- [Fix] Make sure all files descriptors are closed in the integration specs.
- [Fix] Fix a case where empty subscription groups could leak into the execution flow.
- [Fix] Fix `LoggerListener` reporting so it does not end with `.`.
- [Fix] Run previously defined (if any) signal traps created prior to Karafka signals traps.

## 2.0.25 (2023-01-10)
- Release yanked due to accidental release with local changes.

## 2.0.24 (2022-12-19)
- **[Feature]** Provide out of the box encryption support for Pro.
- [Improvement] Add instrumentation upon `#pause`.
- [Improvement] Add instrumentation upon retries.
- [Improvement] Assign `#id` to consumers similar to other entities for ease of debugging.
- [Improvement] Add retries and pausing to the default `LoggerListener`.
- [Improvement] Introduce a new final `terminated` state that will kick in prior to exit but after all the instrumentation and other things are done.
- [Improvement] Ensure that state transitions are thread-safe and ensure state transitions can occur in one direction.
- [Improvement] Optimize status methods proxying to `Karafka::App`.
- [Improvement] Allow for easier state usage by introducing explicit `#to_s` for reporting.
- [Improvement] Change auto-generated id from `SecureRandom#uuid` to `SecureRandom#hex(6)`
- [Improvement] Emit statistic every 5 seconds by default.
- [Improvement] Introduce general messages parser that can be swapped when needed.
- [Fix] Do not trigger code reloading when `consumer_persistence` is enabled.
- [Fix] Shutdown producer after all the consumer components are down and the status is stopped. This will ensure, that any instrumentation related Kafka messaging can still operate.

### Upgrade notes

If you want to disable `librdkafka` statistics because you do not use them at all, update the `kafka` `statistics.interval.ms` setting and set it to `0`:

```ruby
class KarafkaApp < Karafka::App
  setup do |config|
    # Other settings...
    config.kafka = {
      'statistics.interval.ms': 0
    }
  end
end
```

## 2.0.23 (2022-12-07)
- [Maintenance] Align with `waterdrop` and `karafka-core`
- [Improvement] Provide `Admin#read_topic` API to get topic data without subscribing.
- [Improvement] Upon an end user `#pause`, do not commit the offset in automatic offset management mode. This will prevent from a scenario where pause is needed but during it a rebalance occurs and a different assigned process starts not from the pause location but from the automatic offset that may be different. This still allows for using the `#mark_as_consumed`.
- [Fix] Fix a scenario where manual `#pause` would be overwritten by a resume initiated by the strategy.
- [Fix] Fix a scenario where manual `#pause` in LRJ would cause infinite pause.

## 2.0.22 (2022-12-02)
- [Improvement] Load Pro components upon Karafka require so they can be altered prior to setup.
- [Improvement] Do not run LRJ jobs that were added to the jobs queue but were revoked meanwhile.
- [Improvement] Allow running particular named subscription groups similar to consumer groups.
- [Improvement] Allow running particular topics similar to consumer groups.
- [Improvement] Raise configuration error when trying to run Karafka with options leading to no subscriptions.
- [Fix] Fix `karafka info` subscription groups count reporting as it was misleading.
- [Fix] Allow for defining subscription groups with symbols similar to consumer groups and topics to align the API.
- [Fix] Do not allow for an explicit `nil` as a `subscription_group` block argument.
- [Fix] Fix instability in subscription groups static members ids when using `--consumer_groups` CLI flag.
- [Fix] Fix a case in routing, where anonymous subscription group could not be used inside of a consumer group.
- [Fix] Fix a case where shutdown prior to listeners build would crash the server initialization.
- [Fix] Duplicated logs in development environment for Rails when logger set to `$stdout`.

## 20.0.21 (2022-11-25)
- [Improvement] Make revocation jobs for LRJ topics non-blocking to prevent blocking polling when someone uses non-revocation aware LRJ jobs and revocation happens.

## 2.0.20 (2022-11-24)
- [Improvement] Support `group.instance.id` assignment (static group membership) for a case where a single consumer group has multiple subscription groups (#1173).

## 2.0.19 (2022-11-20)
- **[Feature]** Provide ability to skip failing messages without dispatching them to an alternative topic (DLQ).
- [Improvement] Improve the integration with Ruby on Rails by preventing double-require of components.
- [Improvement] Improve stability of the shutdown process upon critical errors.
- [Improvement] Improve stability of the integrations spec suite.
- [Fix] Fix an issue where upon fast startup of multiple subscription groups from the same consumer group, a ghost queue would be created due to problems in `Concurrent::Hash`.

## 2.0.18 (2022-11-18)
- **[Feature]** Support quiet mode via `TSTP` signal. When used, Karafka will finish processing current messages, run `shutdown` jobs, and switch to a quiet mode where no new work is being accepted. At the same time, it will keep the consumer group quiet, and thus no rebalance will be triggered. This can be particularly useful during deployments.
- [Improvement] Trigger `#revoked` for jobs in case revocation would happen during shutdown when jobs are still running. This should ensure, we get a notion of revocation for Pro LRJ jobs even when revocation happening upon shutdown (#1150).
- [Improvement] Stabilize the shutdown procedure for consumer groups with many subscription groups that have non-aligned processing cost per batch.
- [Improvement] Remove double loading of Karafka via Rails railtie.
- [Fix] Fix invalid class references in YARD docs.
- [Fix] prevent parallel closing of many clients.
- [Fix] fix a case where information about revocation for a combination of LRJ + VP would not be dispatched until all VP work is done.

## 2.0.17 (2022-11-10)
- [Fix] Few typos around DLQ and Pro DLQ Dispatch original metadata naming.
- [Fix] Narrow the components lookup to the appropriate scope (#1114)

### Upgrade notes

1. Replace `original-*` references from DLQ dispatched metadata with `original_*`

```ruby
# DLQ topic consumption
def consume
  messages.each do |broken_message|
    topic = broken_message.metadata['original_topic'] # was original-topic
    partition = broken_message.metadata['original_partition'] # was original-partition
    offset = broken_message.metadata['original_offset'] # was original-offset

    Rails.logger.error "This message is broken: #{topic}/#{partition}/#{offset}"
  end
end
```

## 2.0.16 (2022-11-09)
- **[Breaking]** Disable the root `manual_offset_management` setting and require it to be configured per topic. This is part of "topic features" configuration extraction for better code organization.
- **[Feature]** Introduce **Dead Letter Queue** feature and Pro **Enhanced Dead Letter Queue** feature
- [Improvement] Align attributes available in the instrumentation bus for listener related events.
- [Improvement] Include consumer group id in consumption related events (#1093)
- [Improvement] Delegate pro components loading to Zeitwerk
- [Improvement] Include `Datadog::LoggerListener` for tracking logger data with DataDog (@bruno-b-martins)
- [Improvement] Include `seek_offset` in the `consumer.consume.error` event payload (#1113)
- [Refactor] Remove unused logger listener event handler.
- [Refactor] Internal refactoring of routing validations flow.
- [Refactor] Reorganize how routing related features are represented internally to simplify features management.
- [Refactor] Extract supported features combinations processing flow into separate strategies.
- [Refactor] Auto-create topics in the integration specs based on the defined routing
- [Refactor] Auto-inject Pro components via composition instead of requiring to use `Karafka::Pro::BaseConsumer` (#1116)
- [Fix] Fix a case where routing tags would not be injected when given routing definition would not be used with a block
- [Fix] Fix a case where using `#active_job_topic` without extra block options would cause `manual_offset_management` to stay false.
- [Fix] Fix a case when upon Pro ActiveJob usage with Virtual Partitions, correct offset would not be stored
- [Fix] Fix a case where upon Virtual Partitions usage, same underlying real partition would be resumed several times.
- [Fix] Fix LRJ enqueuing pause increases the coordinator counter (#115)
- [Fix] Release `ActiveRecord` connection to the pool after the work in non-dev envs (#1130)
- [Fix] Fix a case where post-initialization shutdown would not initiate shutdown procedures.
- [Fix] Prevent Karafka from committing offsets twice upon shutdown.
- [Fix] Fix for a case where fast consecutive stop signaling could hang the stopping listeners.
- [Specs] Split specs into regular and pro to simplify how resources are loaded
- [Specs] Add specs to ensure, that all the Pro components have a proper per-file license (#1099)

### Upgrade notes

1. Remove the `manual_offset_management` setting from the main config if you use it:

```ruby
class KarafkaApp < Karafka::App
  setup do |config|
    # ...

    # This line needs to be removed:
    config.manual_offset_management = true
  end
end
```

2. Set the `manual_offset_management` feature flag per each topic where you want to use it in the routing. Don't set it for topics where you want the default offset management strategy to be used.

```ruby
class KarafkaApp < Karafka::App
  routes.draw do
    consumer_group :group_name do
      topic :example do
        consumer ExampleConsumer
        manual_offset_management true
      end

      topic :example2 do
        consumer ExampleConsumer2
        manual_offset_management true
      end
    end
  end
end
```

3. If you were using code to restart dead connections similar to this:

```ruby
class ActiveRecordConnectionsCleaner
  def on_error_occurred(event)
    return unless event[:error].is_a?(ActiveRecord::StatementInvalid)

    ::ActiveRecord::Base.clear_active_connections!
  end
end

Karafka.monitor.subscribe(ActiveRecordConnectionsCleaner.new)
```

It **should** be removed. This code is **no longer needed**.

## 2.0.15 (2022-10-20)
- Sanitize admin config prior to any admin action.
- Make messages partitioner outcome for virtual partitions consistently distributed in regards to concurrency.
- Improve DataDog/StatsD metrics reporting by reporting per topic partition lags and trends.
- Replace synchronous offset commit with async on resuming paused partition (#1087).

## 2.0.14 (2022-10-16)
- Prevent consecutive stop signals from starting multiple supervision shutdowns.
- Provide `Karafka::Embedded` to simplify the start/stop process when running Karafka from within other process (Puma, Sidekiq, etc).
- Fix a race condition when un-pausing a long-running-job exactly upon listener resuming would crash the listener loop (#1072).

## 2.0.13 (2022-10-14)
- Early exit upon attempts to commit current or earlier offset twice.
- Add more integration specs covering edge cases.
- Strip non producer related config when default producer is initialized (#776)

## 2.0.12 (2022-10-06)
- Commit stored offsets upon rebalance revocation event to reduce number of messages that are re-processed.
- Support cooperative-sticky rebalance strategy.
- Replace offset commit after each batch with a per-rebalance commit.
- User instrumentation to publish internal rebalance errors.

## 2.0.11 (2022-09-29)
- Report early on errors related to network and on max poll interval being exceeded to indicate critical problems that will be retries but may mean some underlying problems in the system.
- Fix support of Ruby 2.7.0 to 2.7.2 (#1045)

## 2.0.10 (2022-09-23)
- Improve error recovery by delegating the recovery to the existing `librdkafka` instance.

## 2.0.9 (2022-09-22)
- Fix Singleton not visible when used in PORO (#1034)
- Divide pristine specs into pristine and poro. Pristine will still have helpers loaded, poro will have nothing.
- Fix a case where `manual_offset_management` offset upon error is not reverted to the first message in a case where there were no markings as consumed at all for multiple batches.
- Implement small reliability improvements around marking as consumed.
- Introduce a config sanity check to make sure Virtual Partitions are not used with manual offset management.
- Fix a possibility of using `active_job_topic` with Virtual Partitions and manual offset management (ActiveJob still can use due to atomicity of jobs).
- Move seek offset ownership to the coordinator to allow Virtual Partitions further development.
- Improve client shutdown in specs.
- Do not reset client on network issue and rely on `librdkafka` to do so.
- Allow for nameless (anonymous) subscription groups (#1033)

## 2.0.8 (2022-09-19)
- [Breaking change] Rename Virtual Partitions `concurrency` to `max_partitions` to avoid confusion  (#1023).
-  Allow for block based subscription groups management (#1030).

## 2.0.7 (2022-09-05)
- [Breaking change] Redefine the Virtual Partitions routing DSL to accept concurrency
- Allow for `concurrency` setting in Virtual Partitions to extend or limit number of jobs per regular partition. This allows to make sure, we do not use all the threads on virtual partitions jobs
- Allow for creation of as many Virtual Partitions as needed, without taking global `concurrency` into consideration

## 2.0.6 (2022-09-02)
- Improve client closing.
- Fix for: Multiple LRJ topics fetched concurrently block ability for LRJ to kick in (#1002)
- Introduce a pre-enqueue sync execution layer to prevent starvation cases for LRJ
- Close admin upon critical errors to prevent segmentation faults
- Add support for manual subscription group management (#852)

## 2.0.5 (2022-08-23)
- Fix unnecessary double new line in the `karafka.rb` template for Ruby on Rails
- Fix a case where a manually paused partition would not be processed after rebalance (#988)
- Increase specs stability.
- Lower concurrency of execution of specs in Github CI.

## 2.0.4 (2022-08-19)
- Fix hanging topic creation (#964)
- Fix conflict with other Rails loading libraries like `gruf` (#974)

## 2.0.3 (2022-08-09)
- Update boot info on server startup.
- Update `karafka info` with more descriptive Ruby version info.
- Fix issue where when used with Rails in development, log would be too verbose.
- Fix issue where Zeitwerk with Rails would not load Pro components despite license being present.

## 2.0.2 (2022-08-07)
- Bypass issue with Rails reload in development by releasing the connection (https://github.com/rails/rails/issues/44183).

## 2.0.1 (2022-08-06)
- Provide `Karafka::Admin` for creation and destruction of topics and fetching cluster info.
- Update integration specs to always use one-time disposable topics.
- Remove no longer needed `wait_for_kafka` script.
- Add more integration specs for cover offset management upon errors.

## 2.0.0 (2022-08-05)

This changelog describes changes between `1.4` and `2.0`. Please refer to appropriate release notes for changes between particular `rc` releases.

Karafka 2.0 is a **major** rewrite that brings many new things to the table but also removes specific concepts that happened not to be as good as I initially thought when I created them.

Please consider getting a Pro version if you want to **support** my work on the Karafka ecosystem!

For anyone worried that I will start converting regular features into Pro: This will **not** happen. Anything free and fully OSS in Karafka 1.4 will **forever** remain free. Most additions and improvements to the ecosystem are to its free parts. Any feature that is introduced as a free and open one will not become paid.

### Additions

This section describes **new** things and concepts introduced with Karafka 2.0.

Karafka 2.0:

- Introduces multi-threaded support for [concurrent work](https://github.com/karafka/karafka/wiki/Concurrency-and-multithreading) consumption for separate partitions as well as for single partition work via [Virtual Partitions](https://github.com/karafka/karafka/wiki/Pro-Virtual-Partitions).
- Introduces [Active Job adapter](https://github.com/karafka/karafka/wiki/Active-Job) for using Karafka as a jobs backend with Ruby on Rails Active Job.
- Introduces fully automatic integration end-to-end [test suite](https://github.com/karafka/karafka/tree/master/spec/integrations) that checks any case I could imagine.
- Introduces [Virtual Partitions](https://github.com/karafka/karafka/wiki/Pro-Virtual-Partitions) for ability to parallelize work of a single partition.
- Introduces [Long-Running Jobs](https://github.com/karafka/karafka/wiki/Pro-Long-Running-Jobs) to allow for work that would otherwise exceed the `max.poll.interval.ms`.
- Introduces the [Enhanced Scheduler](https://github.com/karafka/karafka/wiki/Pro-Enhanced-Scheduler) that uses a non-preemptive LJF (Longest Job First) algorithm instead of a a FIFO (First-In, First-Out) one.
- Introduces [Enhanced Active Job adapter](https://github.com/karafka/karafka/wiki/Pro-Enhanced-Active-Job) that is optimized and allows for strong ordering of jobs and more.
- Introduces seamless [Ruby on Rails integration](https://github.com/karafka/karafka/wiki/Integrating-with-Ruby-on-Rails-and-other-frameworks) via `Rails::Railte` without need for any extra configuration.
- Provides `#revoked` [method](https://github.com/karafka/karafka/wiki/Consuming-messages#shutdown-and-partition-revocation-handlers) for taking actions upon topic revocation.
- Emits underlying async errors emitted from `librdkafka` via the standardized `error.occurred` [monitor channel](https://github.com/karafka/karafka/wiki/Error-handling-and-back-off-policy#error-tracking).
- Replaces `ruby-kafka` with `librdkafka` as an underlying driver.
- Introduces official [EOL policies](https://github.com/karafka/karafka/wiki/Versions-Lifecycle-and-EOL).
- Introduces [benchmarks](https://github.com/karafka/karafka/tree/master/spec/benchmarks) that can be used to profile Karafka.
- Introduces a requirement that the end user code **needs** to be [thread-safe](https://github.com/karafka/karafka/wiki/FAQ#does-karafka-require-gems-to-be-thread-safe).
- Introduces a [Pro subscription](https://github.com/karafka/karafka/wiki/Build-vs-Buy) with a [commercial license](https://github.com/karafka/karafka/blob/master/LICENSE-COMM) to fund further ecosystem development.

### Deletions

This section describes things that are **no longer** part of the Karafka ecosystem.

Karafka 2.0:

- Removes topics mappers concept completely.
- Removes pidfiles support.
- Removes daemonization support.
- Removes support for using `sidekiq-backend` due to introduction of [multi-threading](https://github.com/karafka/karafka/wiki/Concurrency-and-multithreading).
- Removes the `Responders` concept in favour of WaterDrop producer usage.
- Removes completely all the callbacks in favour of finalizer method `#shutdown`.
- Removes single message consumption mode in favour of [documentation](https://github.com/karafka/karafka/wiki/Consuming-messages#one-at-a-time) on how to do it easily by yourself.

### Changes

This section describes things that were **changed** in Karafka but are still present.

Karafka 2.0:

- Uses only instrumentation that comes from Karafka. This applies also to notifications coming natively from `librdkafka`. They are now piped through Karafka prior to being dispatched.
- Integrates WaterDrop `2.x` tightly with autoconfiguration inheritance and an option to redefine it.
- Integrates with the `karafka-testing` gem for RSpec that also has been updated.
- Updates `cli info` to reflect the `2.0` details.
- Stops validating `kafka` configuration beyond minimum as the rest is handled by `librdkafka`.
- No longer uses `dry-validation`.
- No longer uses `dry-monitor`.
- No longer uses `dry-configurable`.
- Lowers general external dependencies three **heavily**.
- Renames `Karafka::Params::BatchMetadata` to `Karafka::Messages::BatchMetadata`.
- Renames `Karafka::Params::Params` to `Karafka::Messages::Message`.
- Renames `#params_batch` in consumers to `#messages`.
- Renames `Karafka::Params::Metadata` to `Karafka::Messages::Metadata`.
- Renames `Karafka::Fetcher` to `Karafka::Runner` and align notifications key names.
- Renames `StdoutListener` to `LoggerListener`.
- Reorganizes [monitoring and logging](https://github.com/karafka/karafka/wiki/Monitoring-and-logging) to match new concepts.
- Notifies on fatal worker processing errors.
- Contains updated install templates for Rails and no-non Rails.
- Changes how the routing style (`0.5`) behaves. It now builds a single consumer group instead of one per topic.
- Introduces changes that will allow me to build full web-UI in the upcoming `2.1`.
- Contains updated example apps.
- Standardizes error hooks for all error reporting (`error.occurred`).
- Changes license to `LGPL-3.0`.
- Introduces a `karafka-core` dependency that contains common code used across the ecosystem.
- Contains updated [wiki](https://github.com/karafka/karafka/wiki) on everything I could think of.

## Older releases

This changelog tracks Karafka `2.0` and higher changes.

If you are looking for changes in the unsupported releases, we recommend checking the [`1.4`](https://github.com/karafka/karafka/blob/1.4/CHANGELOG.md) branch of the Karafka repository.<|MERGE_RESOLUTION|>--- conflicted
+++ resolved
@@ -1,12 +1,9 @@
 # Karafka framework changelog
 
 ## 2.2.7 (Unreleased)
-<<<<<<< HEAD
 - **[Feature]** Introduce Appsignal integration for errors and metrics tracking.
 - **[Feature]** Introduce Inline Insights to both OSS and Pro. Inline Insights allow you to get the Kafka insights/metrics from the consumer instance and use them to alter the processing flow.
-=======
 - **[Feature]** Introduce Inline Insights to both OSS and Pro. Inline Insights allow you to get the Kafka insights/metrics from the consumer instance and use them to alter the processing flow. In Pro, there's an extra filter flow allowing to ensure, that the insights exist during consumption.
->>>>>>> 7b7cbda1
 - [Enhancement] Make sure, that subscription groups ids are unique by including their consumer group id in them similar to how topics ids are handled (not a breaking change).
 - [Enhancement] Expose `#attempt` method on a consumer to directly indicate number of attempt of processing given data.
 
