# Karafka framework changelog

## 2.1.10 (Unreleased)
- **[Feature]** Introduce Appsignal integration for errors and metrics tracking.
- [Enhancement] Introduce `connection.client.rebalance_callback` event for instrumentation of rebalances.
<<<<<<< HEAD
- [Fix] do not report negative lag stored in the DD listener.
=======
- [Fix] Always try to unsubscribe short-lived consumers used throughout the system, especially in the admin APIs.
- [Fix] Always unsubscribe long-lived consumers prior to shutdown.
- [Fix] Add missing `connection.client.poll.error` error type reference.
>>>>>>> 1da2a535

## 2.1.9 (2023-08-06)
- **[Feature]** Introduce ability to customize pause strategy on a per topic basis (Pro).
- [Improvement] Disable the extensive messages logging in the default `karafka.rb` template.
- [Change] Require `waterdrop` `>= 2.6.6` due to extra `LoggerListener` API.

## 2.1.8 (2023-07-29)
- [Improvement] Introduce `Karafka::BaseConsumer#used?` method to indicate, that at least one invocation of `#consume` took or will take place. This can be used as a replacement to the non-direct `messages.count` check for shutdown and revocation to ensure, that the consumption took place or is taking place (in case of running LRJ).
- [Improvement] Make `messages#to_a` return copy of the underlying array to prevent scenarios, where the mutation impacts offset management.
- [Improvement] Mitigate a librdkafka `cooperative-sticky` rebalance crash issue.
- [Improvement] Provide ability to overwrite `consumer_persistence` per subscribed topic. This is mostly useful for plugins and extensions developers.
- [Fix] Fix a case where the performance tracker would crash in case of mutation of messages to an empty state.

## 2.1.7 (2023-07-22)
- [Improvement] Always query for watermarks in the Iterator to improve the initial response time.
- [Improvement] Add `max_wait_time` option to the Iterator.
- [Fix] Fix a case where `Admin#read_topic` would wait for poll interval on non-existing messages instead of early exit.
- [Fix] Fix a case where Iterator with per partition offsets with negative lookups would go below the number of available messages.
- [Fix] Remove unused constant from Admin module.
- [Fix] Add missing `connection.client.rebalance_callback.error` to the `LoggerListener` instrumentation hook.

## 2.1.6 (2023-06-29)
- [Improvement] Provide time support for iterator
- [Improvement] Provide time support for admin `#read_topic`
- [Improvement] Provide time support for consumer `#seek`.
- [Improvement] Remove no longer needed locks for client operations.
- [Improvement] Raise `Karafka::Errors::TopicNotFoundError` when trying to iterate over non-existing topic.
- [Improvement] Ensure that Kafka multi-command operations run under mutex together.
- [Change] Require `waterdrop` `>= 2.6.2`
- [Change] Require `karafka-core` `>= 2.1.1`
- [Refactor] Clean-up iterator code.
- [Fix]  Improve performance in dev environment for a Rails app (juike)
- [Fix] Rename `InvalidRealOffsetUsage` to `InvalidRealOffsetUsageError` to align with naming of other errors.
- [Fix] Fix unstable spec.
- [Fix] Fix a case where automatic `#seek` would overwrite manual seek of a user when running LRJ.
- [Fix] Make sure, that user direct `#seek` and `#pause` operations take precedence over system actions.
- [Fix] Make sure, that `#pause` and `#resume` with one underlying connection do not race-condition.

## 2.1.5 (2023-06-19)
- [Improvement] Drastically improve `#revoked?` response quality by checking the real time assignment lost state on librdkafka.
- [Improvement] Improve eviction of saturated jobs that would run on already revoked assignments.
- [Improvement] Expose `#commit_offsets` and `#commit_offsets!` methods in the consumer to provide ability to commit offsets directly to Kafka without having to mark new messages as consumed.
- [Improvement] No longer skip offset commit when no messages marked as consumed as `librdkafka` has fixed the crashes there.
- [Improvement] Remove no longer needed patches.
- [Improvement] Ensure, that the coordinator revocation status is switched upon revocation detection when using `#revoked?`
- [Improvement] Add benchmarks for marking as consumed (sync and async).
- [Change] Require `karafka-core` `>= 2.1.0`
- [Change] Require `waterdrop` `>= 2.6.1`

## 2.1.4 (2023-06-06)
- [Fix] `processing_lag` and `consumption_lag` on empty batch fail on shutdown usage (#1475)

## 2.1.3 (2023-05-29)
- [Maintenance] Add linter to ensure, that all integration specs end with `_spec.rb`.
- [Fix] Fix `#retrying?` helper result value (Aerdayne).
- [Fix] Fix `mark_as_consumed!` raising an error instead of `false` on `unknown_member_id` (#1461).
- [Fix] Enable phantom tests.

## 2.1.2 (2023-05-26)
- Set minimum `karafka-core` on `2.0.13` to make sure correct version of `karafka-rdkafka` is used.
- Set minimum `waterdrop` on `2.5.3` to make sure correct version of `waterdrop` is used.

## 2.1.1 (2023-05-24)
- [Fix] Liveness Probe Doesn't Meet HTTP 1.1 Criteria - Causing Kubernetes Restarts (#1450)

## 2.1.0 (2023-05-22)
- **[Feature]** Provide ability to use CurrentAttributes with ActiveJob's Karafka adapter (federicomoretti).
- **[Feature]** Introduce collective Virtual Partitions offset management.
- **[Feature]** Use virtual offsets to filter out messages that would be re-processed upon retries.
- [Improvement] No longer break processing on failing parallel virtual partitions in ActiveJob because it is compensated by virtual marking.
- [Improvement] Always use Virtual offset management for Pro ActiveJobs.
- [Improvement] Do not attempt to mark offsets on already revoked partitions.
- [Improvement] Make sure, that VP components are not injected into non VP strategies.
- [Improvement] Improve complex strategies inheritance flow.
- [Improvement] Optimize offset management for DLQ + MoM feature combinations.
- [Change] Removed `Karafka::Pro::BaseConsumer` in favor of `Karafka::BaseConsumer`. (#1345)
- [Fix] Fix for `max_messages` and `max_wait_time` not having reference in errors.yml (#1443)

### Upgrade notes

1. Upgrade to Karafka `2.0.41` prior to upgrading to `2.1.0`.
2. Replace `Karafka::Pro::BaseConsumer` references to `Karafka::BaseConsumer`.
3. Replace `Karafka::Instrumentation::Vendors::Datadog:Listener` with `Karafka::Instrumentation::Vendors::Datadog::MetricsListener`.

## 2.0.41 (2023-04-19)
- **[Feature]** Provide `Karafka::Pro::Iterator` for anonymous topic/partitions iterations and messages lookups (#1389 and #1427).
- [Improvement] Optimize topic lookup for `read_topic` admin method usage.
- [Improvement] Report via `LoggerListener` information about the partition on which a given job has started and finished.
- [Improvement] Slightly normalize the `LoggerListener` format. Always report partition related operations as followed: `TOPIC_NAME/PARTITION`.
- [Improvement] Do not retry recovery from `unknown_topic_or_part` when Karafka is shutting down as there is no point and no risk of any data losses.
- [Improvement] Report `client.software.name` and `client.software.version` according to `librdkafka` recommendation.
- [Improvement] Report ten longest integration specs after the suite execution.
- [Improvement] Prevent user originating errors related to statistics processing after listener loop crash from potentially crashing the listener loop and hanging Karafka process.

## 2.0.40 (2023-04-13)
- [Improvement] Introduce `Karafka::Messages::Messages#empty?` method to handle Idle related cases where shutdown or revocation would be called on an empty messages set. This method allows for checking if there are any messages in the messages batch.
- [Refactor] Require messages builder to accept partition and do not fetch it from messages.
- [Refactor] Use empty messages set for internal APIs (Idle) (so there always is `Karafka::Messages::Messages`)
- [Refactor] Allow for empty messages set initialization with -1001 and -1 on metadata (similar to `librdkafka`)

## 2.0.39 (2023-04-11)
- **[Feature]** Provide ability to throttle/limit number of messages processed in a time unit (#1203)
- **[Feature]** Provide Delayed Topics (#1000)
- **[Feature]** Provide ability to expire messages (expiring topics)
- **[Feature]** Provide ability to apply filters after messages are polled and before enqueued. This is a generic filter API for any usage.
- [Improvement] When using ActiveJob with Virtual Partitions, Karafka will stop if collectively VPs are failing. This minimizes number of jobs that will be collectively re-processed.
- [Improvement] `#retrying?` method has been added to consumers to provide ability to check, that we're reprocessing data after a failure. This is useful for branching out processing based on errors.
- [Improvement] Track active_job_id in instrumentation (#1372)
- [Improvement] Introduce new housekeeping job type called `Idle` for non-consumption execution flows.
- [Improvement] Change how a manual offset management works with Long-Running Jobs. Use the last message offset to move forward instead of relying on the last message marked as consumed for a scenario where no message is marked.
- [Improvement] Prioritize in Pro non-consumption jobs execution over consumption despite LJF. This will ensure, that housekeeping as well as other non-consumption events are not saturated when running a lot of work.
- [Improvement] Normalize the DLQ behaviour with MoM. Always pause on dispatch for all the strategies.
- [Improvement] Improve the manual offset management and DLQ behaviour when no markings occur for OSS.
- [Improvement] Do not early stop ActiveJob work running under virtual partitions to prevent extensive reprocessing.
- [Improvement] Drastically increase number of scenarios covered by integration specs (OSS and Pro).
- [Improvement] Introduce a `Coordinator#synchronize` lock for cross virtual partitions operations.
- [Fix] Do not resume partition that is not paused.
- [Fix] Fix `LoggerListener` cases where logs would not include caller id (when available)
- [Fix] Fix not working benchmark tests.
- [Fix] Fix a case where when using manual offset management with a user pause would ignore the pause and seek to the next message.
- [Fix] Fix a case where dead letter queue would go into an infinite loop on message with first ever offset if the first ever offset would not recover.
- [Fix] Make sure to resume always for all LRJ strategies on revocation.
- [Refactor] Make sure that coordinator is topic aware. Needed for throttling, delayed processing and expired jobs.
- [Refactor] Put Pro strategies into namespaces to better organize multiple combinations.
- [Refactor] Do not rely on messages metadata for internal topic and partition operations like `#seek` so they can run independently from the consumption flow.
- [Refactor] Hold a single topic/partition reference on a coordinator instead of in executor, coordinator and consumer.
- [Refactor] Move `#mark_as_consumed` and `#mark_as_consumed!`into `Strategies::Default` to be able to introduce marking for virtual partitions.

## 2.0.38 (2023-03-27)
- [Improvement] Introduce `Karafka::Admin#read_watermark_offsets` to get low and high watermark offsets values.
- [Improvement] Track active_job_id in instrumentation (#1372)
- [Improvement] Improve `#read_topic` reading in case of a compacted partition where the offset is below the low watermark offset. This should optimize reading and should not go beyond the low watermark offset.
- [Improvement] Allow `#read_topic` to accept instance settings to overwrite any settings needed to customize reading behaviours.

## 2.0.37 (2023-03-20)
- [Fix] Declarative topics execution on a secondary cluster run topics creation on the primary one (#1365)
- [Fix]  Admin read operations commit offset when not needed (#1369)

## 2.0.36 (2023-03-17)
- [Refactor] Rename internal naming of `Structurable` to `Declaratives` for declarative topics feature.
- [Fix] AJ + DLQ + MOM + LRJ is pausing indefinitely after the first job (#1362)

## 2.0.35 (2023-03-13)
- **[Feature]** Allow for defining topics config via the DSL and its automatic creation via CLI command.
- **[Feature]** Allow for full topics reset and topics repartitioning via the CLI.

## 2.0.34 (2023-03-04)
- [Improvement] Attach an `embedded` tag to Karafka processes started using the embedded API.
- [Change] Renamed `Datadog::Listener` to `Datadog::MetricsListener` for consistency. (#1124)

### Upgrade notes

1. Replace `Datadog::Listener` references to `Datadog::MetricsListener`.

## 2.0.33 (2023-02-24)
- **[Feature]** Support `perform_all_later` in ActiveJob adapter for Rails `7.1+`
- **[Feature]** Introduce ability to assign and re-assign tags in consumer instances. This can be used for extra instrumentation that is context aware.
- **[Feature]** Introduce ability to assign and reassign tags to the `Karafka::Process`.
- [Improvement] When using `ActiveJob` adapter, automatically tag jobs with the name of the `ActiveJob` class that is running inside of the `ActiveJob` consumer.
- [Improvement] Make `::Karafka::Instrumentation::Notifications::EVENTS` list public for anyone wanting to re-bind those into a different notification bus.
- [Improvement] Set `fetch.message.max.bytes` for `Karafka::Admin` to `5MB` to make sure that all data is fetched correctly for Web UI under heavy load (many consumers).
- [Improvement] Introduce a `strict_topics_namespacing` config option to enable/disable the strict topics naming validations. This can be useful when working with pre-existing topics which we cannot or do not want to rename.
- [Fix] Karafka monitor is prematurely cached (#1314)

### Upgrade notes

Since `#tags` were introduced on consumers, the `#tags` method is now part of the consumers API.

This means, that in case you were using a method called `#tags` in your consumers, you will have to rename it:

```ruby
class EventsConsumer < ApplicationConsumer
  def consume
    messages.each do |message|
      tags << message.payload.tag
    end

    tags.each { |tags| puts tag }
  end

  private

  # This will collide with the tagging API
  # This NEEDS to be renamed not to collide with `#tags` method provided by the consumers API.
  def tags
    @tags ||= Set.new
  end
end
```

## 2.0.32 (2023-02-13)
- [Fix] Many non-existing topic subscriptions propagate poll errors beyond client
- [Improvement] Ignore `unknown_topic_or_part` errors in dev when `allow.auto.create.topics` is on.
- [Improvement] Optimize temporary errors handling in polling for a better backoff policy

## 2.0.31 (2023-02-12)
- [Feature] Allow for adding partitions via `Admin#create_partitions` API.
- [Fix] Do not ignore admin errors upon invalid configuration (#1254)
- [Fix] Topic name validation (#1300) - CandyFet
- [Improvement] Increase the `max_wait_timeout` on admin operations to five minutes to make sure no timeout on heavily loaded clusters.
- [Maintenance] Require `karafka-core` >= `2.0.11` and switch to shared RSpec locator.
- [Maintenance] Require `karafka-rdkafka` >= `0.12.1`

## 2.0.30 (2023-01-31)
- [Improvement] Alias `--consumer-groups` with `--include-consumer-groups`
- [Improvement] Alias `--subscription-groups` with `--include-subscription-groups`
- [Improvement] Alias `--topics` with `--include-topics`
- [Improvement] Introduce `--exclude-consumer-groups` for ability to exclude certain consumer groups from running
- [Improvement] Introduce `--exclude-subscription-groups` for ability to exclude certain subscription groups from running
- [Improvement] Introduce `--exclude-topics` for ability to exclude certain topics from running

## 2.0.29 (2023-01-30)
- [Improvement] Make sure, that the `Karafka#producer` instance has the `LoggerListener` enabled in the install template, so Karafka by default prints both consumer and producer info.
- [Improvement] Extract the code loading capabilities of Karafka console from the executable, so web can use it to provide CLI commands.
- [Fix] Fix for: running karafka console results in NameError with Rails (#1280)
- [Fix] Make sure, that the `caller` for async errors is being published.
- [Change] Make sure that WaterDrop `2.4.10` or higher is used with this release to support Web-UI.

## 2.0.28 (2023-01-25)
- **[Feature]** Provide the ability to use Dead Letter Queue with Virtual Partitions.
- [Improvement] Collapse Virtual Partitions upon retryable error to a single partition. This allows dead letter queue to operate and mitigate issues arising from work virtualization. This removes uncertainties upon errors that can be retried and processed. Affects given topic partition virtualization only for multi-topic and multi-partition parallelization. It also minimizes potential "flickering" where given data set has potentially many corrupted messages. The collapse will last until all the messages from the collective corrupted batch are processed. After that, virtualization will resume.
- [Improvement] Introduce `#collapsed?` consumer method available for consumers using Virtual Partitions.
- [Improvement] Allow for customization of DLQ dispatched message details in Pro (#1266) via the `#enhance_dlq_message` consumer method.
- [Improvement] Include `original_consumer_group` in the DLQ dispatched messages in Pro.
- [Improvement] Use Karafka `client_id` as kafka `client.id` value by default

### Upgrade notes

If you want to continue to use `karafka` as default for kafka `client.id`, assign it manually:

```ruby
class KarafkaApp < Karafka::App
  setup do |config|
    # Other settings...
    config.kafka = {
      'client.id': 'karafka'
    }
```

## 2.0.27 (2023-01-11)
- Do not lock Ruby version in Karafka in favour of `karafka-core`.
- Make sure `karafka-core` version is at least `2.0.9` to make sure we run `karafka-rdkafka`.

## 2.0.26 (2023-01-10)
- **[Feature]** Allow for disabling given topics by setting `active` to false. It will exclude them from consumption but will allow to have their definitions for using admin APIs, etc.
- [Improvement] Early terminate on `read_topic` when reaching the last offset available on the request time.
- [Improvement] Introduce a `quiet` state that indicates that Karafka is not only moving to quiet mode but actually that it reached it and no work will happen anymore in any of the consumer groups.
- [Improvement] Use Karafka defined routes topics when possible for `read_topic` admin API.
- [Improvement] Introduce `client.pause` and `client.resume` instrumentation hooks for tracking client topic partition pausing and resuming. This is alongside of `consumer.consuming.pause` that can be used to track both manual and automatic pausing with more granular consumer related details. The `client.*` should be used for low level tracking.
- [Improvement] Replace `LoggerListener` pause notification with one based on `client.pause` instead of `consumer.consuming.pause`.
- [Improvement] Expand `LoggerListener` with `client.resume` notification.
- [Improvement] Replace random anonymous subscription groups ids with stable once.
- [Improvement] Add `consumer.consume`, `consumer.revoke` and `consumer.shutting_down` notification events and move the revocation logic calling to strategies.
- [Change] Rename job queue statistics `processing` key to `busy`. No changes needed because naming in the DataDog listener stays the same.
- [Fix] Fix proctitle listener state changes reporting on new states.
- [Fix] Make sure all files descriptors are closed in the integration specs.
- [Fix] Fix a case where empty subscription groups could leak into the execution flow.
- [Fix] Fix `LoggerListener` reporting so it does not end with `.`.
- [Fix] Run previously defined (if any) signal traps created prior to Karafka signals traps.

## 2.0.25 (2023-01-10)
- Release yanked due to accidental release with local changes.

## 2.0.24 (2022-12-19)
- **[Feature]** Provide out of the box encryption support for Pro.
- [Improvement] Add instrumentation upon `#pause`.
- [Improvement] Add instrumentation upon retries.
- [Improvement] Assign `#id` to consumers similar to other entities for ease of debugging.
- [Improvement] Add retries and pausing to the default `LoggerListener`.
- [Improvement] Introduce a new final `terminated` state that will kick in prior to exit but after all the instrumentation and other things are done.
- [Improvement] Ensure that state transitions are thread-safe and ensure state transitions can occur in one direction.
- [Improvement] Optimize status methods proxying to `Karafka::App`.
- [Improvement] Allow for easier state usage by introducing explicit `#to_s` for reporting.
- [Improvement] Change auto-generated id from `SecureRandom#uuid` to `SecureRandom#hex(6)`
- [Improvement] Emit statistic every 5 seconds by default.
- [Improvement] Introduce general messages parser that can be swapped when needed.
- [Fix] Do not trigger code reloading when `consumer_persistence` is enabled.
- [Fix] Shutdown producer after all the consumer components are down and the status is stopped. This will ensure, that any instrumentation related Kafka messaging can still operate.

### Upgrade notes

If you want to disable `librdkafka` statistics because you do not use them at all, update the `kafka` `statistics.interval.ms` setting and set it to `0`:

```ruby
class KarafkaApp < Karafka::App
  setup do |config|
    # Other settings...
    config.kafka = {
      'statistics.interval.ms': 0
    }
  end
end
```

## 2.0.23 (2022-12-07)
- [Maintenance] Align with `waterdrop` and `karafka-core`
- [Improvement] Provide `Admin#read_topic` API to get topic data without subscribing.
- [Improvement] Upon an end user `#pause`, do not commit the offset in automatic offset management mode. This will prevent from a scenario where pause is needed but during it a rebalance occurs and a different assigned process starts not from the pause location but from the automatic offset that may be different. This still allows for using the `#mark_as_consumed`.
- [Fix] Fix a scenario where manual `#pause` would be overwritten by a resume initiated by the strategy.
- [Fix] Fix a scenario where manual `#pause` in LRJ would cause infinite pause.

## 2.0.22 (2022-12-02)
- [Improvement] Load Pro components upon Karafka require so they can be altered prior to setup.
- [Improvement] Do not run LRJ jobs that were added to the jobs queue but were revoked meanwhile.
- [Improvement] Allow running particular named subscription groups similar to consumer groups.
- [Improvement] Allow running particular topics similar to consumer groups.
- [Improvement] Raise configuration error when trying to run Karafka with options leading to no subscriptions.
- [Fix] Fix `karafka info` subscription groups count reporting as it was misleading.
- [Fix] Allow for defining subscription groups with symbols similar to consumer groups and topics to align the API.
- [Fix] Do not allow for an explicit `nil` as a `subscription_group` block argument.
- [Fix] Fix instability in subscription groups static members ids when using `--consumer_groups` CLI flag.
- [Fix] Fix a case in routing, where anonymous subscription group could not be used inside of a consumer group.
- [Fix] Fix a case where shutdown prior to listeners build would crash the server initialization.
- [Fix] Duplicated logs in development environment for Rails when logger set to `$stdout`.

## 20.0.21 (2022-11-25)
- [Improvement] Make revocation jobs for LRJ topics non-blocking to prevent blocking polling when someone uses non-revocation aware LRJ jobs and revocation happens.

## 2.0.20 (2022-11-24)
- [Improvement] Support `group.instance.id` assignment (static group membership) for a case where a single consumer group has multiple subscription groups (#1173).

## 2.0.19 (2022-11-20)
- **[Feature]** Provide ability to skip failing messages without dispatching them to an alternative topic (DLQ).
- [Improvement] Improve the integration with Ruby on Rails by preventing double-require of components.
- [Improvement] Improve stability of the shutdown process upon critical errors.
- [Improvement] Improve stability of the integrations spec suite.
- [Fix] Fix an issue where upon fast startup of multiple subscription groups from the same consumer group, a ghost queue would be created due to problems in `Concurrent::Hash`.

## 2.0.18 (2022-11-18)
- **[Feature]** Support quiet mode via `TSTP` signal. When used, Karafka will finish processing current messages, run `shutdown` jobs, and switch to a quiet mode where no new work is being accepted. At the same time, it will keep the consumer group quiet, and thus no rebalance will be triggered. This can be particularly useful during deployments.
- [Improvement] Trigger `#revoked` for jobs in case revocation would happen during shutdown when jobs are still running. This should ensure, we get a notion of revocation for Pro LRJ jobs even when revocation happening upon shutdown (#1150).
- [Improvement] Stabilize the shutdown procedure for consumer groups with many subscription groups that have non-aligned processing cost per batch.
- [Improvement] Remove double loading of Karafka via Rails railtie.
- [Fix] Fix invalid class references in YARD docs.
- [Fix] prevent parallel closing of many clients.
- [Fix] fix a case where information about revocation for a combination of LRJ + VP would not be dispatched until all VP work is done.

## 2.0.17 (2022-11-10)
- [Fix] Few typos around DLQ and Pro DLQ Dispatch original metadata naming.
- [Fix] Narrow the components lookup to the appropriate scope (#1114)

### Upgrade notes

1. Replace `original-*` references from DLQ dispatched metadata with `original_*`

```ruby
# DLQ topic consumption
def consume
  messages.each do |broken_message|
    topic = broken_message.metadata['original_topic'] # was original-topic
    partition = broken_message.metadata['original_partition'] # was original-partition
    offset = broken_message.metadata['original_offset'] # was original-offset

    Rails.logger.error "This message is broken: #{topic}/#{partition}/#{offset}"
  end
end
```

## 2.0.16 (2022-11-09)
- **[Breaking]** Disable the root `manual_offset_management` setting and require it to be configured per topic. This is part of "topic features" configuration extraction for better code organization.
- **[Feature]** Introduce **Dead Letter Queue** feature and Pro **Enhanced Dead Letter Queue** feature
- [Improvement] Align attributes available in the instrumentation bus for listener related events.
- [Improvement] Include consumer group id in consumption related events (#1093)
- [Improvement] Delegate pro components loading to Zeitwerk
- [Improvement] Include `Datadog::LoggerListener` for tracking logger data with DataDog (@bruno-b-martins)
- [Improvement] Include `seek_offset` in the `consumer.consume.error` event payload (#1113)
- [Refactor] Remove unused logger listener event handler.
- [Refactor] Internal refactoring of routing validations flow.
- [Refactor] Reorganize how routing related features are represented internally to simplify features management.
- [Refactor] Extract supported features combinations processing flow into separate strategies.
- [Refactor] Auto-create topics in the integration specs based on the defined routing
- [Refactor] Auto-inject Pro components via composition instead of requiring to use `Karafka::Pro::BaseConsumer` (#1116)
- [Fix] Fix a case where routing tags would not be injected when given routing definition would not be used with a block
- [Fix] Fix a case where using `#active_job_topic` without extra block options would cause `manual_offset_management` to stay false.
- [Fix] Fix a case when upon Pro ActiveJob usage with Virtual Partitions, correct offset would not be stored
- [Fix] Fix a case where upon Virtual Partitions usage, same underlying real partition would be resumed several times.
- [Fix] Fix LRJ enqueuing pause increases the coordinator counter (#115)
- [Fix] Release `ActiveRecord` connection to the pool after the work in non-dev envs (#1130)
- [Fix] Fix a case where post-initialization shutdown would not initiate shutdown procedures.
- [Fix] Prevent Karafka from committing offsets twice upon shutdown.
- [Fix] Fix for a case where fast consecutive stop signaling could hang the stopping listeners.
- [Specs] Split specs into regular and pro to simplify how resources are loaded
- [Specs] Add specs to ensure, that all the Pro components have a proper per-file license (#1099)

### Upgrade notes

1. Remove the `manual_offset_management` setting from the main config if you use it:

```ruby
class KarafkaApp < Karafka::App
  setup do |config|
    # ...

    # This line needs to be removed:
    config.manual_offset_management = true
  end
end
```

2. Set the `manual_offset_management` feature flag per each topic where you want to use it in the routing. Don't set it for topics where you want the default offset management strategy to be used.

```ruby
class KarafkaApp < Karafka::App
  routes.draw do
    consumer_group :group_name do
      topic :example do
        consumer ExampleConsumer
        manual_offset_management true
      end

      topic :example2 do
        consumer ExampleConsumer2
        manual_offset_management true
      end
    end
  end
end
```

3. If you were using code to restart dead connections similar to this:

```ruby
class ActiveRecordConnectionsCleaner
  def on_error_occurred(event)
    return unless event[:error].is_a?(ActiveRecord::StatementInvalid)

    ::ActiveRecord::Base.clear_active_connections!
  end
end

Karafka.monitor.subscribe(ActiveRecordConnectionsCleaner.new)
```

It **should** be removed. This code is **no longer needed**.

## 2.0.15 (2022-10-20)
- Sanitize admin config prior to any admin action.
- Make messages partitioner outcome for virtual partitions consistently distributed in regards to concurrency.
- Improve DataDog/StatsD metrics reporting by reporting per topic partition lags and trends.
- Replace synchronous offset commit with async on resuming paused partition (#1087).

## 2.0.14 (2022-10-16)
- Prevent consecutive stop signals from starting multiple supervision shutdowns.
- Provide `Karafka::Embedded` to simplify the start/stop process when running Karafka from within other process (Puma, Sidekiq, etc).
- Fix a race condition when un-pausing a long-running-job exactly upon listener resuming would crash the listener loop (#1072).

## 2.0.13 (2022-10-14)
- Early exit upon attempts to commit current or earlier offset twice.
- Add more integration specs covering edge cases.
- Strip non producer related config when default producer is initialized (#776)

## 2.0.12 (2022-10-06)
- Commit stored offsets upon rebalance revocation event to reduce number of messages that are re-processed.
- Support cooperative-sticky rebalance strategy.
- Replace offset commit after each batch with a per-rebalance commit.
- User instrumentation to publish internal rebalance errors.

## 2.0.11 (2022-09-29)
- Report early on errors related to network and on max poll interval being exceeded to indicate critical problems that will be retries but may mean some underlying problems in the system.
- Fix support of Ruby 2.7.0 to 2.7.2 (#1045)

## 2.0.10 (2022-09-23)
- Improve error recovery by delegating the recovery to the existing `librdkafka` instance.

## 2.0.9 (2022-09-22)
- Fix Singleton not visible when used in PORO (#1034)
- Divide pristine specs into pristine and poro. Pristine will still have helpers loaded, poro will have nothing.
- Fix a case where `manual_offset_management` offset upon error is not reverted to the first message in a case where there were no markings as consumed at all for multiple batches.
- Implement small reliability improvements around marking as consumed.
- Introduce a config sanity check to make sure Virtual Partitions are not used with manual offset management.
- Fix a possibility of using `active_job_topic` with Virtual Partitions and manual offset management (ActiveJob still can use due to atomicity of jobs).
- Move seek offset ownership to the coordinator to allow Virtual Partitions further development.
- Improve client shutdown in specs.
- Do not reset client on network issue and rely on `librdkafka` to do so.
- Allow for nameless (anonymous) subscription groups (#1033)

## 2.0.8 (2022-09-19)
- [Breaking change] Rename Virtual Partitions `concurrency` to `max_partitions` to avoid confusion  (#1023).
-  Allow for block based subscription groups management (#1030).

## 2.0.7 (2022-09-05)
- [Breaking change] Redefine the Virtual Partitions routing DSL to accept concurrency
- Allow for `concurrency` setting in Virtual Partitions to extend or limit number of jobs per regular partition. This allows to make sure, we do not use all the threads on virtual partitions jobs
- Allow for creation of as many Virtual Partitions as needed, without taking global `concurrency` into consideration

## 2.0.6 (2022-09-02)
- Improve client closing.
- Fix for: Multiple LRJ topics fetched concurrently block ability for LRJ to kick in (#1002)
- Introduce a pre-enqueue sync execution layer to prevent starvation cases for LRJ
- Close admin upon critical errors to prevent segmentation faults
- Add support for manual subscription group management (#852)

## 2.0.5 (2022-08-23)
- Fix unnecessary double new line in the `karafka.rb` template for Ruby on Rails
- Fix a case where a manually paused partition would not be processed after rebalance (#988)
- Increase specs stability.
- Lower concurrency of execution of specs in Github CI.

## 2.0.4 (2022-08-19)
- Fix hanging topic creation (#964)
- Fix conflict with other Rails loading libraries like `gruf` (#974)

## 2.0.3 (2022-08-09)
- Update boot info on server startup.
- Update `karafka info` with more descriptive Ruby version info.
- Fix issue where when used with Rails in development, log would be too verbose.
- Fix issue where Zeitwerk with Rails would not load Pro components despite license being present.

## 2.0.2 (2022-08-07)
- Bypass issue with Rails reload in development by releasing the connection (https://github.com/rails/rails/issues/44183).

## 2.0.1 (2022-08-06)
- Provide `Karafka::Admin` for creation and destruction of topics and fetching cluster info.
- Update integration specs to always use one-time disposable topics.
- Remove no longer needed `wait_for_kafka` script.
- Add more integration specs for cover offset management upon errors.

## 2.0.0 (2022-08-05)

This changelog describes changes between `1.4` and `2.0`. Please refer to appropriate release notes for changes between particular `rc` releases.

Karafka 2.0 is a **major** rewrite that brings many new things to the table but also removes specific concepts that happened not to be as good as I initially thought when I created them.

Please consider getting a Pro version if you want to **support** my work on the Karafka ecosystem!

For anyone worried that I will start converting regular features into Pro: This will **not** happen. Anything free and fully OSS in Karafka 1.4 will **forever** remain free. Most additions and improvements to the ecosystem are to its free parts. Any feature that is introduced as a free and open one will not become paid.

### Additions

This section describes **new** things and concepts introduced with Karafka 2.0.

Karafka 2.0:

- Introduces multi-threaded support for [concurrent work](https://github.com/karafka/karafka/wiki/Concurrency-and-multithreading) consumption for separate partitions as well as for single partition work via [Virtual Partitions](https://github.com/karafka/karafka/wiki/Pro-Virtual-Partitions).
- Introduces [Active Job adapter](https://github.com/karafka/karafka/wiki/Active-Job) for using Karafka as a jobs backend with Ruby on Rails Active Job.
- Introduces fully automatic integration end-to-end [test suite](https://github.com/karafka/karafka/tree/master/spec/integrations) that checks any case I could imagine.
- Introduces [Virtual Partitions](https://github.com/karafka/karafka/wiki/Pro-Virtual-Partitions) for ability to parallelize work of a single partition.
- Introduces [Long-Running Jobs](https://github.com/karafka/karafka/wiki/Pro-Long-Running-Jobs) to allow for work that would otherwise exceed the `max.poll.interval.ms`.
- Introduces the [Enhanced Scheduler](https://github.com/karafka/karafka/wiki/Pro-Enhanced-Scheduler) that uses a non-preemptive LJF (Longest Job First) algorithm instead of a a FIFO (First-In, First-Out) one.
- Introduces [Enhanced Active Job adapter](https://github.com/karafka/karafka/wiki/Pro-Enhanced-Active-Job) that is optimized and allows for strong ordering of jobs and more.
- Introduces seamless [Ruby on Rails integration](https://github.com/karafka/karafka/wiki/Integrating-with-Ruby-on-Rails-and-other-frameworks) via `Rails::Railte` without need for any extra configuration.
- Provides `#revoked` [method](https://github.com/karafka/karafka/wiki/Consuming-messages#shutdown-and-partition-revocation-handlers) for taking actions upon topic revocation.
- Emits underlying async errors emitted from `librdkafka` via the standardized `error.occurred` [monitor channel](https://github.com/karafka/karafka/wiki/Error-handling-and-back-off-policy#error-tracking).
- Replaces `ruby-kafka` with `librdkafka` as an underlying driver.
- Introduces official [EOL policies](https://github.com/karafka/karafka/wiki/Versions-Lifecycle-and-EOL).
- Introduces [benchmarks](https://github.com/karafka/karafka/tree/master/spec/benchmarks) that can be used to profile Karafka.
- Introduces a requirement that the end user code **needs** to be [thread-safe](https://github.com/karafka/karafka/wiki/FAQ#does-karafka-require-gems-to-be-thread-safe).
- Introduces a [Pro subscription](https://github.com/karafka/karafka/wiki/Build-vs-Buy) with a [commercial license](https://github.com/karafka/karafka/blob/master/LICENSE-COMM) to fund further ecosystem development.

### Deletions

This section describes things that are **no longer** part of the Karafka ecosystem.

Karafka 2.0:

- Removes topics mappers concept completely.
- Removes pidfiles support.
- Removes daemonization support.
- Removes support for using `sidekiq-backend` due to introduction of [multi-threading](https://github.com/karafka/karafka/wiki/Concurrency-and-multithreading).
- Removes the `Responders` concept in favour of WaterDrop producer usage.
- Removes completely all the callbacks in favour of finalizer method `#shutdown`.
- Removes single message consumption mode in favour of [documentation](https://github.com/karafka/karafka/wiki/Consuming-messages#one-at-a-time) on how to do it easily by yourself.

### Changes

This section describes things that were **changed** in Karafka but are still present.

Karafka 2.0:

- Uses only instrumentation that comes from Karafka. This applies also to notifications coming natively from `librdkafka`. They are now piped through Karafka prior to being dispatched.
- Integrates WaterDrop `2.x` tightly with autoconfiguration inheritance and an option to redefine it.
- Integrates with the `karafka-testing` gem for RSpec that also has been updated.
- Updates `cli info` to reflect the `2.0` details.
- Stops validating `kafka` configuration beyond minimum as the rest is handled by `librdkafka`.
- No longer uses `dry-validation`.
- No longer uses `dry-monitor`.
- No longer uses `dry-configurable`.
- Lowers general external dependencies three **heavily**.
- Renames `Karafka::Params::BatchMetadata` to `Karafka::Messages::BatchMetadata`.
- Renames `Karafka::Params::Params` to `Karafka::Messages::Message`.
- Renames `#params_batch` in consumers to `#messages`.
- Renames `Karafka::Params::Metadata` to `Karafka::Messages::Metadata`.
- Renames `Karafka::Fetcher` to `Karafka::Runner` and align notifications key names.
- Renames `StdoutListener` to `LoggerListener`.
- Reorganizes [monitoring and logging](https://github.com/karafka/karafka/wiki/Monitoring-and-logging) to match new concepts.
- Notifies on fatal worker processing errors.
- Contains updated install templates for Rails and no-non Rails.
- Changes how the routing style (`0.5`) behaves. It now builds a single consumer group instead of one per topic.
- Introduces changes that will allow me to build full web-UI in the upcoming `2.1`.
- Contains updated example apps.
- Standardizes error hooks for all error reporting (`error.occurred`).
- Changes license to `LGPL-3.0`.
- Introduces a `karafka-core` dependency that contains common code used across the ecosystem.
- Contains updated [wiki](https://github.com/karafka/karafka/wiki) on everything I could think of.

## Older releases

This changelog tracks Karafka `2.0` and higher changes.

If you are looking for changes in the unsupported releases, we recommend checking the [`1.4`](https://github.com/karafka/karafka/blob/1.4/CHANGELOG.md) branch of the Karafka repository.<|MERGE_RESOLUTION|>--- conflicted
+++ resolved
@@ -3,13 +3,10 @@
 ## 2.1.10 (Unreleased)
 - **[Feature]** Introduce Appsignal integration for errors and metrics tracking.
 - [Enhancement] Introduce `connection.client.rebalance_callback` event for instrumentation of rebalances.
-<<<<<<< HEAD
 - [Fix] do not report negative lag stored in the DD listener.
-=======
 - [Fix] Always try to unsubscribe short-lived consumers used throughout the system, especially in the admin APIs.
 - [Fix] Always unsubscribe long-lived consumers prior to shutdown.
 - [Fix] Add missing `connection.client.poll.error` error type reference.
->>>>>>> 1da2a535
 
 ## 2.1.9 (2023-08-06)
 - **[Feature]** Introduce ability to customize pause strategy on a per topic basis (Pro).
