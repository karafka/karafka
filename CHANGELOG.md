--- conflicted
+++ resolved
@@ -2,14 +2,11 @@
 
 ## Unreleased
 - #313 - support PLAINTEXT and SSL for scheme
-<<<<<<< HEAD
 - #288 - drop activesupport callbacks in favor of notifications
-=======
 - #320 - Pausing indefinetely with nil pause timeout doesn't work
 - #318 - Partition pausing doesn't work with custom topic mappers
 - Rename ConfigAdapter to ApiAdapter to better reflect what it does
 - #317 - Manual offset committing doesn't work with custom topic mappers
->>>>>>> b2190859
 
 ## 1.2.2
 - #312 - Broken for ActiveSupport 5.2.0
