# Karafka framework changelog

<<<<<<< HEAD
## 1.3-wip
- Drop support for Kafka 0.10 in favor of native support for Kafka 0.11.
- Update ruby-kafka to the 0.7 version
- Support messages headers receiving
- #300 - Store value in a value key and replace its content with parsed version - without root merge
- #331 - Disallow building groups without topics
- #340 - Instrumentation unification. Better and more consistent naming
- #340 - Procline instrumentation for a nicer process name
- #342 - Change default for `fetcher_max_queue_size` from `100` to `10` to lower max memory usage
- #345 - Cleanup exceptions names
- #341 - Split connection delegator into batch delegator and single_delegator
- #351 - Rename `#retrieve!` to `#parse!` on params and `#parsed` to `parse!` on params batch.
- #351 - Adds '#first' for params_batch that returns parsed first element from the params_batch object.
- #360 - Single params consuming mode automatically parses data specs
- #359 - Divide mark_as_consumed into mark_as_consumed and mark_as_consumed!
- #356 - Provide a `#values` for params_batch to extract only values of objects from the params_batch
- #363 - Too shallow ruby-kafka version lock
- #354 - Expose consumer heartbeat
- #377 - Remove the persistent setup in favor of persistence
- #375 - Sidekiq Backend parser mismatch
- #369 - Single consumer can support more than one topic
- #288 - Drop dependency on `activesupport` gem
<<<<<<< HEAD
=======
## 1.2.6
- Lock WaterDrop to 1.2.3
- Lock Ruby-Kafka to 0.6.x (support for 0.7 will be added in Karafka 1.3)
>>>>>>> master
=======
- #382 - Full logging with AR, etc for development mode when there is Rails integration
>>>>>>> 15f4c556

## 1.2.5
- #354 - Expose consumer heartbeat
- #373 - Async producer not working properly with responders

## 1.2.4
- #332 - Fetcher for max queue size

## 1.2.3
- #313 - support PLAINTEXT and SSL for scheme
- #288 - drop activesupport callbacks in favor of notifications
- #320 - Pausing indefinetely with nil pause timeout doesn't work
- #318 - Partition pausing doesn't work with custom topic mappers
- Rename ConfigAdapter to ApiAdapter to better reflect what it does
- #317 - Manual offset committing doesn't work with custom topic mappers
- #319 - Support for exponential backoff in pause

## 1.2.2
- #312 - Broken for ActiveSupport 5.2.0

## 1.2.1
- #304 - Unification of error instrumentation event details
- #306 - Using file logger from within a trap context upon shutdown is impossible

## 1.2.0
- Spec improvements
- #260 - Specs missing randomization
- #251 - Shutdown upon non responding (unreachable) cluster is not possible
- #258 - Investigate lowering requirements on activesupport
- #246 - Alias consumer#mark_as_consumed on controller
- #259 - Allow forcing key/partition key on responders
- #267 - Styling inconsistency
- #242 - Support setting the max bytes to fetch per request
- #247 - Support SCRAM once released
- #271 - Provide an after_init option to pass a configuration block
- #262 - Error in the monitor code for NewRelic
- #241 - Performance metrics
- #274 - Rename controllers to consumers
- #184 - Seek to
- #284 - Dynamic Params parent class
- #275 - ssl_ca_certs_from_system
- #296 - Instrument forceful exit with an error
- Replaced some of the activesupport parts with dry-inflector
- Lower ActiveSupport dependency
- Remove configurators in favor of the after_init block configurator
- Ruby 2.5.0 support
- Renamed Karafka::Connection::Processor to Karafka::Connection::Delegator to match incoming naming conventions
- Renamed Karafka::Connection::Consumer to Karafka::Connection::Client due to #274
- Removed HashWithIndifferentAccess in favor of a regular hash
- JSON parsing defaults now to string keys
- Lower memory usage due to less params data internal details
- Support multiple ```after_init``` blocks in favor of a single one
- Renamed ```received_at``` to ```receive_time``` to follow ruby-kafka and WaterDrop conventions
- Adjust internal setup to easier map Ruby-Kafka config changes
- System callbacks reorganization
- Added ```before_fetch_loop``` configuration block for early client usage (```#seek```, etc)
- Renamed ```after_fetched``` to ```after_fetch``` to normalize the naming convention
- Instrumentation on a connection delegator level
- Added ```params_batch#last``` method to retrieve last element after unparsing
- All params keys are now strings

## 1.1.2
- #256 - Default kafka.seed_brokers configuration is created in invalid format

## 1.1.1
- #253 - Allow providing a global per app parser in config settings

## 1.1.0
- Gem bump
- Switch from Celluloid to native Thread management
- Improved shutdown process
- Introduced optional fetch callbacks and moved current the ```after_received``` there as well
- Karafka will raise Errors::InvalidPauseTimeout exception when trying to pause but timeout set to 0
- Allow float for timeouts and other time based second settings
- Renamed MessagesProcessor to Processor and MessagesConsumer to Consumer - we don't process and don't consumer anything else so it was pointless to keep this "namespace"
- #232 - Remove unused ActiveSupport require
- #214 - Expose consumer on a controller layer
- #193 - Process shutdown callbacks
- Fixed accessibility of ```#params_batch``` from the outside of the controller
- connection_pool config options are no longer required
- celluloid config options are no longer required
- ```#perform``` is now renamed to ```#consume``` with warning level on using the old one (deprecated)
- #235 - Rename perform to consume
- Upgrade to ruby-kafka 0.5
- Due to redesign of Waterdrop concurrency setting is no longer needed
- #236 - Manual offset management
- WaterDrop 1.0.0 support with async
- Renamed ```batch_consuming``` option to ```batch_fetching``` as it is not a consumption (with processing) but a process of fetching messages from Kafka. The messages is considered consumed, when it is processed.
- Renamed ```batch_processing``` to ```batch_consuming``` to resemble Kafka concept of consuming messages.
- Renamed ```after_received``` to ```after_fetched``` to normalize the naming conventions.
- Responders support the per topic ```async``` option.

## 1.0.1
- #210 - LoadError: cannot load such file -- [...]/karafka.rb
- Ruby 2.4.2 as a default (+travis integration)
- JRuby upgrade
- Expanded persistence layer (moved to a namespace for easier future development)
- #213 - Misleading error when non-existing dependency is required
- #212 - Make params react to #topic, #partition, #offset
- #215 - Consumer group route dynamic options are ignored
- #217 - check RUBY_ENGINE constant if RUBY_VERSION is missing (#217)
- #218 - add configuration setting to control Celluloid's shutdown timeout
- Renamed Karafka::Routing::Mapper to Karafka::Routing::TopicMapper to match naming conventions
- #219 - Allow explicit consumer group names, without prefixes
- Fix to early removed pid upon shutdown of demonized process
- max_wait_time updated to match https://github.com/zendesk/ruby-kafka/issues/433
- #230 - Better uri validation for seed brokers (incompatibility as the kafka:// or kafka+ssl:// is required)
- Small internal docs fixes
- Dry::Validation::MissingMessageError: message for broker_schema? was not found
- #238 - warning: already initialized constant Karafka::Schemas::URI_SCHEMES

## 1.0.0

### Closed issues:

- #103 - Env for logger is loaded 2 early (on gem load not on app init)
- #142 - Possibility to better control Kafka consumers (consumer groups management)
- #150 - Add support for start_from_beginning on a per topic basis
- #154 - Support for min_bytes and max_wait_time on messages consuming
- #160 - Reorganize settings to better resemble ruby-kafka requirements
- #164 - If we decide to have configuration per topic, topic uniqueness should be removed
- #165 - Router validator
- #166 - Params and route reorganization (new API)
- #167 - Remove Sidekiq UI from Karafka
- #168 - Introduce unique IDs of routes
- #171 - Add kafka message metadata to params
- #176 - Transform Karafka::Connection::Consumer into a module
- #177 - Monitor not reacting when kafka killed with -9
- #175 - Allow single consumer to subscribe to multiple topics
- #178 - Remove parsing failover when cannot unparse data
- #174 - Extended config validation
- ~~#180 - Switch from JSON parser to yajl-ruby~~
- #181 - When responder is defined and not used due to ```respond_with``` not being triggered in the perform, it won't raise an exception.
- #188 - Rename name in config to client id
- #186 - Support ruby-kafka ```ssl_ca_cert_file_path``` config
- #189 - karafka console does not preserve history on exit
- #191 - Karafka 0.6.0rc1 does not work with jruby / now it does :-)
- Switch to multi json so everyone can use their favourite JSON parser
- Added jruby support in general and in Travis
- #196 - Topic mapper does not map topics when subscribing thanks to @webandtech
- #96 - Karafka server - possiblity to run it only for a certain topics
- ~~karafka worker cli option is removed (please use sidekiq directly)~~ - restored, bad idea
- (optional) pausing upon processing failures ```pause_timeout```
- Karafka console main process no longer intercepts irb errors
- Wiki updates
- #204 - Long running controllers
- Better internal API to handle multiple usage cases using ```Karafka::Controllers::Includer```
- #207 - Rename before_enqueued to after_received
- #147 - Deattach Karafka from Sidekiq by extracting Sidekiq backend

### New features and improvements

- batch processing thanks to ```#batch_consuming``` flag and ```#params_batch``` on controllers
- ```#topic``` method on an controller instance to make a clear distinction in between params and route details
- Changed routing model (still compatible with 0.5) to allow better resources management
- Lower memory requirements due to object creation limitation (2-3 times less objects on each new message)
- Introduced the ```#batch_consuming``` config flag (config for #126) that can be set per each consumer_group
- Added support for partition, offset and partition key in the params hash
- ```name``` option in config renamed to ```client_id```
- Long running controllers with ```persistent``` flag on a topic config level, to make controller instances persistent between messages batches (single controller instance per topic per partition no per messages batch) - turned on by default

### Incompatibilities

- Default boot file is renamed from app.rb to karafka.rb
- Removed worker glass as dependency (now and independent gem)
- ```kafka.hosts``` option renamed to ```kafka.seed_brokers``` - you don't need to provide all the hosts to work with Kafka
- ```start_from_beginning``` moved into kafka scope (```kafka.start_from_beginning```)
- Router no longer checks for route uniqueness - now you can define same routes for multiple kafkas and do a lot of crazy stuff, so it's your responsibility to check uniqueness
- Change in the way we identify topics in between Karafka and Sidekiq workers. If you upgrade, please make sure, all the jobs scheduled in Sidekiq are finished before the upgrade.
- ```batch_mode``` renamed to ```batch_fetching```
- Renamed content to value to better resemble ruby-kafka internal messages naming convention
- When having a responder with ```required``` topics and not using ```#respond_with``` at all, it will raise an exception
- Renamed ```inline_mode``` to ```inline_processing``` to resemble other settings conventions
- Renamed ```inline_processing``` to ```backend``` to reach 1.0 future compatibility
- Single controller **needs** to be used for a single topic consumption
- Renamed ```before_enqueue``` to ```after_received``` to better resemble internal logic, since for inline backend, there is no enqueue.
- Due to the level on which topic and controller are related (class level), the dynamic worker selection is no longer available.
- Renamed params #retrieve to params #retrieve! to better reflect what it does

### Other changes
- PolishGeeksDevTools removed (in favour of Coditsu)
- Waaaaaay better code quality thanks to switching from dev tools to Coditsu
- Gem bump
- Cleaner internal API
- SRP
- Better settings proxying and management between ruby-kafka and karafka
- All internal validations are now powered by dry-validation
- Better naming conventions to reflect Kafka reality
- Removed Karafka::Connection::Message in favour of direct message details extraction from Kafka::FetchedMessage

## 0.5.0.3
- #132 - When Kafka is gone, should reconnect after a time period
- #136 - new ruby-kafka version + other gem bumps
- ruby-kafka update
- #135 - NonMatchingRouteError - better error description in the code
- #140 - Move Capistrano Karafka to a different specific gem
- #110 - Add call method on a responder class to alias instance build and call
- #76 - Configs validator
- #138 - Possibility to have no worker class defined if inline_mode is being used
- #145 - Topic Mapper
- Ruby update to 2.4.1
- Gem bump x2
- #158 - Update docs section on heroku usage
- #150 - Add support for start_from_beginning on a per topic basis
- #148 - Lower Karafka Sidekiq dependency
- Allow karafka root to be specified from ENV
- Handle SIGTERM as a shutdown command for kafka server to support Heroku deployment

## 0.5.0.2
- Gems update x3
- Default Ruby set to 2.3.3
- ~~Default Ruby set to 2.4.0~~
- Readme updates to match bug fixes and resolved issues
- #95 - Allow options into responder
- #98 - Use parser when responding on a topic
- #114 - Option to configure waterdrop connection pool timeout and concurrency
- #118 - Added dot in topic validation format
- #119 - add support for authentication using SSL
- #121 - JSON as a default for standalone responders usage
- #122 - Allow on capistrano role customization
- #125 - Add support to batch incoming messages
- #130 - start_from_beginning flag on routes and default
- #128 - Monitor caller_label not working with super on inheritance
- Renamed *inline* to *inline_mode* to stay consistent with flags that change the way karafka works (#125)
- Dry-configurable bump to 0.5 with fixed proc value evaluation on retrieve patch (internal change)

## 0.5.0.1
- Fixed inconsistency in responders non-required topic definition. Now only required: false available
- #101 - Responders fail when multiple_usage true and required false
- fix error on startup from waterdrop #102
- Waterdrop 0.3.2.1 with kafka.hosts instead of kafka_hosts
- #105 - Karafka::Monitor#caller_label not working with inherited monitors
- #99 - Standalone mode (without Sidekiq)
- #97 - Buffer responders single topics before send (prevalidation)
- Better control over consumer thanks to additional config options
- #111 - Dynamic worker assignment based on the income params
- Long shutdown time fix

## 0.5.0
- Removed Zookeeper totally as dependency
- Better group and partition rebalancing
- Automatic thread management (no need for tunning) - each topic is a separate actor/thread
- Moved from Poseidon into Ruby-Kafka
- No more max_concurrency setting
- After you define your App class and routes (and everything else) you need to add execute App.boot!
- Manual consuming is no longer available (no more karafka consume command)
- Karafka topics CLI is no longer available. No Zookeeper - no global topic discovery
- Dropped ZK as dependency
- karafka info command no longer prints details about Zookeeper
- Better shutdown
- No more autodiscovery via Zookeeper - instead, the whole cluster will be discovered directly from Kafka
- No more support for Kafka 0.8
- Support for Kafka 0.9
- No more need for ActorCluster, since now we have a single thread (and Kafka connection) per topic
- Ruby 2.2.* support dropped
- Using App name as a Kafka client_id
- Automatic Capistrano integration
- Responders support for handling better responses pipelining and better responses flow description and design (see README for more details)
- Gem bump
- Readme updates
- karafka flow CLI command for printing the application flow
- Some internal refactorings

## 0.4.2
- #87 - Reconsume mode with crone for better Rails/Rack integration
- Moved Karafka server related stuff into separate Karafka::Server class
- Renamed Karafka::Runner into Karafka::Fetcher
- Gem bump
- Added chroot option to Zookeeper options
- Moved BROKERS_PATH into config from constant
- Added Karafka consume CLI action for a short running single consumption round
- Small fixes to close broken connections
- Readme updates

## 0.4.1
- Explicit throw(:abort) required to halt before_enqueue (like in Rails 5)
- #61 - Autodiscover Kafka brokers based on Zookeeper data
- #63 - Graceful shutdown with current offset state during data processing
- #65 - Example of NewRelic monitor is outdated
- #71 - Setup should be executed after user code is loaded
- Gem bump x3
- Rubocop remarks
- worker_timeout config option has been removed. It now needs to be defined manually by the framework user because WorkerGlass::Timeout can be disabled and we cannot use Karafka settings on a class level to initialize user code stuff
- Moved setup logic under setup/Setup namespace
- Better defaults handling
- #75 - Kafka and Zookeeper options as a hash
- #82 - Karafka autodiscovery fails upon caching of configs
- #81 - Switch config management to dry configurable
- Version fix
- Dropped support for Ruby 2.1.*
- Ruby bump to 2.3.1

## 0.4.0
- Added WaterDrop gem with default configuration
- Refactoring of config logic to simplify adding new dependencies that need to be configured based on #setup data
- Gem bump
- Readme updates
- Renamed cluster to actor_cluster for method names
- Replaced SidekiqGlass with generic WorkerGlass lib
- Application bootstrap in app.rb no longer required
- Karafka.boot needs to be executed after all the application files are loaded (template updated)
- Small loader refactor (no API changes)
- Ruby 2.3.0 support (default)
- No more rake tasks
- Karafka CLI instead of rake tasks
- Worker cli command allows passing additional options directly to Sidekiq
- Renamed concurrency to max_concurrency - it describes better what happens - Karafka will use this number of threads only when required
- Added wait_timeout that allows us to tune how long should we wait on a single socket connection (single topic) for new messages before going to next one (this applies to each thread separately)
- Rubocop remarks
- Removed Sinatra and Puma dependencies
- Karafka Cli internal reorganization
- Karafka Cli routes task
- #37 - warn log for failed parsing of a message
- #43 - wrong constant name
- #44 - Method name conflict
- #48 - Cannot load such file -- celluloid/current
- #46 - Loading application
- #45 - Set up monitor in config
- #47 - rake karafka:run uses app.rb only
- #53 - README update with Sinatra/Rails integration description
- #41 - New Routing engine
- #54 - Move Karafka::Workers::BaseWorker to Karafka::BaseWorker
- #55 - ApplicationController and ApplicationWorker

## 0.3.2
- Karafka::Params::Params lazy load merge keys with string/symbol names priorities fix

## 0.3.1
- Renamed Karafka::Monitor to Karafka::Process to represent a Karafka process wrapper
- Added Karafka::Monitoring that allows to add custom logging and monitoring with external libraries and systems
- Moved logging functionality into Karafka::Monitoring default monitoring
- Added possibility to provide own monitoring as long as in responds to #notice and #notice_error
- Standarized logging format for all logs

## 0.3.0
- Switched from custom ParserError for each parser to general catching of Karafka::Errors::ParseError and its descendants
- Gem bump
- Fixed #32 - now when using custom workers that does not inherit from Karafka::BaseWorker perform method is not required. Using custom workers means that the logic that would normally lie under #perform, needs to be executed directly from the worker.
- Fixed #31 - Technically didn't fix because this is how Sidekiq is meant to work, but provided possibility to assign custom interchangers that allow to bypass JSON encoding issues by converting data that goes to Redis to a required format (and parsing it back when it is fetched)
- Added full parameters lazy load - content is no longer loaded during #perform_async if params are not used in before_enqueue
- No more namespaces for Redis by default (use separate DBs)

## 0.1.21
- Sidekiq 4.0.1 bump
- Gem bump
- Added direct celluloid requirement to Karafka (removed from Sidekiq)

## 0.1.19
- Internal call - schedule naming change
- Enqueue to perform_async naming in controller to follow Sidekiqs naming convention
- Gem bump

## 0.1.18
- Changed Redis configuration options into a single hash that is directly passed to Redis setup for Sidekiq
- Added config.ru to provide a Sidekiq web UI (see README for more details)

## 0.1.17
- Changed Karafka::Connection::Cluster tp Karafka::Connection::ActorCluster to distinguish between a single thread actor cluster for multiple topic connection and a future feature that will allow process clusterization.
- Add an ability to use user-defined parsers for a messages
- Lazy load params for before callbacks
- Automatic loading/initializng all workers classes during startup (so Sidekiq won't fail with unknown workers exception)
- Params are now private to controller
- Added bootstrap method to app.rb

## 0.1.16
- Cluster level error catching for all exceptions so actor is not killer
- Cluster level error logging
- Listener refactoring (QueueConsumer extracted)
- Karafka::Connection::QueueConsumer to wrap around fetching logic - technically we could replace Kafka with any other messaging engine as long as we preserve the same API
- Added debug env for debugging purpose in applications

## 0.1.15
- Fixed max_wait_ms vs socket_timeout_ms issue
- Fixed closing queue connection after Poseidon::Errors::ProtocolError failure
- Fixed wrong logging file selection based on env
- Extracted Karafka::Connection::QueueConsumer object to wrap around queue connection

## 0.1.14
- Rake tasks for listing all the topics on Kafka server (rake kafka:topics)

## 0.1.13
- Ability to assign custom workers and use them bypassing Karafka::BaseWorker (or its descendants)
- Gem bump

## 0.1.12
- All internal errors went to Karafka::Errors namespace

## 0.1.11
- Rescuing all the "before Sidekiq" processing so errors won't affect other incoming messages
- Fixed dying actors after connection error
- Added a new app status - "initializing"
- Karafka::Status model cleanup

## 0.1.10
- Added possibility to specify redis namespace in configuration (failover to app name)
- Renamed redis_host to redis_url in configuration

## 0.1.9
- Added worker logger

## 0.1.8
- Droped local env suppot in favour of [Envlogic](https://github.com/karafka/envlogic) - no changes in API

## 0.1.7
- Karafka option for Redis hosts (not localhost only)

## 0.1.6
- Added better concurency by clusterization of listeners
- Added graceful shutdown
- Added concurency that allows to handle bigger applications with celluloid
- Karafka controllers no longer require group to be defined (created based on the topic and app name)
- Karafka controllers no longer require topic to be defined (created based on the controller name)
- Readme updates

## 0.1.5
- Celluloid support for listeners
- Multi target logging (STDOUT and file)

## 0.1.4
- Renamed events to messages to follow Apache Kafka naming convention

## 0.1.3
- Karafka::App.logger moved to Karafka.logger
- README updates (Usage section was added)

## 0.1.2
- Logging to log/environment.log
- Karafka::Runner

## 0.1.1
- README updates
- Raketasks updates
- Rake installation task
- Changelog file added

## 0.1.0
- Initial framework code<|MERGE_RESOLUTION|>--- conflicted
+++ resolved
@@ -1,6 +1,5 @@
 # Karafka framework changelog
 
-<<<<<<< HEAD
 ## 1.3-wip
 - Drop support for Kafka 0.10 in favor of native support for Kafka 0.11.
 - Update ruby-kafka to the 0.7 version
@@ -23,15 +22,11 @@
 - #375 - Sidekiq Backend parser mismatch
 - #369 - Single consumer can support more than one topic
 - #288 - Drop dependency on `activesupport` gem
-<<<<<<< HEAD
-=======
+
 ## 1.2.6
 - Lock WaterDrop to 1.2.3
 - Lock Ruby-Kafka to 0.6.x (support for 0.7 will be added in Karafka 1.3)
->>>>>>> master
-=======
 - #382 - Full logging with AR, etc for development mode when there is Rails integration
->>>>>>> 15f4c556
 
 ## 1.2.5
 - #354 - Expose consumer heartbeat
