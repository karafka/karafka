--- conflicted
+++ resolved
@@ -15,11 +15,8 @@
 - #356 - Provide a `#values` for params_batch to extract only values of objects from the params_batch
 - #363 - Too shallow ruby-kafka version lock
 - #354 - Expose consumer heartbeat
-<<<<<<< HEAD
 - #377 - Remove the persistent setup in favor of persistence
-=======
 - #375 - Sidekiq Backend parser mismatch
->>>>>>> 378843bb
 
 ## 1.2.5
 - #354 - Expose consumer heartbeat
