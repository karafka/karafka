--- conflicted
+++ resolved
@@ -16,10 +16,7 @@
 - Remove configurators in favor of the after_init block configurator
 - Ruby 2.5.0 support
 - Renamed Karafka::Connection::Processor to Karafka::Connection::Delegator to match incoming naming conventions
-<<<<<<< HEAD
-=======
 - Renamed Karafka::Connection::Consumer to Karafka::Connection::Client due to #274
->>>>>>> 3aae3d6f
 
 ## 1.1.2
 - #256 - Default kafka.seed_brokers configuration is created in invalid format
