--- conflicted
+++ resolved
@@ -2,12 +2,9 @@
 
 ## Unreleased
 - #313 - support PLAINTEXT and SSL for scheme
-<<<<<<< HEAD
 - #320 - Pausing indefinetely with nil pause timeout doesn't work
 - #318 - Partition pausing doesn't work with custom topic mappers
-=======
 - Rename ConfigAdapter to ApiAdapter to better reflect what it does
->>>>>>> 969fc1aa
 
 ## 1.2.2
 - #312 - Broken for ActiveSupport 5.2.0
