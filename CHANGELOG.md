# Karafka framework changelog

## Unreleased
- Align attributes available in the instrumentation bus for listener related events.
- Include consumer group id in consumption related events (#1093)
- Remove unused logger listener event handler.
- Internal refactoring of routing validations flow.
- **[Breaking]** Disable the root `manual_offset_management` setting and require it to be configured per topic. This is part of "topic features" configuration extraction for better code organization.
- Reorganize how routing related features are represented internally to simplify features management.
- Fix a case where routing tags would not be injected when given routing definition would not be used with a block
- Fix a case where using `#active_job_topic` without extra block options would cause `manual_offset_management` to stay false.
- Fix a case when upon Pro ActiveJob usage with Virtual Partitions, correct offset would not be stored
- Add specs to ensure, that all the Pro components have a proper per-file license (#1099)
<<<<<<< HEAD
- Introduce `KARAFKA_RAILTIE_LOAD` to skip Rails Railtie autoload for granular loading process control.
=======
- Extract supported features combinations processing flow into separate strategies.
>>>>>>> f6d58177

### Upgrade notes

1. Remove the `manual_offset_management` setting from the main config if you use it:

```ruby
class KarafkaApp < Karafka::App
  setup do |config|
    # ...

    # This line needs to be removed:
    config.manual_offset_management = true
  end
end
```

2. Set the `manual_offset_management` feature flag per each topic where you want to use it in the routing. Don't set it for topics where you want the default offset management strategy to be used.

```ruby
class KarafkaApp < Karafka::App
  routes.draw do
    consumer_group :group_name do
      topic :example do
        consumer ExampleConsumer
        manual_offset_management true
      end

      topic :example2 do
        consumer ExampleConsumer2
        manual_offset_management true
      end
    end
  end
end
```

## 2.0.15 (2022-10-20)
- Sanitize admin config prior to any admin action.
- Make messages partitioner outcome for virtual partitions consistently distributed in regards to concurrency.
- Improve DataDog/StatsD metrics reporting by reporting per topic partition lags and trends.
- Replace synchronous offset commit with async on resuming paused partition (#1087).

## 2.0.14 (2022-10-16)
- Prevent consecutive stop signals from starting multiple supervision shutdowns.
- Provide `Karafka::Embedded` to simplify the start/stop process when running Karafka from within other process (Puma, Sidekiq, etc).
- Fix a race condition when un-pausing a long-running-job exactly upon listener resuming would crash the listener loop (#1072).

## 2.0.13 (2022-10-14)
- Early exit upon attempts to commit current or earlier offset twice.
- Add more integration specs covering edge cases.
- Strip non producer related config when default producer is initialized (#776)

## 2.0.12 (2022-10-06)
- Commit stored offsets upon rebalance revocation event to reduce number of messages that are re-processed.
- Support cooperative-sticky rebalance strategy.
- Replace offset commit after each batch with a per-rebalance commit.
- User instrumentation to publish internal rebalance errors.

## 2.0.11 (2022-09-29)
- Report early on errors related to network and on max poll interval being exceeded to indicate critical problems that will be retries but may mean some underlying problems in the system.
- Fix support of Ruby 2.7.0 to 2.7.2 (#1045)

## 2.0.10 (2022-09-23)
- Improve error recovery by delegating the recovery to the existing `librdkafka` instance.

## 2.0.9 (2022-09-22)
- Fix Singleton not visible when used in PORO (#1034)
- Divide pristine specs into pristine and poro. Pristine will still have helpers loaded, poro will have nothing.
- Fix a case where `manual_offset_management` offset upon error is not reverted to the first message in a case where there were no markings as consumed at all for multiple batches.
- Implement small reliability improvements around marking as consumed.
- Introduce a config sanity check to make sure Virtual Partitions are not used with manual offset management.
- Fix a possibility of using `active_job_topic` with Virtual Partitions and manual offset management (ActiveJob still can use due to atomicity of jobs).
- Move seek offset ownership to the coordinator to allow Virtual Partitions further development.
- Improve client shutdown in specs.
- Do not reset client on network issue and rely on `librdkafka` to do so.
- Allow for nameless (anonymous) subscription groups (#1033)

## 2.0.8 (2022-09-19)
- [Breaking change] Rename Virtual Partitions `concurrency` to `max_partitions` to avoid confusion  (#1023).
-  Allow for block based subscription groups management (#1030).

## 2.0.7 (2022-09-05)
- [Breaking change] Redefine the Virtual Partitions routing DSL to accept concurrency
- Allow for `concurrency` setting in Virtual Partitions to extend or limit number of jobs per regular partition. This allows to make sure, we do not use all the threads on virtual partitions jobs
- Allow for creation of as many Virtual Partitions as needed, without taking global `concurrency` into consideration

## 2.0.6 (2022-09-02)
- Improve client closing.
- Fix for: Multiple LRJ topics fetched concurrently block ability for LRJ to kick in (#1002)
- Introduce a pre-enqueue sync execution layer to prevent starvation cases for LRJ
- Close admin upon critical errors to prevent segmentation faults
- Add support for manual subscription group management (#852)

## 2.0.5 (2022-08-23)
- Fix unnecessary double new line in the `karafka.rb` template for Ruby on Rails
- Fix a case where a manually paused partition would not be processed after rebalance (#988)
- Increase specs stability.
- Lower concurrency of execution of specs in Github CI.

## 2.0.4 (2022-08-19)
- Fix hanging topic creation (#964)
- Fix conflict with other Rails loading libraries like `gruf` (#974)

## 2.0.3 (2022-08-09)
- Update boot info on server startup.
- Update `karafka info` with more descriptive Ruby version info.
- Fix issue where when used with Rails in development, log would be too verbose.
- Fix issue where Zeitwerk with Rails would not load Pro components despite license being present.

## 2.0.2 (2022-08-07)
- Bypass issue with Rails reload in development by releasing the connection (https://github.com/rails/rails/issues/44183).

## 2.0.1 (2022-08-06)
- Provide `Karafka::Admin` for creation and destruction of topics and fetching cluster info.
- Update integration specs to always use one-time disposable topics.
- Remove no longer needed `wait_for_kafka` script.
- Add more integration specs for cover offset management upon errors.

## 2.0.0 (2022-08-05)

This changelog describes changes between `1.4` and `2.0`. Please refer to appropriate release notes for changes between particular `rc` releases.

Karafka 2.0 is a **major** rewrite that brings many new things to the table but also removes specific concepts that happened not to be as good as I initially thought when I created them.

Please consider getting a Pro version if you want to **support** my work on the Karafka ecosystem!

For anyone worried that I will start converting regular features into Pro: This will **not** happen. Anything free and fully OSS in Karafka 1.4 will **forever** remain free. Most additions and improvements to the ecosystem are to its free parts. Any feature that is introduced as a free and open one will not become paid.

### Additions

This section describes **new** things and concepts introduced with Karafka 2.0.

Karafka 2.0:

- Introduces multi-threaded support for [concurrent work](https://github.com/karafka/karafka/wiki/Concurrency-and-multithreading) consumption for separate partitions as well as for single partition work via [Virtual Partitions](https://github.com/karafka/karafka/wiki/Pro-Virtual-Partitions).
- Introduces [Active Job adapter](https://github.com/karafka/karafka/wiki/Active-Job) for using Karafka as a jobs backend with Ruby on Rails Active Job.
- Introduces fully automatic integration end-to-end [test suite](https://github.com/karafka/karafka/tree/master/spec/integrations) that checks any case I could imagine.
- Introduces [Virtual Partitions](https://github.com/karafka/karafka/wiki/Pro-Virtual-Partitions) for ability to parallelize work of a single partition.
- Introduces [Long-Running Jobs](https://github.com/karafka/karafka/wiki/Pro-Long-Running-Jobs) to allow for work that would otherwise exceed the `max.poll.interval.ms`.
- Introduces the [Enhanced Scheduler](https://github.com/karafka/karafka/wiki/Pro-Enhanced-Scheduler) that uses a non-preemptive LJF (Longest Job First) algorithm instead of a a FIFO (First-In, First-Out) one.
- Introduces [Enhanced Active Job adapter](https://github.com/karafka/karafka/wiki/Pro-Enhanced-Active-Job) that is optimized and allows for strong ordering of jobs and more.
- Introduces seamless [Ruby on Rails integration](https://github.com/karafka/karafka/wiki/Integrating-with-Ruby-on-Rails-and-other-frameworks) via `Rails::Railte` without need for any extra configuration.
- Provides `#revoked` [method](https://github.com/karafka/karafka/wiki/Consuming-messages#shutdown-and-partition-revocation-handlers) for taking actions upon topic revocation.
- Emits underlying async errors emitted from `librdkafka` via the standardized `error.occurred` [monitor channel](https://github.com/karafka/karafka/wiki/Error-handling-and-back-off-policy#error-tracking).
- Replaces `ruby-kafka` with `librdkafka` as an underlying driver.
- Introduces official [EOL policies](https://github.com/karafka/karafka/wiki/Versions-Lifecycle-and-EOL).
- Introduces [benchmarks](https://github.com/karafka/karafka/tree/master/spec/benchmarks) that can be used to profile Karafka.
- Introduces a requirement that the end user code **needs** to be [thread-safe](https://github.com/karafka/karafka/wiki/FAQ#does-karafka-require-gems-to-be-thread-safe).
- Introduces a [Pro subscription](https://github.com/karafka/karafka/wiki/Build-vs-Buy) with a [commercial license](https://github.com/karafka/karafka/blob/master/LICENSE-COMM) to fund further ecosystem development.

### Deletions

This section describes things that are **no longer** part of the Karafka ecosystem.

Karafka 2.0:

- Removes topics mappers concept completely.
- Removes pidfiles support.
- Removes daemonization support.
- Removes support for using `sidekiq-backend` due to introduction of [multi-threading](https://github.com/karafka/karafka/wiki/Concurrency-and-multithreading).
- Removes the `Responders` concept in favour of WaterDrop producer usage.
- Removes completely all the callbacks in favour of finalizer method `#shutdown`.
- Removes single message consumption mode in favour of [documentation](https://github.com/karafka/karafka/wiki/Consuming-messages#one-at-a-time) on how to do it easily by yourself.

### Changes

This section describes things that were **changed** in Karafka but are still present.

Karafka 2.0:

- Uses only instrumentation that comes from Karafka. This applies also to notifications coming natively from `librdkafka`. They are now piped through Karafka prior to being dispatched.
- Integrates WaterDrop `2.x` tightly with autoconfiguration inheritance and an option to redefine it.
- Integrates with the `karafka-testing` gem for RSpec that also has been updated.
- Updates `cli info` to reflect the `2.0` details.
- Stops validating `kafka` configuration beyond minimum as the rest is handled by `librdkafka`.
- No longer uses `dry-validation`.
- No longer uses `dry-monitor`.
- No longer uses `dry-configurable`.
- Lowers general external dependencies three **heavily**.
- Renames `Karafka::Params::BatchMetadata` to `Karafka::Messages::BatchMetadata`.
- Renames `Karafka::Params::Params` to `Karafka::Messages::Message`.
- Renames `#params_batch` in consumers to `#messages`.
- Renames `Karafka::Params::Metadata` to `Karafka::Messages::Metadata`.
- Renames `Karafka::Fetcher` to `Karafka::Runner` and align notifications key names.
- Renames `StdoutListener` to `LoggerListener`.
- Reorganizes [monitoring and logging](https://github.com/karafka/karafka/wiki/Monitoring-and-logging) to match new concepts.
- Notifies on fatal worker processing errors.
- Contains updated install templates for Rails and no-non Rails.
- Changes how the routing style (`0.5`) behaves. It now builds a single consumer group instead of one per topic.
- Introduces changes that will allow me to build full web-UI in the upcoming `2.1`.
- Contains updated example apps.
- Standardizes error hooks for all error reporting (`error.occurred`).
- Changes license to `LGPL-3.0`.
- Introduces a `karafka-core` dependency that contains common code used across the ecosystem.
- Contains updated [wiki](https://github.com/karafka/karafka/wiki) on everything I could think of.

### What's ahead

Karafka 2.0 is just the beginning.

There are several things in the plan already for 2.1 and beyond, including a web dashboard, at-rest encryption, transactions support, and more.

## 2.0.0.rc6 (2022-08-05)
- Update licenser to use a gem based approach based on `karafka-license`.
- Do not mark intermediate jobs as consumed when Karafka runs Enhanced Active Job with Virtual Partitions.
- Improve development experience by adding fast cluster state changes refresh (#944)
- Improve the license loading.

## 2.0.0.rc5 (2022-08-01)
- Improve specs stability
- Improve forceful shutdown
- Add support for debug `TTIN` backtrace printing
- Fix a case where logger listener would not intercept `warn` level
- Require `rdkafka` >= `0.12`
- Replace statistics decorator with the one from `karafka-core`

## 2.0.0.rc4 (2022-07-28)
- Remove `dry-monitor`
- Use `karafka-core`
- Improve forceful shutdown resources finalization
- Cache consumer client name

## 2.0.0.rc3 (2022-07-26)
- Fix Pro partitioner hash function may not utilize all the threads (#907).
- Improve virtual partitions messages distribution.
- Add StatsD/DataDog optional monitoring listener + dashboard template.
- Validate that Pro consumer is always used for Pro subscription.
- Improve ActiveJob consumer shutdown behaviour.
- Change default `max_wait_time` to 1 second.
- Change default `max_messages` to 100 (#915).
- Move logger listener polling reporting level to debug when no messages (#916).
- Improve stability on aggressive rebalancing (multiple rebalances in a short period).
- Improve specs stability.
- Allow using `:key` and `:partition_key` for Enhanced Active Job partitioning.

## 2.0.0.rc2 (2022-07-19)
- Fix `example_consumer.rb.erb` `#shutdown` and `#revoked` signatures to correct once.
- Improve the install user experience (print status and created files).
- Change default `max_wait_time` from 10s to 5s.
- Remove direct dependency on `dry-configurable` in favour of a home-brew.
- Remove direct dependency on `dry-validation` in favour of a home-brew.

## 2.0.0-rc1 (2022-07-08)
- Extract consumption partitioner out of listener inline code.
- Introduce virtual partitioner concept for parallel processing of data from a single topic partition.
- Improve stability when there kafka internal errors occur while polling.
- Fix a case where we would resume a LRJ partition upon rebalance where we would reclaim the partition while job was still running.
- Do not revoke pauses for lost partitions. This will allow to un-pause reclaimed partitions when LRJ jobs are done.
- Fail integrations by default (unless configured otherwise) if any errors occur during Karafka server execution.

## 2.0.0-beta5 (2022-07-05)
- Always resume processing of a revoked partition upon assignment.
- Improve specs stability.
- Fix a case where revocation job would be executed on partition for which we never did any work.
- Introduce a jobs group coordinator for easier jobs management.
- Improve stability of resuming paused partitions that were revoked and re-assigned.
- Optimize reaction time on partition ownership changes.
- Fix a bug where despite setting long max wait time, we would return messages prior to it while not reaching the desired max messages count.
- Add more integration specs related to polling limits.
- Remove auto-detection of re-assigned partitions upon rebalance as for too fast rebalances it could not be accurate enough. It would also mess up in case of rebalances that would happen right after a `#seek` was issued for a partition.
- Optimize the removal of pre-buffered lost partitions data.
- Always run `#revoked` when rebalance with revocation happens.
- Evict executors upon rebalance, to prevent race-conditions.
- Align topics names for integration specs.

## 2.0.0-beta4 (2022-06-20)
- Rename job internal api methods from `#prepare` to `#before_call` and from `#teardown` to `#after_call` to abstract away jobs execution from any type of executors and consumers logic
- Remove ability of running `before_consume` and `after_consume` completely. Those should be for internal usage only.
- Reorganize how Pro consumer and Pro AJ consumers inherit.
- Require WaterDrop `2.3.1`.
- Add more integration specs for rebalancing and max poll exceeded.
- Move `revoked?` state from PRO to regular Karafka.
- Use return value of `mark_as_consumed!` and `mark_as_consumed` as indicator of partition ownership + use it to switch the ownership state.
- Do not remove rebalance manager upon client reset and recovery. This will allow us to keep the notion of lost partitions, so we can run revocation jobs for blocking jobs that exceeded the max poll interval.
- Run revocation jobs upon reaching max poll interval for blocking jobs.
- Early exit `poll` operation upon partition lost or max poll exceeded event.
- Always reset consumer instances on timeout exceeded.
- Wait for Kafka to create all the needed topics before running specs in CI.

## 2.0.0-beta3 (2022-06-14)
- Jobs building responsibility extracted out of the listener code base.
- Fix a case where specs supervisor would try to kill no longer running process (#868)
- Fix an instable integration spec that could misbehave under load
- Commit offsets prior to pausing partitions to ensure that the latest offset is always committed
- Fix a case where consecutive CTRL+C (non-stop) would case an exception during forced shutdown
- Add missing `consumer.prepared.error` into `LoggerListener`
- Delegate partition resuming from the consumers to listeners threads.
- Add support for Long-Running Jobs (LRJ) for ActiveJob [PRO]
- Add support for Long-Running Jobs for consumers [PRO]
- Allow `active_job_topic` to accept a block for extra topic related settings
- Remove no longer needed logger threads
- Auto-adapt number of processes for integration specs based on the number of CPUs
- Introduce an integration spec runner that prints everything to stdout (better for development)
- Introduce extra integration specs for various ActiveJob usage scenarios
- Rename consumer method `#prepared` to `#prepare` to reflect better its use-case
- For test and dev raise an error when expired license key is used (never for non dev)
- Add worker related monitor events (`worker.process` and `worker.processed`)
- Update `LoggerListener` to include more useful information about processing and polling messages

## 2.0.0-beta2 (2022-06-07)
- Abstract away notion of topics groups (until now it was just an array)
- Optimize how jobs queue is closed. Since we enqueue jobs only from the listeners, we can safely close jobs queue once listeners are done. By extracting this responsibility from listeners, we remove corner cases and race conditions. Note here: for non-blocking jobs we do wait for them to finish while running the `poll`. This ensures, that for async jobs that are long-living, we do not reach `max.poll.interval`.
- `Shutdown` jobs are executed in workers to align all the jobs behaviours.
- `Shutdown` jobs are always blocking.
- Notion of `ListenersBatch` was introduced similar to `WorkersBatch` to abstract this concept.
- Change default `shutdown_timeout` to be more than `max_wait_time` not to cause forced shutdown when no messages are being received from Kafka.
- Abstract away scheduling of revocation and shutdown jobs for both default and pro schedulers
- Introduce a second (internal) messages buffer to distinguish between raw messages buffer and karafka messages buffer
- Move messages and their metadata remap process to the listener thread to allow for their inline usage
- Change how we wait in the shutdown phase, so shutdown jobs can still use Kafka connection even if they run for a longer period of time. This will prevent us from being kicked out from the group early.
- Introduce validation that ensures, that `shutdown_timeout` is more than `max_wait_time`. This will prevent users from ending up with a config that could lead to frequent forceful shutdowns.

## 2.0.0-beta1 (2022-05-22)
- Update the jobs queue blocking engine and allow for non-blocking jobs execution
- Provide `#prepared` hook that always runs before the fetching loop is unblocked
- [Pro] Introduce performance tracker for scheduling optimizer
- Provide ability to pause (`#pause`) and resume (`#resume`) given partitions from the consumers
- Small integration specs refactoring + specs for pausing scenarios

## 2.0.0-alpha6 (2022-04-17)
- Fix a bug, where upon missing boot file and Rails, railtie would fail with a generic exception (#818) 
- Fix an issue with parallel pristine specs colliding with each other during `bundle install` (#820)
- Replace `consumer.consume` with `consumer.consumed` event to match the behaviour
- Make sure, that offset committing happens before the `consumer.consumed` event is propagated
- Fix for failing when not installed (just a dependency) (#817)
- Evict messages from partitions that were lost upon rebalancing (#825)
- Do **not** run `#revoked` on partitions that were lost and assigned back upon rebalancing (#825)
- Remove potential duplicated that could occur upon rebalance with re-assigned partitions (#825)
- Optimize integration test suite additional consumers shutdown process (#828)
- Optimize messages eviction and duplicates removal on poll stopped due to lack of messages
- Add static group membership integration spec

## 2.0.0-alpha5 (2022-04-03)
- Rename StdoutListener to LoggerListener (#811)

## 2.0.0-alpha4 (2022-03-20)
- Rails support without ActiveJob queue adapter usage (#805)

## 2.0.0-alpha3 (2022-03-16)
- Restore 'app.initialized' state and add notification on it
- Fix the installation flow for Rails and add integration tests for this scenario
- Add more integration tests covering some edge cases

## 2.0.0-alpha2 (2022-02-19)
- Require `kafka` keys to be symbols
- [Pro] Added ActiveJob Pro adapter
- Small updates to the license and docs

## 2.0.0-alpha1 (2022-01-30)
- Change license to `LGPL-3.0`
- [Pro] Introduce a Pro subscription
- Switch from `ruby-kafka` to `librdkafka` as an underlying driver
- Introduce fully automatic integration tests that go through the whole server lifecycle
- Integrate WaterDrop tightly with autoconfiguration inheritance and an option to redefine it
- Multi-threaded support for concurrent jobs consumption (when in separate topics and/or partitions)
- Introduce subscriptions groups concept for better resources management
- Remove completely all the callbacks in favour of finalizer method `#on_shutdown`
- Provide `on_revoked` method for taking actions upon topic revoke
- Remove single message consumption mode in favour of documentation on how to do it easily by yourself
- Provide sync and async offset management with async preferred
- Introduce seamless Ruby on Rails integration via `Rails::Railte`
- Update `cli info` to reflect the `2.0` details
- Remove responders in favour of WaterDrop `2.0` producer
- Remove pidfiles support
- Remove daemonization support
- Stop validating `kafka` configuration beyond minimum as it is handled by `librdkafka`
- Remove topics mappers concept
- Reorganize monitoring to match new concepts
- Notify on fatal worker processing errors
- Rename `Karafka::Params::BatchMetadata` to `Karafka::Messages::BatchMetadata`
- Rename `Karafka::Params::Params` to `Karafka::Messages::Message`
- Rename `#params_batch` in consumers to `#messages`
- Rename `Karafka::Params::Metadata` to `Karafka::Messages::Metadata`
- Allow for processing work of multiple consumer groups by the same worker poll
- Rename `Karafka::Fetcher` to `Karafka::Runner` and align notifications key names
- Update install templates
- `sidekiq-backend` is no longer supported
- `testing` gem for RSpec has been updated
- `WaterDrop` `2.1+` support
- Simple routing style (`0.5`) now builds a single consumer group instead of one per topic
- Example apps were updated
- Hook for underlying statistics emitted from librdkafka have been added
- Hook for underlying async errors emitted from  librdkafka have been added
- ActiveJob Rails adapter
- Added benchmarks that can be used to profile Karafka
- Standardize error hook for all error reporting

## 1.4.11 (2021-12-04)
- Source code metadata url added to the gemspec
- Gem bump

## 1.4.10 (2021-10-30)
- update gems requirements in the gemspec (nijikon)

## 1.4.9 (2021-09-29)
- fix `dry-configurable` deprecation warnings for default value as positional argument

## 1.4.8 (2021-09-08)
- Allow 'rails' in Gemfile to enable rails-aware generator (rewritten)

## 1.4.7 (2021-09-04)
- Update ruby-kafka to `1.4.0`
- Support for `resolve_seed_brokers` option (with Azdaroth)
- Set minimum `ruby-kafka` requirement to `1.3.0`

## 1.4.6 (2021-08-05)
- #700 Fix Ruby 3 compatibility issues in Connection::Client#pause (MmKolodziej)

## 1.4.5 (2021-06-16)
- Fixup logger checks for non-writeable logfile (ojab)
- #689 - Update the stdout initialization message for framework initialization

## 1.4.4 (2021-04-19)
- Remove Ruby 2.5 support and update minimum Ruby requirement to 2.6
- Remove rake dependency

## 1.4.3 (2021-03-24)
- Fixes for Ruby 3.0 compatibility

## 1.4.2 (2021-02-16)
- Rescue Errno::EROFS in ensure_dir_exists (unasuke)

## 1.4.1 (2020-12-04)
- Return non-zero exit code when printing usage
- Add support for :assignment_strategy for consumers

## 1.4.0 (2020-09-05)
- Rename `Karafka::Params::Metadata` to `Karafka::Params::BatchMetadata`
- Rename consumer `#metadata` to `#batch_metadata`
- Separate metadata (including Karafka native metadata) from the root of params (backwards compatibility preserved thanks to rabotyaga)
- Remove metadata hash dependency
- Remove params dependency on a hash in favour of PORO
- Remove batch metadata dependency on a hash
- Remove MultiJson in favour of JSON in the default deserializer
- allow accessing all the metadata without accessing the payload
- freeze params and underlying elements except for the mutable payload
- provide access to raw payload after serialization
- fixes a bug where a non-deserializable (error) params would be marked as deserialized after first unsuccessful deserialization attempt
- fixes bug where karafka would mutate internal ruby-kafka state
- fixes bug where topic name in metadata would not be mapped using topic mappers
- simplifies the params and params batch API, before `#payload` usage, it won't be deserialized
- removes the `#[]` API from params to prevent from accessing raw data in a different way than #raw_payload
- makes the params batch operations consistent as params payload is deserialized only when accessed explicitly

## 1.3.7 (2020-08-11)
- #599 - Allow metadata access without deserialization attempt (rabotyaga)
- Sync with ruby-kafka `1.2.0` api

## 1.3.6 (2020-04-24)
- #583 - Use Karafka.logger for CLI messages (prikha)
- #582 - Cannot only define seed brokers in consumer groups

## 1.3.5 (2020-04-02)
- #578 - ThreadError: can't be called from trap context patch

## 1.3.4 (2020-02-17)
- `dry-configurable` upgrade (solnic)
- Remove temporary `thor` patches that are no longer needed

## 1.3.3 (2019-12-23)
- Require `delegate` to fix missing dependency in `ruby-kafka`

## 1.3.2 (2019-12-23)
- #561 - Allow `thor` 1.0.x usage in Karafka
- #567 - Ruby 2.7.0 support + unfreeze of a frozen string fix

## 1.3.1 (2019-11-11)
- #545 - Makes sure the log directory exists when is possible (robertomiranda)
- Ruby 2.6.5 support
- #551 - add support for DSA keys
- #549 - Missing directories after `karafka install` (nijikon)

## 1.3.0 (2019-09-09)
- Drop support for Ruby 2.4
- YARD docs tags cleanup

## 1.3.0.rc1 (2019-07-31)
- Drop support for Kafka 0.10 in favor of native support for Kafka 0.11.
- Update ruby-kafka to the 0.7 version
- Support messages headers receiving
- Message bus unification
- Parser available in metadata
- Cleanup towards moving to a non-global state app management
- Drop Ruby 2.3 support
- Support for Ruby 2.6.3
- `Karafka::Loader` has been removed in favor of Zeitwerk
- Schemas are now contracts
- #393 - Reorganize responders - removed `multiple_usage` constrain
- #388 - ssl_client_cert_chain sync
- #300 - Store value in a value key and replace its content with parsed version - without root merge
- #331 - Disallow building groups without topics
- #340 - Instrumentation unification. Better and more consistent naming
- #340 - Procline instrumentation for a nicer process name
- #342 - Change default for `fetcher_max_queue_size` from `100` to `10` to lower max memory usage
- #345 - Cleanup exceptions names
- #341 - Split connection delegator into batch delegator and single_delegator
- #351 - Rename `#retrieve!` to `#parse!` on params and `#parsed` to `parse!` on params batch.
- #351 - Adds '#first' for params_batch that returns parsed first element from the params_batch object.
- #360 - Single params consuming mode automatically parses data specs
- #359 - Divide mark_as_consumed into mark_as_consumed and mark_as_consumed!
- #356 - Provide a `#values` for params_batch to extract only values of objects from the params_batch
- #363 - Too shallow ruby-kafka version lock
- #354 - Expose consumer heartbeat
- #377 - Remove the persistent setup in favor of persistence
- #375 - Sidekiq Backend parser mismatch
- #369 - Single consumer can support more than one topic
- #288 - Drop dependency on `activesupport` gem
- #371 - SASL over SSL
- #392 - Move params redundant data to metadata
- #335 - Metadata access from within the consumer
- #402 - Delayed reconnection upon critical failures
- #405 - `reconnect_timeout` value is now being validated
- #437 - Specs ensuring that the `#437` won't occur in the `1.3` release
- #426 - ssl client cert key password
- #444 - add certificate and private key validation
- #460 - Decouple responder "parser" (generator?) from topic.parser (benissimo)
- #463 - Split parsers into serializers / deserializers
- #473 - Support SASL OAuthBearer Authentication
- #475 - Disallow subscribing to the same topic with multiple consumers
- #485 - Setting shutdown_timeout to nil kills the app without waiting for anything
- #487 - Make listeners as instances
- #29 - Consumer class names must have the word "Consumer" in it in order to work (Sidekiq backend)
- #491 - irb is missing for console to work
- #502 - Karafka process hangs when sending multiple sigkills
- #506 - ssl_verify_hostname sync
- #483 - Upgrade dry-validation before releasing 1.3
- #492 - Use Zeitwerk for code reload in development
- #508 - Reset the consumers instances upon reconnecting to a cluster
- [#530](https://github.com/karafka/karafka/pull/530) - expose ruby and ruby-kafka version
- [534](https://github.com/karafka/karafka/pull/534) - Allow to use headers in the deserializer object
- [#319](https://github.com/karafka/karafka/pull/328) - Support for exponential backoff in pause

## 1.2.11
- [#470](https://github.com/karafka/karafka/issues/470) Karafka not working with dry-configurable 0.8

## 1.2.10
- [#453](https://github.com/karafka/karafka/pull/453) require `Forwardable` module

## 1.2.9
- Critical exceptions now will cause consumer to stop instead of retrying without a break
- #412 - Fix dry-inflector dependency lock in gemspec
- #414 - Backport to 1.2 the delayed retry upon failure
- #437 - Raw message is no longer added to params after ParserError raised

## 1.2.8
- #408 - Responder Topic Lookup Bug on Heroku

## 1.2.7
- Unlock Ruby-kafka version with a warning

## 1.2.6
- Lock WaterDrop to 1.2.3
- Lock Ruby-Kafka to 0.6.x (support for 0.7 will be added in Karafka 1.3)
- #382 - Full logging with AR, etc for development mode when there is Rails integration

## 1.2.5
- #354 - Expose consumer heartbeat
- #373 - Async producer not working properly with responders

## 1.2.4
- #332 - Fetcher for max queue size

## 1.2.3
- #313 - support PLAINTEXT and SSL for scheme
- #288 - drop activesupport callbacks in favor of notifications
- #320 - Pausing indefinitely with nil pause timeout doesn't work
- #318 - Partition pausing doesn't work with custom topic mappers
- Rename ConfigAdapter to ApiAdapter to better reflect what it does
- #317 - Manual offset committing doesn't work with custom topic mappers

## 1.2.2
- #312 - Broken for ActiveSupport 5.2.0

## 1.2.1
- #304 - Unification of error instrumentation event details
- #306 - Using file logger from within a trap context upon shutdown is impossible

## 1.2.0
- Spec improvements
- #260 - Specs missing randomization
- #251 - Shutdown upon non responding (unreachable) cluster is not possible
- #258 - Investigate lowering requirements on activesupport
- #246 - Alias consumer#mark_as_consumed on controller
- #259 - Allow forcing key/partition key on responders
- #267 - Styling inconsistency
- #242 - Support setting the max bytes to fetch per request
- #247 - Support SCRAM once released
- #271 - Provide an after_init option to pass a configuration block
- #262 - Error in the monitor code for NewRelic
- #241 - Performance metrics
- #274 - Rename controllers to consumers
- #184 - Seek to
- #284 - Dynamic Params parent class
- #275 - ssl_ca_certs_from_system
- #296 - Instrument forceful exit with an error
- Replaced some of the activesupport parts with dry-inflector
- Lower ActiveSupport dependency
- Remove configurators in favor of the after_init block configurator
- Ruby 2.5.0 support
- Renamed Karafka::Connection::Processor to Karafka::Connection::Delegator to match incoming naming conventions
- Renamed Karafka::Connection::Consumer to Karafka::Connection::Client due to #274
- Removed HashWithIndifferentAccess in favor of a regular hash
- JSON parsing defaults now to string keys
- Lower memory usage due to less params data internal details
- Support multiple ```after_init``` blocks in favor of a single one
- Renamed ```received_at``` to ```receive_time``` to follow ruby-kafka and WaterDrop conventions
- Adjust internal setup to easier map Ruby-Kafka config changes
- System callbacks reorganization
- Added ```before_fetch_loop``` configuration block for early client usage (```#seek```, etc)
- Renamed ```after_fetched``` to ```after_fetch``` to normalize the naming convention
- Instrumentation on a connection delegator level
- Added ```params_batch#last``` method to retrieve last element after unparsing
- All params keys are now strings

## 1.1.2
- #256 - Default kafka.seed_brokers configuration is created in invalid format

## 1.1.1
- #253 - Allow providing a global per app parser in config settings

## 1.1.0
- Gem bump
- Switch from Celluloid to native Thread management
- Improved shutdown process
- Introduced optional fetch callbacks and moved current the ```after_received``` there as well
- Karafka will raise Errors::InvalidPauseTimeout exception when trying to pause but timeout set to 0
- Allow float for timeouts and other time based second settings
- Renamed MessagesProcessor to Processor and MessagesConsumer to Consumer - we don't process and don't consumer anything else so it was pointless to keep this "namespace"
- #232 - Remove unused ActiveSupport require
- #214 - Expose consumer on a controller layer
- #193 - Process shutdown callbacks
- Fixed accessibility of ```#params_batch``` from the outside of the controller
- connection_pool config options are no longer required
- celluloid config options are no longer required
- ```#perform``` is now renamed to ```#consume``` with warning level on using the old one (deprecated)
- #235 - Rename perform to consume
- Upgrade to ruby-kafka 0.5
- Due to redesign of Waterdrop concurrency setting is no longer needed
- #236 - Manual offset management
- WaterDrop 1.0.0 support with async
- Renamed ```batch_consuming``` option to ```batch_fetching``` as it is not a consumption (with processing) but a process of fetching messages from Kafka. The messages is considered consumed, when it is processed.
- Renamed ```batch_processing``` to ```batch_consuming``` to resemble Kafka concept of consuming messages.
- Renamed ```after_received``` to ```after_fetched``` to normalize the naming conventions.
- Responders support the per topic ```async``` option.

## 1.0.1
- #210 - LoadError: cannot load such file -- [...]/karafka.rb
- Ruby 2.4.2 as a default (+travis integration)
- JRuby upgrade
- Expanded persistence layer (moved to a namespace for easier future development)
- #213 - Misleading error when non-existing dependency is required
- #212 - Make params react to #topic, #partition, #offset
- #215 - Consumer group route dynamic options are ignored
- #217 - check RUBY_ENGINE constant if RUBY_VERSION is missing (#217)
- #218 - add configuration setting to control Celluloid's shutdown timeout
- Renamed Karafka::Routing::Mapper to Karafka::Routing::TopicMapper to match naming conventions
- #219 - Allow explicit consumer group names, without prefixes
- Fix to early removed pid upon shutdown of demonized process
- max_wait_time updated to match https://github.com/zendesk/ruby-kafka/issues/433
- #230 - Better uri validation for seed brokers (incompatibility as the kafka:// or kafka+ssl:// is required)
- Small internal docs fixes
- Dry::Validation::MissingMessageError: message for broker_schema? was not found
- #238 - warning: already initialized constant Karafka::Schemas::URI_SCHEMES

## 1.0.0

### Closed issues:

- #103 - Env for logger is loaded 2 early (on gem load not on app init)
- #142 - Possibility to better control Kafka consumers (consumer groups management)
- #150 - Add support for start_from_beginning on a per topic basis
- #154 - Support for min_bytes and max_wait_time on messages consuming
- #160 - Reorganize settings to better resemble ruby-kafka requirements
- #164 - If we decide to have configuration per topic, topic uniqueness should be removed
- #165 - Router validator
- #166 - Params and route reorganization (new API)
- #167 - Remove Sidekiq UI from Karafka
- #168 - Introduce unique IDs of routes
- #171 - Add kafka message metadata to params
- #176 - Transform Karafka::Connection::Consumer into a module
- #177 - Monitor not reacting when kafka killed with -9
- #175 - Allow single consumer to subscribe to multiple topics
- #178 - Remove parsing failover when cannot unparse data
- #174 - Extended config validation
- ~~#180 - Switch from JSON parser to yajl-ruby~~
- #181 - When responder is defined and not used due to ```respond_with``` not being triggered in the perform, it won't raise an exception.
- #188 - Rename name in config to client id
- #186 - Support ruby-kafka ```ssl_ca_cert_file_path``` config
- #189 - karafka console does not preserve history on exit
- #191 - Karafka 0.6.0rc1 does not work with jruby / now it does :-)
- Switch to multi json so everyone can use their favourite JSON parser
- Added jruby support in general and in Travis
- #196 - Topic mapper does not map topics when subscribing thanks to @webandtech
- #96 - Karafka server - possibility to run it only for a certain topics
- ~~karafka worker cli option is removed (please use sidekiq directly)~~ - restored, bad idea
- (optional) pausing upon processing failures ```pause_timeout```
- Karafka console main process no longer intercepts irb errors
- Wiki updates
- #204 - Long running controllers
- Better internal API to handle multiple usage cases using ```Karafka::Controllers::Includer```
- #207 - Rename before_enqueued to after_received
- #147 - De-attach Karafka from Sidekiq by extracting Sidekiq backend

### New features and improvements

- batch processing thanks to ```#batch_consuming``` flag and ```#params_batch``` on controllers
- ```#topic``` method on an controller instance to make a clear distinction in between params and route details
- Changed routing model (still compatible with 0.5) to allow better resources management
- Lower memory requirements due to object creation limitation (2-3 times less objects on each new message)
- Introduced the ```#batch_consuming``` config flag (config for #126) that can be set per each consumer_group
- Added support for partition, offset and partition key in the params hash
- ```name``` option in config renamed to ```client_id```
- Long running controllers with ```persistent``` flag on a topic config level, to make controller instances persistent between messages batches (single controller instance per topic per partition no per messages batch) - turned on by default

### Incompatibilities

- Default boot file is renamed from app.rb to karafka.rb
- Removed worker glass as dependency (now and independent gem)
- ```kafka.hosts``` option renamed to ```kafka.seed_brokers``` - you don't need to provide all the hosts to work with Kafka
- ```start_from_beginning``` moved into kafka scope (```kafka.start_from_beginning```)
- Router no longer checks for route uniqueness - now you can define same routes for multiple kafkas and do a lot of crazy stuff, so it's your responsibility to check uniqueness
- Change in the way we identify topics in between Karafka and Sidekiq workers. If you upgrade, please make sure, all the jobs scheduled in Sidekiq are finished before the upgrade.
- ```batch_mode``` renamed to ```batch_fetching```
- Renamed content to value to better resemble ruby-kafka internal messages naming convention
- When having a responder with ```required``` topics and not using ```#respond_with``` at all, it will raise an exception
- Renamed ```inline_mode``` to ```inline_processing``` to resemble other settings conventions
- Renamed ```inline_processing``` to ```backend``` to reach 1.0 future compatibility
- Single controller **needs** to be used for a single topic consumption
- Renamed ```before_enqueue``` to ```after_received``` to better resemble internal logic, since for inline backend, there is no enqueue.
- Due to the level on which topic and controller are related (class level), the dynamic worker selection is no longer available.
- Renamed params #retrieve to params #retrieve! to better reflect what it does

### Other changes
- PolishGeeksDevTools removed (in favour of Coditsu)
- Waaaaaay better code quality thanks to switching from dev tools to Coditsu
- Gem bump
- Cleaner internal API
- SRP
- Better settings proxying and management between ruby-kafka and karafka
- All internal validations are now powered by dry-validation
- Better naming conventions to reflect Kafka reality
- Removed Karafka::Connection::Message in favour of direct message details extraction from Kafka::FetchedMessage

## 0.5.0.3
- #132 - When Kafka is gone, should reconnect after a time period
- #136 - new ruby-kafka version + other gem bumps
- ruby-kafka update
- #135 - NonMatchingRouteError - better error description in the code
- #140 - Move Capistrano Karafka to a different specific gem
- #110 - Add call method on a responder class to alias instance build and call
- #76 - Configs validator
- #138 - Possibility to have no worker class defined if inline_mode is being used
- #145 - Topic Mapper
- Ruby update to 2.4.1
- Gem bump x2
- #158 - Update docs section on heroku usage
- #150 - Add support for start_from_beginning on a per topic basis
- #148 - Lower Karafka Sidekiq dependency
- Allow karafka root to be specified from ENV
- Handle SIGTERM as a shutdown command for kafka server to support Heroku deployment

## 0.5.0.2
- Gems update x3
- Default Ruby set to 2.3.3
- ~~Default Ruby set to 2.4.0~~
- Readme updates to match bug fixes and resolved issues
- #95 - Allow options into responder
- #98 - Use parser when responding on a topic
- #114 - Option to configure waterdrop connection pool timeout and concurrency
- #118 - Added dot in topic validation format
- #119 - add support for authentication using SSL
- #121 - JSON as a default for standalone responders usage
- #122 - Allow on capistrano role customization
- #125 - Add support to batch incoming messages
- #130 - start_from_beginning flag on routes and default
- #128 - Monitor caller_label not working with super on inheritance
- Renamed *inline* to *inline_mode* to stay consistent with flags that change the way karafka works (#125)
- Dry-configurable bump to 0.5 with fixed proc value evaluation on retrieve patch (internal change)

## 0.5.0.1
- Fixed inconsistency in responders non-required topic definition. Now only required: false available
- #101 - Responders fail when multiple_usage true and required false
- fix error on startup from waterdrop #102
- Waterdrop 0.3.2.1 with kafka.hosts instead of kafka_hosts
- #105 - Karafka::Monitor#caller_label not working with inherited monitors
- #99 - Standalone mode (without Sidekiq)
- #97 - Buffer responders single topics before send (pre-validation)
- Better control over consumer thanks to additional config options
- #111 - Dynamic worker assignment based on the income params
- Long shutdown time fix

## 0.5.0
- Removed Zookeeper totally as dependency
- Better group and partition rebalancing
- Automatic thread management (no need for tuning) - each topic is a separate actor/thread
- Moved from Poseidon into Ruby-Kafka
- No more max_concurrency setting
- After you define your App class and routes (and everything else) you need to add execute App.boot!
- Manual consuming is no longer available (no more karafka consume command)
- Karafka topics CLI is no longer available. No Zookeeper - no global topic discovery
- Dropped ZK as dependency
- karafka info command no longer prints details about Zookeeper
- Better shutdown
- No more autodiscovery via Zookeeper - instead, the whole cluster will be discovered directly from Kafka
- No more support for Kafka 0.8
- Support for Kafka 0.9
- No more need for ActorCluster, since now we have a single thread (and Kafka connection) per topic
- Ruby 2.2.* support dropped
- Using App name as a Kafka client_id
- Automatic Capistrano integration
- Responders support for handling better responses pipe-lining and better responses flow description and design (see README for more details)
- Gem bump
- Readme updates
- karafka flow CLI command for printing the application flow
- Some internal refactoring

## 0.4.2
- #87 - Re-consume mode with crone for better Rails/Rack integration
- Moved Karafka server related stuff into separate Karafka::Server class
- Renamed Karafka::Runner into Karafka::Fetcher
- Gem bump
- Added chroot option to Zookeeper options
- Moved BROKERS_PATH into config from constant
- Added Karafka consume CLI action for a short running single consumption round
- Small fixes to close broken connections
- Readme updates

## 0.4.1
- Explicit throw(:abort) required to halt before_enqueue (like in Rails 5)
- #61 - autodiscovery of Kafka brokers based on Zookeeper data
- #63 - Graceful shutdown with current offset state during data processing
- #65 - Example of NewRelic monitor is outdated
- #71 - Setup should be executed after user code is loaded
- Gem bump x3
- Rubocop remarks
- worker_timeout config option has been removed. It now needs to be defined manually by the framework user because WorkerGlass::Timeout can be disabled and we cannot use Karafka settings on a class level to initialize user code stuff
- Moved setup logic under setup/Setup namespace
- Better defaults handling
- #75 - Kafka and Zookeeper options as a hash
- #82 - Karafka autodiscovery fails upon caching of configs
- #81 - Switch config management to dry configurable
- Version fix
- Dropped support for Ruby 2.1.*
- Ruby bump to 2.3.1

## 0.4.0
- Added WaterDrop gem with default configuration
- Refactoring of config logic to simplify adding new dependencies that need to be configured based on #setup data
- Gem bump
- Readme updates
- Renamed cluster to actor_cluster for method names
- Replaced SidekiqGlass with generic WorkerGlass lib
- Application bootstrap in app.rb no longer required
- Karafka.boot needs to be executed after all the application files are loaded (template updated)
- Small loader refactor (no API changes)
- Ruby 2.3.0 support (default)
- No more rake tasks
- Karafka CLI instead of rake tasks
- Worker cli command allows passing additional options directly to Sidekiq
- Renamed concurrency to max_concurrency - it describes better what happens - Karafka will use this number of threads only when required
- Added wait_timeout that allows us to tune how long should we wait on a single socket connection (single topic) for new messages before going to next one (this applies to each thread separately)
- Rubocop remarks
- Removed Sinatra and Puma dependencies
- Karafka Cli internal reorganization
- Karafka Cli routes task
- #37 - warn log for failed parsing of a message
- #43 - wrong constant name
- #44 - Method name conflict
- #48 - Cannot load such file -- celluloid/current
- #46 - Loading application
- #45 - Set up monitor in config
- #47 - rake karafka:run uses app.rb only
- #53 - README update with Sinatra/Rails integration description
- #41 - New Routing engine
- #54 - Move Karafka::Workers::BaseWorker to Karafka::BaseWorker
- #55 - ApplicationController and ApplicationWorker

## 0.3.2
- Karafka::Params::Params lazy load merge keys with string/symbol names priorities fix

## 0.3.1
- Renamed Karafka::Monitor to Karafka::Process to represent a Karafka process wrapper
- Added Karafka::Monitoring that allows to add custom logging and monitoring with external libraries and systems
- Moved logging functionality into Karafka::Monitoring default monitoring
- Added possibility to provide own monitoring as long as in responds to #notice and #notice_error
- Standardized logging format for all logs

## 0.3.0
- Switched from custom ParserError for each parser to general catching of Karafka::Errors::ParseError and its descendants
- Gem bump
- Fixed #32 - now when using custom workers that does not inherit from Karafka::BaseWorker perform method is not required. Using custom workers means that the logic that would normally lie under #perform, needs to be executed directly from the worker.
- Fixed #31 - Technically didn't fix because this is how Sidekiq is meant to work, but provided possibility to assign custom interchangers that allow to bypass JSON encoding issues by converting data that goes to Redis to a required format (and parsing it back when it is fetched)
- Added full parameters lazy load - content is no longer loaded during #perform_async if params are not used in before_enqueue
- No more namespaces for Redis by default (use separate DBs)

## 0.1.21
- Sidekiq 4.0.1 bump
- Gem bump
- Added direct celluloid requirement to Karafka (removed from Sidekiq)

## 0.1.19
- Internal call - schedule naming change
- Enqueue to perform_async naming in controller to follow Sidekiq naming convention
- Gem bump

## 0.1.18
- Changed Redis configuration options into a single hash that is directly passed to Redis setup for Sidekiq
- Added config.ru to provide a Sidekiq web UI (see README for more details)

## 0.1.17
- Changed Karafka::Connection::Cluster tp Karafka::Connection::ActorCluster to distinguish between a single thread actor cluster for multiple topic connection and a future feature that will allow process clusterization.
- Add an ability to use user-defined parsers for a messages
- Lazy load params for before callbacks
- Automatic loading/initializing all workers classes during startup (so Sidekiq won't fail with unknown workers exception)
- Params are now private to controller
- Added bootstrap method to app.rb

## 0.1.16
- Cluster level error catching for all exceptions so actor is not killer
- Cluster level error logging
- Listener refactoring (QueueConsumer extracted)
- Karafka::Connection::QueueConsumer to wrap around fetching logic - technically we could replace Kafka with any other messaging engine as long as we preserve the same API
- Added debug env for debugging purpose in applications

## 0.1.15
- Fixed max_wait_ms vs socket_timeout_ms issue
- Fixed closing queue connection after Poseidon::Errors::ProtocolError failure
- Fixed wrong logging file selection based on env
- Extracted Karafka::Connection::QueueConsumer object to wrap around queue connection

## 0.1.14
- Rake tasks for listing all the topics on Kafka server (rake kafka:topics)

## 0.1.13
- Ability to assign custom workers and use them bypassing Karafka::BaseWorker (or its descendants)
- Gem bump

## 0.1.12
- All internal errors went to Karafka::Errors namespace

## 0.1.11
- Rescuing all the "before Sidekiq" processing so errors won't affect other incoming messages
- Fixed dying actors after connection error
- Added a new app status - "initializing"
- Karafka::Status model cleanup

## 0.1.10
- Added possibility to specify redis namespace in configuration (failover to app name)
- Renamed redis_host to redis_url in configuration

## 0.1.9
- Added worker logger

## 0.1.8
- Dropped local env support in favour of [Envlogic](https://github.com/karafka/envlogic) - no changes in API

## 0.1.7
- Karafka option for Redis hosts (not localhost only)

## 0.1.6
- Added better concurency by clusterization of listeners
- Added graceful shutdown
- Added concurency that allows to handle bigger applications with celluloid
- Karafka controllers no longer require group to be defined (created based on the topic and app name)
- Karafka controllers no longer require topic to be defined (created based on the controller name)
- Readme updates

## 0.1.5
- Celluloid support for listeners
- Multi target logging (STDOUT and file)

## 0.1.4
- Renamed events to messages to follow Apache Kafka naming convention

## 0.1.3
- Karafka::App.logger moved to Karafka.logger
- README updates (Usage section was added)

## 0.1.2
- Logging to log/environment.log
- Karafka::Runner

## 0.1.1
- README updates
- Rake tasks updates
- Rake installation task
- Changelog file added

## 0.1.0
- Initial framework code<|MERGE_RESOLUTION|>--- conflicted
+++ resolved
@@ -11,11 +11,8 @@
 - Fix a case where using `#active_job_topic` without extra block options would cause `manual_offset_management` to stay false.
 - Fix a case when upon Pro ActiveJob usage with Virtual Partitions, correct offset would not be stored
 - Add specs to ensure, that all the Pro components have a proper per-file license (#1099)
-<<<<<<< HEAD
 - Introduce `KARAFKA_RAILTIE_LOAD` to skip Rails Railtie autoload for granular loading process control.
-=======
 - Extract supported features combinations processing flow into separate strategies.
->>>>>>> f6d58177
 
 ### Upgrade notes
 
