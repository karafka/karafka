# Karafka framework changelog

<<<<<<< HEAD
## 2.1.10 (Unreleased)
- **[Feature]** Introduce dynamic topic subscriptions based on patterns.
=======
## 2.1.10 (2023-08-21)
>>>>>>> f1e86c0a
- [Enhancement] Introduce `connection.client.rebalance_callback` event for instrumentation of rebalances.
- [Enhancement] Introduce new `runner.before_call` monitor event.
- [Refactor] Introduce low level commands proxy to handle deviation in how we want to run certain commands and how rdkafka-ruby runs that by design.
<<<<<<< HEAD
- [Change] No longer validate excluded topics routing presence if patterns any as it does not match pattern subscriptions where you can exclude things that could be subscribed in the future.
- [Fix] do not report negative lag stored in the DD listener.
=======
- [Fix] Do not report lags in the DD listener for cases where the assignment is not workable.
- [Fix] Do not report negative lags in the DD listener.
>>>>>>> f1e86c0a
- [Fix] Extremely fast shutdown after boot in specs can cause process not to stop.
- [Fix] Disable `allow.auto.create.topics` for admin by default to prevent accidental topics creation on topics metadata lookups.
- [Fix] Improve the `query_watermark_offsets` operations by increasing too low timeout.
- [Fix] Increase `TplBuilder` timeouts to compensate for remote clusters.
- [Fix] Always try to unsubscribe short-lived consumers used throughout the system, especially in the admin APIs.
- [Fix] Add missing `connection.client.poll.error` error type reference.

## 2.1.9 (2023-08-06)
- **[Feature]** Introduce ability to customize pause strategy on a per topic basis (Pro).
- [Improvement] Disable the extensive messages logging in the default `karafka.rb` template.
- [Change] Require `waterdrop` `>= 2.6.6` due to extra `LoggerListener` API.

## 2.1.8 (2023-07-29)
- [Improvement] Introduce `Karafka::BaseConsumer#used?` method to indicate, that at least one invocation of `#consume` took or will take place. This can be used as a replacement to the non-direct `messages.count` check for shutdown and revocation to ensure, that the consumption took place or is taking place (in case of running LRJ).
- [Improvement] Make `messages#to_a` return copy of the underlying array to prevent scenarios, where the mutation impacts offset management.
- [Improvement] Mitigate a librdkafka `cooperative-sticky` rebalance crash issue.
- [Improvement] Provide ability to overwrite `consumer_persistence` per subscribed topic. This is mostly useful for plugins and extensions developers.
- [Fix] Fix a case where the performance tracker would crash in case of mutation of messages to an empty state.

## 2.1.7 (2023-07-22)
- [Improvement] Always query for watermarks in the Iterator to improve the initial response time.
- [Improvement] Add `max_wait_time` option to the Iterator.
- [Fix] Fix a case where `Admin#read_topic` would wait for poll interval on non-existing messages instead of early exit.
- [Fix] Fix a case where Iterator with per partition offsets with negative lookups would go below the number of available messages.
- [Fix] Remove unused constant from Admin module.
- [Fix] Add missing `connection.client.rebalance_callback.error` to the `LoggerListener` instrumentation hook.

## 2.1.6 (2023-06-29)
- [Improvement] Provide time support for iterator
- [Improvement] Provide time support for admin `#read_topic`
- [Improvement] Provide time support for consumer `#seek`.
- [Improvement] Remove no longer needed locks for client operations.
- [Improvement] Raise `Karafka::Errors::TopicNotFoundError` when trying to iterate over non-existing topic.
- [Improvement] Ensure that Kafka multi-command operations run under mutex together.
- [Change] Require `waterdrop` `>= 2.6.2`
- [Change] Require `karafka-core` `>= 2.1.1`
- [Refactor] Clean-up iterator code.
- [Fix]  Improve performance in dev environment for a Rails app (juike)
- [Fix] Rename `InvalidRealOffsetUsage` to `InvalidRealOffsetUsageError` to align with naming of other errors.
- [Fix] Fix unstable spec.
- [Fix] Fix a case where automatic `#seek` would overwrite manual seek of a user when running LRJ.
- [Fix] Make sure, that user direct `#seek` and `#pause` operations take precedence over system actions.
- [Fix] Make sure, that `#pause` and `#resume` with one underlying connection do not race-condition.

## 2.1.5 (2023-06-19)
- [Improvement] Drastically improve `#revoked?` response quality by checking the real time assignment lost state on librdkafka.
- [Improvement] Improve eviction of saturated jobs that would run on already revoked assignments.
- [Improvement] Expose `#commit_offsets` and `#commit_offsets!` methods in the consumer to provide ability to commit offsets directly to Kafka without having to mark new messages as consumed.
- [Improvement] No longer skip offset commit when no messages marked as consumed as `librdkafka` has fixed the crashes there.
- [Improvement] Remove no longer needed patches.
- [Improvement] Ensure, that the coordinator revocation status is switched upon revocation detection when using `#revoked?`
- [Improvement] Add benchmarks for marking as consumed (sync and async).
- [Change] Require `karafka-core` `>= 2.1.0`
- [Change] Require `waterdrop` `>= 2.6.1`

## 2.1.4 (2023-06-06)
- [Fix] `processing_lag` and `consumption_lag` on empty batch fail on shutdown usage (#1475)

## 2.1.3 (2023-05-29)
- [Maintenance] Add linter to ensure, that all integration specs end with `_spec.rb`.
- [Fix] Fix `#retrying?` helper result value (Aerdayne).
- [Fix] Fix `mark_as_consumed!` raising an error instead of `false` on `unknown_member_id` (#1461).
- [Fix] Enable phantom tests.

## 2.1.2 (2023-05-26)
- Set minimum `karafka-core` on `2.0.13` to make sure correct version of `karafka-rdkafka` is used.
- Set minimum `waterdrop` on `2.5.3` to make sure correct version of `waterdrop` is used.

## 2.1.1 (2023-05-24)
- [Fix] Liveness Probe Doesn't Meet HTTP 1.1 Criteria - Causing Kubernetes Restarts (#1450)

## 2.1.0 (2023-05-22)
- **[Feature]** Provide ability to use CurrentAttributes with ActiveJob's Karafka adapter (federicomoretti).
- **[Feature]** Introduce collective Virtual Partitions offset management.
- **[Feature]** Use virtual offsets to filter out messages that would be re-processed upon retries.
- [Improvement] No longer break processing on failing parallel virtual partitions in ActiveJob because it is compensated by virtual marking.
- [Improvement] Always use Virtual offset management for Pro ActiveJobs.
- [Improvement] Do not attempt to mark offsets on already revoked partitions.
- [Improvement] Make sure, that VP components are not injected into non VP strategies.
- [Improvement] Improve complex strategies inheritance flow.
- [Improvement] Optimize offset management for DLQ + MoM feature combinations.
- [Change] Removed `Karafka::Pro::BaseConsumer` in favor of `Karafka::BaseConsumer`. (#1345)
- [Fix] Fix for `max_messages` and `max_wait_time` not having reference in errors.yml (#1443)

### Upgrade notes

1. Upgrade to Karafka `2.0.41` prior to upgrading to `2.1.0`.
2. Replace `Karafka::Pro::BaseConsumer` references to `Karafka::BaseConsumer`.
3. Replace `Karafka::Instrumentation::Vendors::Datadog:Listener` with `Karafka::Instrumentation::Vendors::Datadog::MetricsListener`.

## 2.0.41 (2023-04-19)
- **[Feature]** Provide `Karafka::Pro::Iterator` for anonymous topic/partitions iterations and messages lookups (#1389 and #1427).
- [Improvement] Optimize topic lookup for `read_topic` admin method usage.
- [Improvement] Report via `LoggerListener` information about the partition on which a given job has started and finished.
- [Improvement] Slightly normalize the `LoggerListener` format. Always report partition related operations as followed: `TOPIC_NAME/PARTITION`.
- [Improvement] Do not retry recovery from `unknown_topic_or_part` when Karafka is shutting down as there is no point and no risk of any data losses.
- [Improvement] Report `client.software.name` and `client.software.version` according to `librdkafka` recommendation.
- [Improvement] Report ten longest integration specs after the suite execution.
- [Improvement] Prevent user originating errors related to statistics processing after listener loop crash from potentially crashing the listener loop and hanging Karafka process.

## 2.0.40 (2023-04-13)
- [Improvement] Introduce `Karafka::Messages::Messages#empty?` method to handle Idle related cases where shutdown or revocation would be called on an empty messages set. This method allows for checking if there are any messages in the messages batch.
- [Refactor] Require messages builder to accept partition and do not fetch it from messages.
- [Refactor] Use empty messages set for internal APIs (Idle) (so there always is `Karafka::Messages::Messages`)
- [Refactor] Allow for empty messages set initialization with -1001 and -1 on metadata (similar to `librdkafka`)

## 2.0.39 (2023-04-11)
- **[Feature]** Provide ability to throttle/limit number of messages processed in a time unit (#1203)
- **[Feature]** Provide Delayed Topics (#1000)
- **[Feature]** Provide ability to expire messages (expiring topics)
- **[Feature]** Provide ability to apply filters after messages are polled and before enqueued. This is a generic filter API for any usage.
- [Improvement] When using ActiveJob with Virtual Partitions, Karafka will stop if collectively VPs are failing. This minimizes number of jobs that will be collectively re-processed.
- [Improvement] `#retrying?` method has been added to consumers to provide ability to check, that we're reprocessing data after a failure. This is useful for branching out processing based on errors.
- [Improvement] Track active_job_id in instrumentation (#1372)
- [Improvement] Introduce new housekeeping job type called `Idle` for non-consumption execution flows.
- [Improvement] Change how a manual offset management works with Long-Running Jobs. Use the last message offset to move forward instead of relying on the last message marked as consumed for a scenario where no message is marked.
- [Improvement] Prioritize in Pro non-consumption jobs execution over consumption despite LJF. This will ensure, that housekeeping as well as other non-consumption events are not saturated when running a lot of work.
- [Improvement] Normalize the DLQ behaviour with MoM. Always pause on dispatch for all the strategies.
- [Improvement] Improve the manual offset management and DLQ behaviour when no markings occur for OSS.
- [Improvement] Do not early stop ActiveJob work running under virtual partitions to prevent extensive reprocessing.
- [Improvement] Drastically increase number of scenarios covered by integration specs (OSS and Pro).
- [Improvement] Introduce a `Coordinator#synchronize` lock for cross virtual partitions operations.
- [Fix] Do not resume partition that is not paused.
- [Fix] Fix `LoggerListener` cases where logs would not include caller id (when available)
- [Fix] Fix not working benchmark tests.
- [Fix] Fix a case where when using manual offset management with a user pause would ignore the pause and seek to the next message.
- [Fix] Fix a case where dead letter queue would go into an infinite loop on message with first ever offset if the first ever offset would not recover.
- [Fix] Make sure to resume always for all LRJ strategies on revocation.
- [Refactor] Make sure that coordinator is topic aware. Needed for throttling, delayed processing and expired jobs.
- [Refactor] Put Pro strategies into namespaces to better organize multiple combinations.
- [Refactor] Do not rely on messages metadata for internal topic and partition operations like `#seek` so they can run independently from the consumption flow.
- [Refactor] Hold a single topic/partition reference on a coordinator instead of in executor, coordinator and consumer.
- [Refactor] Move `#mark_as_consumed` and `#mark_as_consumed!`into `Strategies::Default` to be able to introduce marking for virtual partitions.

## 2.0.38 (2023-03-27)
- [Improvement] Introduce `Karafka::Admin#read_watermark_offsets` to get low and high watermark offsets values.
- [Improvement] Track active_job_id in instrumentation (#1372)
- [Improvement] Improve `#read_topic` reading in case of a compacted partition where the offset is below the low watermark offset. This should optimize reading and should not go beyond the low watermark offset.
- [Improvement] Allow `#read_topic` to accept instance settings to overwrite any settings needed to customize reading behaviours.

## 2.0.37 (2023-03-20)
- [Fix] Declarative topics execution on a secondary cluster run topics creation on the primary one (#1365)
- [Fix]  Admin read operations commit offset when not needed (#1369)

## 2.0.36 (2023-03-17)
- [Refactor] Rename internal naming of `Structurable` to `Declaratives` for declarative topics feature.
- [Fix] AJ + DLQ + MOM + LRJ is pausing indefinitely after the first job (#1362)

## 2.0.35 (2023-03-13)
- **[Feature]** Allow for defining topics config via the DSL and its automatic creation via CLI command.
- **[Feature]** Allow for full topics reset and topics repartitioning via the CLI.

## 2.0.34 (2023-03-04)
- [Improvement] Attach an `embedded` tag to Karafka processes started using the embedded API.
- [Change] Renamed `Datadog::Listener` to `Datadog::MetricsListener` for consistency. (#1124)

### Upgrade notes

1. Replace `Datadog::Listener` references to `Datadog::MetricsListener`.

## 2.0.33 (2023-02-24)
- **[Feature]** Support `perform_all_later` in ActiveJob adapter for Rails `7.1+`
- **[Feature]** Introduce ability to assign and re-assign tags in consumer instances. This can be used for extra instrumentation that is context aware.
- **[Feature]** Introduce ability to assign and reassign tags to the `Karafka::Process`.
- [Improvement] When using `ActiveJob` adapter, automatically tag jobs with the name of the `ActiveJob` class that is running inside of the `ActiveJob` consumer.
- [Improvement] Make `::Karafka::Instrumentation::Notifications::EVENTS` list public for anyone wanting to re-bind those into a different notification bus.
- [Improvement] Set `fetch.message.max.bytes` for `Karafka::Admin` to `5MB` to make sure that all data is fetched correctly for Web UI under heavy load (many consumers).
- [Improvement] Introduce a `strict_topics_namespacing` config option to enable/disable the strict topics naming validations. This can be useful when working with pre-existing topics which we cannot or do not want to rename.
- [Fix] Karafka monitor is prematurely cached (#1314)

### Upgrade notes

Since `#tags` were introduced on consumers, the `#tags` method is now part of the consumers API.

This means, that in case you were using a method called `#tags` in your consumers, you will have to rename it:

```ruby
class EventsConsumer < ApplicationConsumer
  def consume
    messages.each do |message|
      tags << message.payload.tag
    end

    tags.each { |tags| puts tag }
  end

  private

  # This will collide with the tagging API
  # This NEEDS to be renamed not to collide with `#tags` method provided by the consumers API.
  def tags
    @tags ||= Set.new
  end
end
```

## 2.0.32 (2023-02-13)
- [Fix] Many non-existing topic subscriptions propagate poll errors beyond client
- [Improvement] Ignore `unknown_topic_or_part` errors in dev when `allow.auto.create.topics` is on.
- [Improvement] Optimize temporary errors handling in polling for a better backoff policy

## 2.0.31 (2023-02-12)
- [Feature] Allow for adding partitions via `Admin#create_partitions` API.
- [Fix] Do not ignore admin errors upon invalid configuration (#1254)
- [Fix] Topic name validation (#1300) - CandyFet
- [Improvement] Increase the `max_wait_timeout` on admin operations to five minutes to make sure no timeout on heavily loaded clusters.
- [Maintenance] Require `karafka-core` >= `2.0.11` and switch to shared RSpec locator.
- [Maintenance] Require `karafka-rdkafka` >= `0.12.1`

## 2.0.30 (2023-01-31)
- [Improvement] Alias `--consumer-groups` with `--include-consumer-groups`
- [Improvement] Alias `--subscription-groups` with `--include-subscription-groups`
- [Improvement] Alias `--topics` with `--include-topics`
- [Improvement] Introduce `--exclude-consumer-groups` for ability to exclude certain consumer groups from running
- [Improvement] Introduce `--exclude-subscription-groups` for ability to exclude certain subscription groups from running
- [Improvement] Introduce `--exclude-topics` for ability to exclude certain topics from running

## 2.0.29 (2023-01-30)
- [Improvement] Make sure, that the `Karafka#producer` instance has the `LoggerListener` enabled in the install template, so Karafka by default prints both consumer and producer info.
- [Improvement] Extract the code loading capabilities of Karafka console from the executable, so web can use it to provide CLI commands.
- [Fix] Fix for: running karafka console results in NameError with Rails (#1280)
- [Fix] Make sure, that the `caller` for async errors is being published.
- [Change] Make sure that WaterDrop `2.4.10` or higher is used with this release to support Web-UI.

## 2.0.28 (2023-01-25)
- **[Feature]** Provide the ability to use Dead Letter Queue with Virtual Partitions.
- [Improvement] Collapse Virtual Partitions upon retryable error to a single partition. This allows dead letter queue to operate and mitigate issues arising from work virtualization. This removes uncertainties upon errors that can be retried and processed. Affects given topic partition virtualization only for multi-topic and multi-partition parallelization. It also minimizes potential "flickering" where given data set has potentially many corrupted messages. The collapse will last until all the messages from the collective corrupted batch are processed. After that, virtualization will resume.
- [Improvement] Introduce `#collapsed?` consumer method available for consumers using Virtual Partitions.
- [Improvement] Allow for customization of DLQ dispatched message details in Pro (#1266) via the `#enhance_dlq_message` consumer method.
- [Improvement] Include `original_consumer_group` in the DLQ dispatched messages in Pro.
- [Improvement] Use Karafka `client_id` as kafka `client.id` value by default

### Upgrade notes

If you want to continue to use `karafka` as default for kafka `client.id`, assign it manually:

```ruby
class KarafkaApp < Karafka::App
  setup do |config|
    # Other settings...
    config.kafka = {
      'client.id': 'karafka'
    }
```

## 2.0.27 (2023-01-11)
- Do not lock Ruby version in Karafka in favour of `karafka-core`.
- Make sure `karafka-core` version is at least `2.0.9` to make sure we run `karafka-rdkafka`.

## 2.0.26 (2023-01-10)
- **[Feature]** Allow for disabling given topics by setting `active` to false. It will exclude them from consumption but will allow to have their definitions for using admin APIs, etc.
- [Improvement] Early terminate on `read_topic` when reaching the last offset available on the request time.
- [Improvement] Introduce a `quiet` state that indicates that Karafka is not only moving to quiet mode but actually that it reached it and no work will happen anymore in any of the consumer groups.
- [Improvement] Use Karafka defined routes topics when possible for `read_topic` admin API.
- [Improvement] Introduce `client.pause` and `client.resume` instrumentation hooks for tracking client topic partition pausing and resuming. This is alongside of `consumer.consuming.pause` that can be used to track both manual and automatic pausing with more granular consumer related details. The `client.*` should be used for low level tracking.
- [Improvement] Replace `LoggerListener` pause notification with one based on `client.pause` instead of `consumer.consuming.pause`.
- [Improvement] Expand `LoggerListener` with `client.resume` notification.
- [Improvement] Replace random anonymous subscription groups ids with stable once.
- [Improvement] Add `consumer.consume`, `consumer.revoke` and `consumer.shutting_down` notification events and move the revocation logic calling to strategies.
- [Change] Rename job queue statistics `processing` key to `busy`. No changes needed because naming in the DataDog listener stays the same.
- [Fix] Fix proctitle listener state changes reporting on new states.
- [Fix] Make sure all files descriptors are closed in the integration specs.
- [Fix] Fix a case where empty subscription groups could leak into the execution flow.
- [Fix] Fix `LoggerListener` reporting so it does not end with `.`.
- [Fix] Run previously defined (if any) signal traps created prior to Karafka signals traps.

## 2.0.25 (2023-01-10)
- Release yanked due to accidental release with local changes.

## 2.0.24 (2022-12-19)
- **[Feature]** Provide out of the box encryption support for Pro.
- [Improvement] Add instrumentation upon `#pause`.
- [Improvement] Add instrumentation upon retries.
- [Improvement] Assign `#id` to consumers similar to other entities for ease of debugging.
- [Improvement] Add retries and pausing to the default `LoggerListener`.
- [Improvement] Introduce a new final `terminated` state that will kick in prior to exit but after all the instrumentation and other things are done.
- [Improvement] Ensure that state transitions are thread-safe and ensure state transitions can occur in one direction.
- [Improvement] Optimize status methods proxying to `Karafka::App`.
- [Improvement] Allow for easier state usage by introducing explicit `#to_s` for reporting.
- [Improvement] Change auto-generated id from `SecureRandom#uuid` to `SecureRandom#hex(6)`
- [Improvement] Emit statistic every 5 seconds by default.
- [Improvement] Introduce general messages parser that can be swapped when needed.
- [Fix] Do not trigger code reloading when `consumer_persistence` is enabled.
- [Fix] Shutdown producer after all the consumer components are down and the status is stopped. This will ensure, that any instrumentation related Kafka messaging can still operate.

### Upgrade notes

If you want to disable `librdkafka` statistics because you do not use them at all, update the `kafka` `statistics.interval.ms` setting and set it to `0`:

```ruby
class KarafkaApp < Karafka::App
  setup do |config|
    # Other settings...
    config.kafka = {
      'statistics.interval.ms': 0
    }
  end
end
```

## 2.0.23 (2022-12-07)
- [Maintenance] Align with `waterdrop` and `karafka-core`
- [Improvement] Provide `Admin#read_topic` API to get topic data without subscribing.
- [Improvement] Upon an end user `#pause`, do not commit the offset in automatic offset management mode. This will prevent from a scenario where pause is needed but during it a rebalance occurs and a different assigned process starts not from the pause location but from the automatic offset that may be different. This still allows for using the `#mark_as_consumed`.
- [Fix] Fix a scenario where manual `#pause` would be overwritten by a resume initiated by the strategy.
- [Fix] Fix a scenario where manual `#pause` in LRJ would cause infinite pause.

## 2.0.22 (2022-12-02)
- [Improvement] Load Pro components upon Karafka require so they can be altered prior to setup.
- [Improvement] Do not run LRJ jobs that were added to the jobs queue but were revoked meanwhile.
- [Improvement] Allow running particular named subscription groups similar to consumer groups.
- [Improvement] Allow running particular topics similar to consumer groups.
- [Improvement] Raise configuration error when trying to run Karafka with options leading to no subscriptions.
- [Fix] Fix `karafka info` subscription groups count reporting as it was misleading.
- [Fix] Allow for defining subscription groups with symbols similar to consumer groups and topics to align the API.
- [Fix] Do not allow for an explicit `nil` as a `subscription_group` block argument.
- [Fix] Fix instability in subscription groups static members ids when using `--consumer_groups` CLI flag.
- [Fix] Fix a case in routing, where anonymous subscription group could not be used inside of a consumer group.
- [Fix] Fix a case where shutdown prior to listeners build would crash the server initialization.
- [Fix] Duplicated logs in development environment for Rails when logger set to `$stdout`.

## 20.0.21 (2022-11-25)
- [Improvement] Make revocation jobs for LRJ topics non-blocking to prevent blocking polling when someone uses non-revocation aware LRJ jobs and revocation happens.

## 2.0.20 (2022-11-24)
- [Improvement] Support `group.instance.id` assignment (static group membership) for a case where a single consumer group has multiple subscription groups (#1173).

## 2.0.19 (2022-11-20)
- **[Feature]** Provide ability to skip failing messages without dispatching them to an alternative topic (DLQ).
- [Improvement] Improve the integration with Ruby on Rails by preventing double-require of components.
- [Improvement] Improve stability of the shutdown process upon critical errors.
- [Improvement] Improve stability of the integrations spec suite.
- [Fix] Fix an issue where upon fast startup of multiple subscription groups from the same consumer group, a ghost queue would be created due to problems in `Concurrent::Hash`.

## 2.0.18 (2022-11-18)
- **[Feature]** Support quiet mode via `TSTP` signal. When used, Karafka will finish processing current messages, run `shutdown` jobs, and switch to a quiet mode where no new work is being accepted. At the same time, it will keep the consumer group quiet, and thus no rebalance will be triggered. This can be particularly useful during deployments.
- [Improvement] Trigger `#revoked` for jobs in case revocation would happen during shutdown when jobs are still running. This should ensure, we get a notion of revocation for Pro LRJ jobs even when revocation happening upon shutdown (#1150).
- [Improvement] Stabilize the shutdown procedure for consumer groups with many subscription groups that have non-aligned processing cost per batch.
- [Improvement] Remove double loading of Karafka via Rails railtie.
- [Fix] Fix invalid class references in YARD docs.
- [Fix] prevent parallel closing of many clients.
- [Fix] fix a case where information about revocation for a combination of LRJ + VP would not be dispatched until all VP work is done.

## 2.0.17 (2022-11-10)
- [Fix] Few typos around DLQ and Pro DLQ Dispatch original metadata naming.
- [Fix] Narrow the components lookup to the appropriate scope (#1114)

### Upgrade notes

1. Replace `original-*` references from DLQ dispatched metadata with `original_*`

```ruby
# DLQ topic consumption
def consume
  messages.each do |broken_message|
    topic = broken_message.metadata['original_topic'] # was original-topic
    partition = broken_message.metadata['original_partition'] # was original-partition
    offset = broken_message.metadata['original_offset'] # was original-offset

    Rails.logger.error "This message is broken: #{topic}/#{partition}/#{offset}"
  end
end
```

## 2.0.16 (2022-11-09)
- **[Breaking]** Disable the root `manual_offset_management` setting and require it to be configured per topic. This is part of "topic features" configuration extraction for better code organization.
- **[Feature]** Introduce **Dead Letter Queue** feature and Pro **Enhanced Dead Letter Queue** feature
- [Improvement] Align attributes available in the instrumentation bus for listener related events.
- [Improvement] Include consumer group id in consumption related events (#1093)
- [Improvement] Delegate pro components loading to Zeitwerk
- [Improvement] Include `Datadog::LoggerListener` for tracking logger data with DataDog (@bruno-b-martins)
- [Improvement] Include `seek_offset` in the `consumer.consume.error` event payload (#1113)
- [Refactor] Remove unused logger listener event handler.
- [Refactor] Internal refactoring of routing validations flow.
- [Refactor] Reorganize how routing related features are represented internally to simplify features management.
- [Refactor] Extract supported features combinations processing flow into separate strategies.
- [Refactor] Auto-create topics in the integration specs based on the defined routing
- [Refactor] Auto-inject Pro components via composition instead of requiring to use `Karafka::Pro::BaseConsumer` (#1116)
- [Fix] Fix a case where routing tags would not be injected when given routing definition would not be used with a block
- [Fix] Fix a case where using `#active_job_topic` without extra block options would cause `manual_offset_management` to stay false.
- [Fix] Fix a case when upon Pro ActiveJob usage with Virtual Partitions, correct offset would not be stored
- [Fix] Fix a case where upon Virtual Partitions usage, same underlying real partition would be resumed several times.
- [Fix] Fix LRJ enqueuing pause increases the coordinator counter (#115)
- [Fix] Release `ActiveRecord` connection to the pool after the work in non-dev envs (#1130)
- [Fix] Fix a case where post-initialization shutdown would not initiate shutdown procedures.
- [Fix] Prevent Karafka from committing offsets twice upon shutdown.
- [Fix] Fix for a case where fast consecutive stop signaling could hang the stopping listeners.
- [Specs] Split specs into regular and pro to simplify how resources are loaded
- [Specs] Add specs to ensure, that all the Pro components have a proper per-file license (#1099)

### Upgrade notes

1. Remove the `manual_offset_management` setting from the main config if you use it:

```ruby
class KarafkaApp < Karafka::App
  setup do |config|
    # ...

    # This line needs to be removed:
    config.manual_offset_management = true
  end
end
```

2. Set the `manual_offset_management` feature flag per each topic where you want to use it in the routing. Don't set it for topics where you want the default offset management strategy to be used.

```ruby
class KarafkaApp < Karafka::App
  routes.draw do
    consumer_group :group_name do
      topic :example do
        consumer ExampleConsumer
        manual_offset_management true
      end

      topic :example2 do
        consumer ExampleConsumer2
        manual_offset_management true
      end
    end
  end
end
```

3. If you were using code to restart dead connections similar to this:

```ruby
class ActiveRecordConnectionsCleaner
  def on_error_occurred(event)
    return unless event[:error].is_a?(ActiveRecord::StatementInvalid)

    ::ActiveRecord::Base.clear_active_connections!
  end
end

Karafka.monitor.subscribe(ActiveRecordConnectionsCleaner.new)
```

It **should** be removed. This code is **no longer needed**.

## 2.0.15 (2022-10-20)
- Sanitize admin config prior to any admin action.
- Make messages partitioner outcome for virtual partitions consistently distributed in regards to concurrency.
- Improve DataDog/StatsD metrics reporting by reporting per topic partition lags and trends.
- Replace synchronous offset commit with async on resuming paused partition (#1087).

## 2.0.14 (2022-10-16)
- Prevent consecutive stop signals from starting multiple supervision shutdowns.
- Provide `Karafka::Embedded` to simplify the start/stop process when running Karafka from within other process (Puma, Sidekiq, etc).
- Fix a race condition when un-pausing a long-running-job exactly upon listener resuming would crash the listener loop (#1072).

## 2.0.13 (2022-10-14)
- Early exit upon attempts to commit current or earlier offset twice.
- Add more integration specs covering edge cases.
- Strip non producer related config when default producer is initialized (#776)

## 2.0.12 (2022-10-06)
- Commit stored offsets upon rebalance revocation event to reduce number of messages that are re-processed.
- Support cooperative-sticky rebalance strategy.
- Replace offset commit after each batch with a per-rebalance commit.
- User instrumentation to publish internal rebalance errors.

## 2.0.11 (2022-09-29)
- Report early on errors related to network and on max poll interval being exceeded to indicate critical problems that will be retries but may mean some underlying problems in the system.
- Fix support of Ruby 2.7.0 to 2.7.2 (#1045)

## 2.0.10 (2022-09-23)
- Improve error recovery by delegating the recovery to the existing `librdkafka` instance.

## 2.0.9 (2022-09-22)
- Fix Singleton not visible when used in PORO (#1034)
- Divide pristine specs into pristine and poro. Pristine will still have helpers loaded, poro will have nothing.
- Fix a case where `manual_offset_management` offset upon error is not reverted to the first message in a case where there were no markings as consumed at all for multiple batches.
- Implement small reliability improvements around marking as consumed.
- Introduce a config sanity check to make sure Virtual Partitions are not used with manual offset management.
- Fix a possibility of using `active_job_topic` with Virtual Partitions and manual offset management (ActiveJob still can use due to atomicity of jobs).
- Move seek offset ownership to the coordinator to allow Virtual Partitions further development.
- Improve client shutdown in specs.
- Do not reset client on network issue and rely on `librdkafka` to do so.
- Allow for nameless (anonymous) subscription groups (#1033)

## 2.0.8 (2022-09-19)
- [Breaking change] Rename Virtual Partitions `concurrency` to `max_partitions` to avoid confusion  (#1023).
-  Allow for block based subscription groups management (#1030).

## 2.0.7 (2022-09-05)
- [Breaking change] Redefine the Virtual Partitions routing DSL to accept concurrency
- Allow for `concurrency` setting in Virtual Partitions to extend or limit number of jobs per regular partition. This allows to make sure, we do not use all the threads on virtual partitions jobs
- Allow for creation of as many Virtual Partitions as needed, without taking global `concurrency` into consideration

## 2.0.6 (2022-09-02)
- Improve client closing.
- Fix for: Multiple LRJ topics fetched concurrently block ability for LRJ to kick in (#1002)
- Introduce a pre-enqueue sync execution layer to prevent starvation cases for LRJ
- Close admin upon critical errors to prevent segmentation faults
- Add support for manual subscription group management (#852)

## 2.0.5 (2022-08-23)
- Fix unnecessary double new line in the `karafka.rb` template for Ruby on Rails
- Fix a case where a manually paused partition would not be processed after rebalance (#988)
- Increase specs stability.
- Lower concurrency of execution of specs in Github CI.

## 2.0.4 (2022-08-19)
- Fix hanging topic creation (#964)
- Fix conflict with other Rails loading libraries like `gruf` (#974)

## 2.0.3 (2022-08-09)
- Update boot info on server startup.
- Update `karafka info` with more descriptive Ruby version info.
- Fix issue where when used with Rails in development, log would be too verbose.
- Fix issue where Zeitwerk with Rails would not load Pro components despite license being present.

## 2.0.2 (2022-08-07)
- Bypass issue with Rails reload in development by releasing the connection (https://github.com/rails/rails/issues/44183).

## 2.0.1 (2022-08-06)
- Provide `Karafka::Admin` for creation and destruction of topics and fetching cluster info.
- Update integration specs to always use one-time disposable topics.
- Remove no longer needed `wait_for_kafka` script.
- Add more integration specs for cover offset management upon errors.

## 2.0.0 (2022-08-05)

This changelog describes changes between `1.4` and `2.0`. Please refer to appropriate release notes for changes between particular `rc` releases.

Karafka 2.0 is a **major** rewrite that brings many new things to the table but also removes specific concepts that happened not to be as good as I initially thought when I created them.

Please consider getting a Pro version if you want to **support** my work on the Karafka ecosystem!

For anyone worried that I will start converting regular features into Pro: This will **not** happen. Anything free and fully OSS in Karafka 1.4 will **forever** remain free. Most additions and improvements to the ecosystem are to its free parts. Any feature that is introduced as a free and open one will not become paid.

### Additions

This section describes **new** things and concepts introduced with Karafka 2.0.

Karafka 2.0:

- Introduces multi-threaded support for [concurrent work](https://github.com/karafka/karafka/wiki/Concurrency-and-multithreading) consumption for separate partitions as well as for single partition work via [Virtual Partitions](https://github.com/karafka/karafka/wiki/Pro-Virtual-Partitions).
- Introduces [Active Job adapter](https://github.com/karafka/karafka/wiki/Active-Job) for using Karafka as a jobs backend with Ruby on Rails Active Job.
- Introduces fully automatic integration end-to-end [test suite](https://github.com/karafka/karafka/tree/master/spec/integrations) that checks any case I could imagine.
- Introduces [Virtual Partitions](https://github.com/karafka/karafka/wiki/Pro-Virtual-Partitions) for ability to parallelize work of a single partition.
- Introduces [Long-Running Jobs](https://github.com/karafka/karafka/wiki/Pro-Long-Running-Jobs) to allow for work that would otherwise exceed the `max.poll.interval.ms`.
- Introduces the [Enhanced Scheduler](https://github.com/karafka/karafka/wiki/Pro-Enhanced-Scheduler) that uses a non-preemptive LJF (Longest Job First) algorithm instead of a a FIFO (First-In, First-Out) one.
- Introduces [Enhanced Active Job adapter](https://github.com/karafka/karafka/wiki/Pro-Enhanced-Active-Job) that is optimized and allows for strong ordering of jobs and more.
- Introduces seamless [Ruby on Rails integration](https://github.com/karafka/karafka/wiki/Integrating-with-Ruby-on-Rails-and-other-frameworks) via `Rails::Railte` without need for any extra configuration.
- Provides `#revoked` [method](https://github.com/karafka/karafka/wiki/Consuming-messages#shutdown-and-partition-revocation-handlers) for taking actions upon topic revocation.
- Emits underlying async errors emitted from `librdkafka` via the standardized `error.occurred` [monitor channel](https://github.com/karafka/karafka/wiki/Error-handling-and-back-off-policy#error-tracking).
- Replaces `ruby-kafka` with `librdkafka` as an underlying driver.
- Introduces official [EOL policies](https://github.com/karafka/karafka/wiki/Versions-Lifecycle-and-EOL).
- Introduces [benchmarks](https://github.com/karafka/karafka/tree/master/spec/benchmarks) that can be used to profile Karafka.
- Introduces a requirement that the end user code **needs** to be [thread-safe](https://github.com/karafka/karafka/wiki/FAQ#does-karafka-require-gems-to-be-thread-safe).
- Introduces a [Pro subscription](https://github.com/karafka/karafka/wiki/Build-vs-Buy) with a [commercial license](https://github.com/karafka/karafka/blob/master/LICENSE-COMM) to fund further ecosystem development.

### Deletions

This section describes things that are **no longer** part of the Karafka ecosystem.

Karafka 2.0:

- Removes topics mappers concept completely.
- Removes pidfiles support.
- Removes daemonization support.
- Removes support for using `sidekiq-backend` due to introduction of [multi-threading](https://github.com/karafka/karafka/wiki/Concurrency-and-multithreading).
- Removes the `Responders` concept in favour of WaterDrop producer usage.
- Removes completely all the callbacks in favour of finalizer method `#shutdown`.
- Removes single message consumption mode in favour of [documentation](https://github.com/karafka/karafka/wiki/Consuming-messages#one-at-a-time) on how to do it easily by yourself.

### Changes

This section describes things that were **changed** in Karafka but are still present.

Karafka 2.0:

- Uses only instrumentation that comes from Karafka. This applies also to notifications coming natively from `librdkafka`. They are now piped through Karafka prior to being dispatched.
- Integrates WaterDrop `2.x` tightly with autoconfiguration inheritance and an option to redefine it.
- Integrates with the `karafka-testing` gem for RSpec that also has been updated.
- Updates `cli info` to reflect the `2.0` details.
- Stops validating `kafka` configuration beyond minimum as the rest is handled by `librdkafka`.
- No longer uses `dry-validation`.
- No longer uses `dry-monitor`.
- No longer uses `dry-configurable`.
- Lowers general external dependencies three **heavily**.
- Renames `Karafka::Params::BatchMetadata` to `Karafka::Messages::BatchMetadata`.
- Renames `Karafka::Params::Params` to `Karafka::Messages::Message`.
- Renames `#params_batch` in consumers to `#messages`.
- Renames `Karafka::Params::Metadata` to `Karafka::Messages::Metadata`.
- Renames `Karafka::Fetcher` to `Karafka::Runner` and align notifications key names.
- Renames `StdoutListener` to `LoggerListener`.
- Reorganizes [monitoring and logging](https://github.com/karafka/karafka/wiki/Monitoring-and-logging) to match new concepts.
- Notifies on fatal worker processing errors.
- Contains updated install templates for Rails and no-non Rails.
- Changes how the routing style (`0.5`) behaves. It now builds a single consumer group instead of one per topic.
- Introduces changes that will allow me to build full web-UI in the upcoming `2.1`.
- Contains updated example apps.
- Standardizes error hooks for all error reporting (`error.occurred`).
- Changes license to `LGPL-3.0`.
- Introduces a `karafka-core` dependency that contains common code used across the ecosystem.
- Contains updated [wiki](https://github.com/karafka/karafka/wiki) on everything I could think of.

## Older releases

This changelog tracks Karafka `2.0` and higher changes.

If you are looking for changes in the unsupported releases, we recommend checking the [`1.4`](https://github.com/karafka/karafka/blob/1.4/CHANGELOG.md) branch of the Karafka repository.<|MERGE_RESOLUTION|>--- conflicted
+++ resolved
@@ -1,21 +1,17 @@
 # Karafka framework changelog
 
-<<<<<<< HEAD
-## 2.1.10 (Unreleased)
+## 2.1.11 (Unreleased)
 - **[Feature]** Introduce dynamic topic subscriptions based on patterns.
-=======
+- [Enhancement] Introduce `runner.tick` that can operate with given frequency for providing period thread-safe operations via a runner loop outside of the processing flow.
+
 ## 2.1.10 (2023-08-21)
->>>>>>> f1e86c0a
 - [Enhancement] Introduce `connection.client.rebalance_callback` event for instrumentation of rebalances.
 - [Enhancement] Introduce new `runner.before_call` monitor event.
 - [Refactor] Introduce low level commands proxy to handle deviation in how we want to run certain commands and how rdkafka-ruby runs that by design.
-<<<<<<< HEAD
 - [Change] No longer validate excluded topics routing presence if patterns any as it does not match pattern subscriptions where you can exclude things that could be subscribed in the future.
 - [Fix] do not report negative lag stored in the DD listener.
-=======
 - [Fix] Do not report lags in the DD listener for cases where the assignment is not workable.
 - [Fix] Do not report negative lags in the DD listener.
->>>>>>> f1e86c0a
 - [Fix] Extremely fast shutdown after boot in specs can cause process not to stop.
 - [Fix] Disable `allow.auto.create.topics` for admin by default to prevent accidental topics creation on topics metadata lookups.
 - [Fix] Improve the `query_watermark_offsets` operations by increasing too low timeout.
