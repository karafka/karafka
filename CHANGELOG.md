--- conflicted
+++ resolved
@@ -1,11 +1,8 @@
 # Karafka framework changelog
 
-<<<<<<< HEAD
-## 2.1.10 (Unreleased)
+## 2.2.1 (Unreleased)
 - **[Feature]** Introduce Appsignal integration for errors and metrics tracking.
-- [Enhancement] Introduce `connection.client.rebalance_callback` event for instrumentation of rebalances.
-- [Fix] do not report negative lag stored in the DD listener.
-=======
+
 ## 2.2.0 (2023-09-01)
 - **[Feature]** Introduce dynamic topic subscriptions based on patterns [Pro].
 - [Enhancement] Allow for `Karafka::Admin` setup reconfiguration via `config.admin` scope.
@@ -63,7 +60,6 @@
 - [Fix] Disable `allow.auto.create.topics` for admin by default to prevent accidental topics creation on topics metadata lookups.
 - [Fix] Improve the `query_watermark_offsets` operations by increasing too low timeout.
 - [Fix] Increase `TplBuilder` timeouts to compensate for remote clusters.
->>>>>>> 1958ee33
 - [Fix] Always try to unsubscribe short-lived consumers used throughout the system, especially in the admin APIs.
 - [Fix] Add missing `connection.client.poll.error` error type reference.
 
