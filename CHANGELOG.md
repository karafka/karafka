# Karafka framework changelog

## Current master
- Changed Karafka::Connection::Cluster tp Karafka::Connection::ActorCluster to distinguish between a single thread actor cluster for multiple topic connection and a future feature that will allow process clusterization.

<<<<<<< HEAD
## 0.1.17
 - Add an ability to use user-defined parsers for a messages
 - Lazy load params for before callbacks

=======
>>>>>>> 4af86979
## 0.1.16
- Cluster level error catching for all exceptions so actor is not killer
- Cluster level error logging
- Listener refactoring (QueueConsumer extracted)
- Karafka::Connection::QueueConsumer to wrap around fetching logic - technically we could replace Kafka with any other messaging engine as long as we preserve the same API
- Added debug env for debugging purpose in applications

## 0.1.15
- Fixed max_wait_ms vs socket_timeout_ms issue
- Fixed closing queue connection after Poseidon::Errors::ProtocolError failure
- Fixed wrong logging file selection based on env
- Extracted Karafka::Connection::QueueConsumer object to wrap around queue connection

## 0.1.14
- Rake tasks for listing all the topics on Kafka server (rake kafka:topics)

## 0.1.13
- Ability to assign custom workers and use them bypassing Karafka::BaseWorker (or its descendants)
- Gem dump

## 0.1.12
- All internal errors went to Karafka::Errors namespace

## 0.1.11
- Rescuing all the "before Sidekiq" processing so errors won't affect other incoming messages
- Fixed dying actors after connection error
- Added a new app status - "initializing"
- Karafka::Status model cleanup

## 0.1.10
- Added possibility to specify redis namespace in configuration (failover to app name)
- Renamed redis_host to redis_url in configuration

## 0.1.9
- Added worker logger

## 0.1.8
- Droped local env suppot in favour of [Envlogic](https://github.com/karafka/envlogic) - no changes in API

## 0.1.7
- Karafka option for Redis hosts (not localhost only)

## 0.1.6
- Added better concurency by clusterization of listeners
- Added graceful shutdown
- Added concurency that allows to handle bigger applications with celluloid
- Karafka controllers no longer require group to be defined (created based on the topic and app name)
- Karafka controllers no longer require topic to be defined (created based on the controller name)
- Readme updates

## 0.1.5
- Celluloid support for listeners
- Multi target logging (STDOUT and file)

## 0.1.4
- Renamed events to messages to follow Apache Kafka naming convention

## 0.1.3

- Karafka::App.logger moved to Karafka.logger
- README updates (Usage section was added)

## 0.1.2
- Logging to log/environment.log
- Karafka::Runner

## 0.1.1
- README updates
- Raketasks updates
- Rake installation task
- Changelog file added

## 0.1.0
- Initial framework code<|MERGE_RESOLUTION|>--- conflicted
+++ resolved
@@ -3,13 +3,24 @@
 ## Current master
 - Changed Karafka::Connection::Cluster tp Karafka::Connection::ActorCluster to distinguish between a single thread actor cluster for multiple topic connection and a future feature that will allow process clusterization.
 
-<<<<<<< HEAD
 ## 0.1.17
  - Add an ability to use user-defined parsers for a messages
  - Lazy load params for before callbacks
 
-=======
->>>>>>> 4af86979
+## 0.1.16
+- Cluster level error catching for all exceptions so actor is not killer
+- Cluster level error logging
+- Listener refactoring (QueueConsumer extracted)
+- Karafka::Connection::QueueConsumer to wrap around fetching logic - technically we could replace Kafka with any other messaging engine as long as we preserve the same API
+- Added debug env for debugging purpose in applications
+
+## Current master
+- Changed Karafka::Connection::Cluster tp Karafka::Connection::ActorCluster to distinguish between a single thread actor cluster for multiple topic connection and a future feature that will allow process clusterization.
+
+## 0.1.17
+ - Add an ability to use user-defined parsers for a messages
+ - Lazy load params for before callbacks
+
 ## 0.1.16
 - Cluster level error catching for all exceptions so actor is not killer
 - Cluster level error logging
