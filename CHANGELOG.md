# Karafka framework changelog

## 1.3-wip
- Drop support for Kafka 0.10 in favor of native support for Kafka 0.11.
- Update ruby-kafka to the 0.7 version
- Support messages headers receiving
- Message bus unification
- Parser available in metadata
- Cleanup towards moving to a non-global state app management
- #393 - Reorganize responders - removed `multiple_usage` constrain
- #388 - ssl_client_cert_chain sync
- #300 - Store value in a value key and replace its content with parsed version - without root merge
- #331 - Disallow building groups without topics
- #340 - Instrumentation unification. Better and more consistent naming
- #340 - Procline instrumentation for a nicer process name
- #342 - Change default for `fetcher_max_queue_size` from `100` to `10` to lower max memory usage
- #345 - Cleanup exceptions names
- #341 - Split connection delegator into batch delegator and single_delegator
- #351 - Rename `#retrieve!` to `#parse!` on params and `#parsed` to `parse!` on params batch.
- #351 - Adds '#first' for params_batch that returns parsed first element from the params_batch object.
- #360 - Single params consuming mode automatically parses data specs
- #359 - Divide mark_as_consumed into mark_as_consumed and mark_as_consumed!
- #356 - Provide a `#values` for params_batch to extract only values of objects from the params_batch
- #363 - Too shallow ruby-kafka version lock
- #354 - Expose consumer heartbeat
- #377 - Remove the persistent setup in favor of persistence
- #375 - Sidekiq Backend parser mismatch
- #369 - Single consumer can support more than one topic
- #288 - Drop dependency on `activesupport` gem
- #371 - SASL over SSL
- #392 - Move params redundant data to metadata
- #335 - Metadata access from within the consumer
- #402 - Delayed reconnection upon critical failures
- #405 - `reconnect_timeout` value is now being validated
<<<<<<< HEAD
- #437 - Specs ensuring that the `#437` won't occur in the `1.3` release
=======
- #426 - ssl client cert key password
>>>>>>> a7535392

## 1.2.9 Unreleased
- Critical exceptions now will cause consumer to stop instead of retrying without a break
- #412 - Fix dry-inflector dependency lock in gemspec
- #414 - Backport to 1.2 the delayed retry upon failure

## 1.2.8
- #408 - Responder Topic Lookup Bug on Heroku

## 1.2.7
- Unlock Ruby-kafka version with a warning

## 1.2.6
- Lock WaterDrop to 1.2.3
- Lock Ruby-Kafka to 0.6.x (support for 0.7 will be added in Karafka 1.3)
- #382 - Full logging with AR, etc for development mode when there is Rails integration

## 1.2.5
- #354 - Expose consumer heartbeat
- #373 - Async producer not working properly with responders

## 1.2.4
- #332 - Fetcher for max queue size

## 1.2.3
- #313 - support PLAINTEXT and SSL for scheme
- #288 - drop activesupport callbacks in favor of notifications
- #320 - Pausing indefinetely with nil pause timeout doesn't work
- #318 - Partition pausing doesn't work with custom topic mappers
- Rename ConfigAdapter to ApiAdapter to better reflect what it does
- #317 - Manual offset committing doesn't work with custom topic mappers
- #319 - Support for exponential backoff in pause

## 1.2.2
- #312 - Broken for ActiveSupport 5.2.0

## 1.2.1
- #304 - Unification of error instrumentation event details
- #306 - Using file logger from within a trap context upon shutdown is impossible

## 1.2.0
- Spec improvements
- #260 - Specs missing randomization
- #251 - Shutdown upon non responding (unreachable) cluster is not possible
- #258 - Investigate lowering requirements on activesupport
- #246 - Alias consumer#mark_as_consumed on controller
- #259 - Allow forcing key/partition key on responders
- #267 - Styling inconsistency
- #242 - Support setting the max bytes to fetch per request
- #247 - Support SCRAM once released
- #271 - Provide an after_init option to pass a configuration block
- #262 - Error in the monitor code for NewRelic
- #241 - Performance metrics
- #274 - Rename controllers to consumers
- #184 - Seek to
- #284 - Dynamic Params parent class
- #275 - ssl_ca_certs_from_system
- #296 - Instrument forceful exit with an error
- Replaced some of the activesupport parts with dry-inflector
- Lower ActiveSupport dependency
- Remove configurators in favor of the after_init block configurator
- Ruby 2.5.0 support
- Renamed Karafka::Connection::Processor to Karafka::Connection::Delegator to match incoming naming conventions
- Renamed Karafka::Connection::Consumer to Karafka::Connection::Client due to #274
- Removed HashWithIndifferentAccess in favor of a regular hash
- JSON parsing defaults now to string keys
- Lower memory usage due to less params data internal details
- Support multiple ```after_init``` blocks in favor of a single one
- Renamed ```received_at``` to ```receive_time``` to follow ruby-kafka and WaterDrop conventions
- Adjust internal setup to easier map Ruby-Kafka config changes
- System callbacks reorganization
- Added ```before_fetch_loop``` configuration block for early client usage (```#seek```, etc)
- Renamed ```after_fetched``` to ```after_fetch``` to normalize the naming convention
- Instrumentation on a connection delegator level
- Added ```params_batch#last``` method to retrieve last element after unparsing
- All params keys are now strings

## 1.1.2
- #256 - Default kafka.seed_brokers configuration is created in invalid format

## 1.1.1
- #253 - Allow providing a global per app parser in config settings

## 1.1.0
- Gem bump
- Switch from Celluloid to native Thread management
- Improved shutdown process
- Introduced optional fetch callbacks and moved current the ```after_received``` there as well
- Karafka will raise Errors::InvalidPauseTimeout exception when trying to pause but timeout set to 0
- Allow float for timeouts and other time based second settings
- Renamed MessagesProcessor to Processor and MessagesConsumer to Consumer - we don't process and don't consumer anything else so it was pointless to keep this "namespace"
- #232 - Remove unused ActiveSupport require
- #214 - Expose consumer on a controller layer
- #193 - Process shutdown callbacks
- Fixed accessibility of ```#params_batch``` from the outside of the controller
- connection_pool config options are no longer required
- celluloid config options are no longer required
- ```#perform``` is now renamed to ```#consume``` with warning level on using the old one (deprecated)
- #235 - Rename perform to consume
- Upgrade to ruby-kafka 0.5
- Due to redesign of Waterdrop concurrency setting is no longer needed
- #236 - Manual offset management
- WaterDrop 1.0.0 support with async
- Renamed ```batch_consuming``` option to ```batch_fetching``` as it is not a consumption (with processing) but a process of fetching messages from Kafka. The messages is considered consumed, when it is processed.
- Renamed ```batch_processing``` to ```batch_consuming``` to resemble Kafka concept of consuming messages.
- Renamed ```after_received``` to ```after_fetched``` to normalize the naming conventions.
- Responders support the per topic ```async``` option.

## 1.0.1
- #210 - LoadError: cannot load such file -- [...]/karafka.rb
- Ruby 2.4.2 as a default (+travis integration)
- JRuby upgrade
- Expanded persistence layer (moved to a namespace for easier future development)
- #213 - Misleading error when non-existing dependency is required
- #212 - Make params react to #topic, #partition, #offset
- #215 - Consumer group route dynamic options are ignored
- #217 - check RUBY_ENGINE constant if RUBY_VERSION is missing (#217)
- #218 - add configuration setting to control Celluloid's shutdown timeout
- Renamed Karafka::Routing::Mapper to Karafka::Routing::TopicMapper to match naming conventions
- #219 - Allow explicit consumer group names, without prefixes
- Fix to early removed pid upon shutdown of demonized process
- max_wait_time updated to match https://github.com/zendesk/ruby-kafka/issues/433
- #230 - Better uri validation for seed brokers (incompatibility as the kafka:// or kafka+ssl:// is required)
- Small internal docs fixes
- Dry::Validation::MissingMessageError: message for broker_schema? was not found
- #238 - warning: already initialized constant Karafka::Schemas::URI_SCHEMES

## 1.0.0

### Closed issues:

- #103 - Env for logger is loaded 2 early (on gem load not on app init)
- #142 - Possibility to better control Kafka consumers (consumer groups management)
- #150 - Add support for start_from_beginning on a per topic basis
- #154 - Support for min_bytes and max_wait_time on messages consuming
- #160 - Reorganize settings to better resemble ruby-kafka requirements
- #164 - If we decide to have configuration per topic, topic uniqueness should be removed
- #165 - Router validator
- #166 - Params and route reorganization (new API)
- #167 - Remove Sidekiq UI from Karafka
- #168 - Introduce unique IDs of routes
- #171 - Add kafka message metadata to params
- #176 - Transform Karafka::Connection::Consumer into a module
- #177 - Monitor not reacting when kafka killed with -9
- #175 - Allow single consumer to subscribe to multiple topics
- #178 - Remove parsing failover when cannot unparse data
- #174 - Extended config validation
- ~~#180 - Switch from JSON parser to yajl-ruby~~
- #181 - When responder is defined and not used due to ```respond_with``` not being triggered in the perform, it won't raise an exception.
- #188 - Rename name in config to client id
- #186 - Support ruby-kafka ```ssl_ca_cert_file_path``` config
- #189 - karafka console does not preserve history on exit
- #191 - Karafka 0.6.0rc1 does not work with jruby / now it does :-)
- Switch to multi json so everyone can use their favourite JSON parser
- Added jruby support in general and in Travis
- #196 - Topic mapper does not map topics when subscribing thanks to @webandtech
- #96 - Karafka server - possiblity to run it only for a certain topics
- ~~karafka worker cli option is removed (please use sidekiq directly)~~ - restored, bad idea
- (optional) pausing upon processing failures ```pause_timeout```
- Karafka console main process no longer intercepts irb errors
- Wiki updates
- #204 - Long running controllers
- Better internal API to handle multiple usage cases using ```Karafka::Controllers::Includer```
- #207 - Rename before_enqueued to after_received
- #147 - Deattach Karafka from Sidekiq by extracting Sidekiq backend

### New features and improvements

- batch processing thanks to ```#batch_consuming``` flag and ```#params_batch``` on controllers
- ```#topic``` method on an controller instance to make a clear distinction in between params and route details
- Changed routing model (still compatible with 0.5) to allow better resources management
- Lower memory requirements due to object creation limitation (2-3 times less objects on each new message)
- Introduced the ```#batch_consuming``` config flag (config for #126) that can be set per each consumer_group
- Added support for partition, offset and partition key in the params hash
- ```name``` option in config renamed to ```client_id```
- Long running controllers with ```persistent``` flag on a topic config level, to make controller instances persistent between messages batches (single controller instance per topic per partition no per messages batch) - turned on by default

### Incompatibilities

- Default boot file is renamed from app.rb to karafka.rb
- Removed worker glass as dependency (now and independent gem)
- ```kafka.hosts``` option renamed to ```kafka.seed_brokers``` - you don't need to provide all the hosts to work with Kafka
- ```start_from_beginning``` moved into kafka scope (```kafka.start_from_beginning```)
- Router no longer checks for route uniqueness - now you can define same routes for multiple kafkas and do a lot of crazy stuff, so it's your responsibility to check uniqueness
- Change in the way we identify topics in between Karafka and Sidekiq workers. If you upgrade, please make sure, all the jobs scheduled in Sidekiq are finished before the upgrade.
- ```batch_mode``` renamed to ```batch_fetching```
- Renamed content to value to better resemble ruby-kafka internal messages naming convention
- When having a responder with ```required``` topics and not using ```#respond_with``` at all, it will raise an exception
- Renamed ```inline_mode``` to ```inline_processing``` to resemble other settings conventions
- Renamed ```inline_processing``` to ```backend``` to reach 1.0 future compatibility
- Single controller **needs** to be used for a single topic consumption
- Renamed ```before_enqueue``` to ```after_received``` to better resemble internal logic, since for inline backend, there is no enqueue.
- Due to the level on which topic and controller are related (class level), the dynamic worker selection is no longer available.
- Renamed params #retrieve to params #retrieve! to better reflect what it does

### Other changes
- PolishGeeksDevTools removed (in favour of Coditsu)
- Waaaaaay better code quality thanks to switching from dev tools to Coditsu
- Gem bump
- Cleaner internal API
- SRP
- Better settings proxying and management between ruby-kafka and karafka
- All internal validations are now powered by dry-validation
- Better naming conventions to reflect Kafka reality
- Removed Karafka::Connection::Message in favour of direct message details extraction from Kafka::FetchedMessage

## 0.5.0.3
- #132 - When Kafka is gone, should reconnect after a time period
- #136 - new ruby-kafka version + other gem bumps
- ruby-kafka update
- #135 - NonMatchingRouteError - better error description in the code
- #140 - Move Capistrano Karafka to a different specific gem
- #110 - Add call method on a responder class to alias instance build and call
- #76 - Configs validator
- #138 - Possibility to have no worker class defined if inline_mode is being used
- #145 - Topic Mapper
- Ruby update to 2.4.1
- Gem bump x2
- #158 - Update docs section on heroku usage
- #150 - Add support for start_from_beginning on a per topic basis
- #148 - Lower Karafka Sidekiq dependency
- Allow karafka root to be specified from ENV
- Handle SIGTERM as a shutdown command for kafka server to support Heroku deployment

## 0.5.0.2
- Gems update x3
- Default Ruby set to 2.3.3
- ~~Default Ruby set to 2.4.0~~
- Readme updates to match bug fixes and resolved issues
- #95 - Allow options into responder
- #98 - Use parser when responding on a topic
- #114 - Option to configure waterdrop connection pool timeout and concurrency
- #118 - Added dot in topic validation format
- #119 - add support for authentication using SSL
- #121 - JSON as a default for standalone responders usage
- #122 - Allow on capistrano role customization
- #125 - Add support to batch incoming messages
- #130 - start_from_beginning flag on routes and default
- #128 - Monitor caller_label not working with super on inheritance
- Renamed *inline* to *inline_mode* to stay consistent with flags that change the way karafka works (#125)
- Dry-configurable bump to 0.5 with fixed proc value evaluation on retrieve patch (internal change)

## 0.5.0.1
- Fixed inconsistency in responders non-required topic definition. Now only required: false available
- #101 - Responders fail when multiple_usage true and required false
- fix error on startup from waterdrop #102
- Waterdrop 0.3.2.1 with kafka.hosts instead of kafka_hosts
- #105 - Karafka::Monitor#caller_label not working with inherited monitors
- #99 - Standalone mode (without Sidekiq)
- #97 - Buffer responders single topics before send (prevalidation)
- Better control over consumer thanks to additional config options
- #111 - Dynamic worker assignment based on the income params
- Long shutdown time fix

## 0.5.0
- Removed Zookeeper totally as dependency
- Better group and partition rebalancing
- Automatic thread management (no need for tunning) - each topic is a separate actor/thread
- Moved from Poseidon into Ruby-Kafka
- No more max_concurrency setting
- After you define your App class and routes (and everything else) you need to add execute App.boot!
- Manual consuming is no longer available (no more karafka consume command)
- Karafka topics CLI is no longer available. No Zookeeper - no global topic discovery
- Dropped ZK as dependency
- karafka info command no longer prints details about Zookeeper
- Better shutdown
- No more autodiscovery via Zookeeper - instead, the whole cluster will be discovered directly from Kafka
- No more support for Kafka 0.8
- Support for Kafka 0.9
- No more need for ActorCluster, since now we have a single thread (and Kafka connection) per topic
- Ruby 2.2.* support dropped
- Using App name as a Kafka client_id
- Automatic Capistrano integration
- Responders support for handling better responses pipelining and better responses flow description and design (see README for more details)
- Gem bump
- Readme updates
- karafka flow CLI command for printing the application flow
- Some internal refactorings

## 0.4.2
- #87 - Reconsume mode with crone for better Rails/Rack integration
- Moved Karafka server related stuff into separate Karafka::Server class
- Renamed Karafka::Runner into Karafka::Fetcher
- Gem bump
- Added chroot option to Zookeeper options
- Moved BROKERS_PATH into config from constant
- Added Karafka consume CLI action for a short running single consumption round
- Small fixes to close broken connections
- Readme updates

## 0.4.1
- Explicit throw(:abort) required to halt before_enqueue (like in Rails 5)
- #61 - Autodiscover Kafka brokers based on Zookeeper data
- #63 - Graceful shutdown with current offset state during data processing
- #65 - Example of NewRelic monitor is outdated
- #71 - Setup should be executed after user code is loaded
- Gem bump x3
- Rubocop remarks
- worker_timeout config option has been removed. It now needs to be defined manually by the framework user because WorkerGlass::Timeout can be disabled and we cannot use Karafka settings on a class level to initialize user code stuff
- Moved setup logic under setup/Setup namespace
- Better defaults handling
- #75 - Kafka and Zookeeper options as a hash
- #82 - Karafka autodiscovery fails upon caching of configs
- #81 - Switch config management to dry configurable
- Version fix
- Dropped support for Ruby 2.1.*
- Ruby bump to 2.3.1

## 0.4.0
- Added WaterDrop gem with default configuration
- Refactoring of config logic to simplify adding new dependencies that need to be configured based on #setup data
- Gem bump
- Readme updates
- Renamed cluster to actor_cluster for method names
- Replaced SidekiqGlass with generic WorkerGlass lib
- Application bootstrap in app.rb no longer required
- Karafka.boot needs to be executed after all the application files are loaded (template updated)
- Small loader refactor (no API changes)
- Ruby 2.3.0 support (default)
- No more rake tasks
- Karafka CLI instead of rake tasks
- Worker cli command allows passing additional options directly to Sidekiq
- Renamed concurrency to max_concurrency - it describes better what happens - Karafka will use this number of threads only when required
- Added wait_timeout that allows us to tune how long should we wait on a single socket connection (single topic) for new messages before going to next one (this applies to each thread separately)
- Rubocop remarks
- Removed Sinatra and Puma dependencies
- Karafka Cli internal reorganization
- Karafka Cli routes task
- #37 - warn log for failed parsing of a message
- #43 - wrong constant name
- #44 - Method name conflict
- #48 - Cannot load such file -- celluloid/current
- #46 - Loading application
- #45 - Set up monitor in config
- #47 - rake karafka:run uses app.rb only
- #53 - README update with Sinatra/Rails integration description
- #41 - New Routing engine
- #54 - Move Karafka::Workers::BaseWorker to Karafka::BaseWorker
- #55 - ApplicationController and ApplicationWorker

## 0.3.2
- Karafka::Params::Params lazy load merge keys with string/symbol names priorities fix

## 0.3.1
- Renamed Karafka::Monitor to Karafka::Process to represent a Karafka process wrapper
- Added Karafka::Monitoring that allows to add custom logging and monitoring with external libraries and systems
- Moved logging functionality into Karafka::Monitoring default monitoring
- Added possibility to provide own monitoring as long as in responds to #notice and #notice_error
- Standarized logging format for all logs

## 0.3.0
- Switched from custom ParserError for each parser to general catching of Karafka::Errors::ParseError and its descendants
- Gem bump
- Fixed #32 - now when using custom workers that does not inherit from Karafka::BaseWorker perform method is not required. Using custom workers means that the logic that would normally lie under #perform, needs to be executed directly from the worker.
- Fixed #31 - Technically didn't fix because this is how Sidekiq is meant to work, but provided possibility to assign custom interchangers that allow to bypass JSON encoding issues by converting data that goes to Redis to a required format (and parsing it back when it is fetched)
- Added full parameters lazy load - content is no longer loaded during #perform_async if params are not used in before_enqueue
- No more namespaces for Redis by default (use separate DBs)

## 0.1.21
- Sidekiq 4.0.1 bump
- Gem bump
- Added direct celluloid requirement to Karafka (removed from Sidekiq)

## 0.1.19
- Internal call - schedule naming change
- Enqueue to perform_async naming in controller to follow Sidekiqs naming convention
- Gem bump

## 0.1.18
- Changed Redis configuration options into a single hash that is directly passed to Redis setup for Sidekiq
- Added config.ru to provide a Sidekiq web UI (see README for more details)

## 0.1.17
- Changed Karafka::Connection::Cluster tp Karafka::Connection::ActorCluster to distinguish between a single thread actor cluster for multiple topic connection and a future feature that will allow process clusterization.
- Add an ability to use user-defined parsers for a messages
- Lazy load params for before callbacks
- Automatic loading/initializng all workers classes during startup (so Sidekiq won't fail with unknown workers exception)
- Params are now private to controller
- Added bootstrap method to app.rb

## 0.1.16
- Cluster level error catching for all exceptions so actor is not killer
- Cluster level error logging
- Listener refactoring (QueueConsumer extracted)
- Karafka::Connection::QueueConsumer to wrap around fetching logic - technically we could replace Kafka with any other messaging engine as long as we preserve the same API
- Added debug env for debugging purpose in applications

## 0.1.15
- Fixed max_wait_ms vs socket_timeout_ms issue
- Fixed closing queue connection after Poseidon::Errors::ProtocolError failure
- Fixed wrong logging file selection based on env
- Extracted Karafka::Connection::QueueConsumer object to wrap around queue connection

## 0.1.14
- Rake tasks for listing all the topics on Kafka server (rake kafka:topics)

## 0.1.13
- Ability to assign custom workers and use them bypassing Karafka::BaseWorker (or its descendants)
- Gem bump

## 0.1.12
- All internal errors went to Karafka::Errors namespace

## 0.1.11
- Rescuing all the "before Sidekiq" processing so errors won't affect other incoming messages
- Fixed dying actors after connection error
- Added a new app status - "initializing"
- Karafka::Status model cleanup

## 0.1.10
- Added possibility to specify redis namespace in configuration (failover to app name)
- Renamed redis_host to redis_url in configuration

## 0.1.9
- Added worker logger

## 0.1.8
- Droped local env suppot in favour of [Envlogic](https://github.com/karafka/envlogic) - no changes in API

## 0.1.7
- Karafka option for Redis hosts (not localhost only)

## 0.1.6
- Added better concurency by clusterization of listeners
- Added graceful shutdown
- Added concurency that allows to handle bigger applications with celluloid
- Karafka controllers no longer require group to be defined (created based on the topic and app name)
- Karafka controllers no longer require topic to be defined (created based on the controller name)
- Readme updates

## 0.1.5
- Celluloid support for listeners
- Multi target logging (STDOUT and file)

## 0.1.4
- Renamed events to messages to follow Apache Kafka naming convention

## 0.1.3
- Karafka::App.logger moved to Karafka.logger
- README updates (Usage section was added)

## 0.1.2
- Logging to log/environment.log
- Karafka::Runner

## 0.1.1
- README updates
- Raketasks updates
- Rake installation task
- Changelog file added

## 0.1.0
- Initial framework code<|MERGE_RESOLUTION|>--- conflicted
+++ resolved
@@ -32,11 +32,8 @@
 - #335 - Metadata access from within the consumer
 - #402 - Delayed reconnection upon critical failures
 - #405 - `reconnect_timeout` value is now being validated
-<<<<<<< HEAD
 - #437 - Specs ensuring that the `#437` won't occur in the `1.3` release
-=======
 - #426 - ssl client cert key password
->>>>>>> a7535392
 
 ## 1.2.9 Unreleased
 - Critical exceptions now will cause consumer to stop instead of retrying without a break
