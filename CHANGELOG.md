# Karafka framework changelog

## 2.0.9 (2022-09-22)
- Fix Singleton not visible when used in PORO (#1034)
- Divide pristine specs into pristine and poro. Pristine will still have helpers loaded, poro will have nothing.
- Fix a case where `manual_offset_management` offset upon error is not reverted to the first message in a case where there were no markings as consumed at all for multiple batches.
- Implement small reliability improvements around marking as consumed.
- Introduce a config sanity check to make sure Virtual Partitions are not used with manual offset management.
- Fix a possibility of using `active_job_topic` with Virtual Partitions and manual offset management (ActiveJob still can use due to atomicity of jobs).
- Move seek offset ownership to the coordinator to allow Virtual Partitions further development.
- Improve client shutdown in specs.
- Do not reset client on network issue and rely on `librdkafka` to do so.
<<<<<<< HEAD
=======
- Allow for nameless (anonymous) subscription groups (#1033)
>>>>>>> bdb67085

## 2.0.8 (2022-09-19)
- [Breaking change] Rename Virtual Partitions `concurrency` to `max_partitions` to avoid confusion  (#1023).
-  Allow for block based subscription groups management (#1030).

## 2.0.7 (2022-09-05)
- [Breaking change] Redefine the Virtual Partitions routing DSL to accept concurrency
- Allow for `concurrency` setting in Virtual Partitions to extend or limit number of jobs per regular partition. This allows to make sure, we do not use all the threads on virtual partitions jobs
- Allow for creation of as many Virtual Partitions as needed, without taking global `concurrency` into consideration

## 2.0.6 (2022-09-02)
- Improve client closing.
- Fix for: Multiple LRJ topics fetched concurrently block ability for LRJ to kick in (#1002)
- Introduce a pre-enqueue sync execution layer to prevent starvation cases for LRJ
- Close admin upon critical errors to prevent segmentation faults
- Add support for manual subscription group management (#852)

## 2.0.5 (2022-08-23)
- Fix unnecessary double new line in the `karafka.rb` template for Ruby on Rails
- Fix a case where a manually paused partition would not be processed after rebalance (#988)
- Increase specs stability.
- Lower concurrency of execution of specs in Github CI.

## 2.0.4 (2022-08-19)
- Fix hanging topic creation (#964)
- Fix conflict with other Rails loading libraries like `gruf` (#974)

## 2.0.3 (2022-08-09)
- Update boot info on server startup.
- Update `karafka info` with more descriptive Ruby version info.
- Fix issue where when used with Rails in development, log would be too verbose.
- Fix issue where Zeitwerk with Rails would not load Pro components despite license being present.

## 2.0.2 (2022-08-07)
- Bypass issue with Rails reload in development by releasing the connection (https://github.com/rails/rails/issues/44183).

## 2.0.1 (2022-08-06)
- Provide `Karafka::Admin` for creation and destruction of topics and fetching cluster info.
- Update integration specs to always use one-time disposable topics.
- Remove no longer needed `wait_for_kafka` script.
- Add more integration specs for cover offset management upon errors.

## 2.0.0 (2022-08-05)

This changelog describes changes between `1.4` and `2.0`. Please refer to appropriate release notes for changes between particular `rc` releases.

Karafka 2.0 is a **major** rewrite that brings many new things to the table but also removes specific concepts that happened not to be as good as I initially thought when I created them.

Please consider getting a Pro version if you want to **support** my work on the Karafka ecosystem!

For anyone worried that I will start converting regular features into Pro: This will **not** happen. Anything free and fully OSS in Karafka 1.4 will **forever** remain free. Most additions and improvements to the ecosystem are to its free parts. Any feature that is introduced as a free and open one will not become paid.

### Additions

This section describes **new** things and concepts introduced with Karafka 2.0.

Karafka 2.0:

- Introduces multi-threaded support for [concurrent work](https://github.com/karafka/karafka/wiki/Concurrency-and-multithreading) consumption for separate partitions as well as for single partition work via [Virtual Partitions](https://github.com/karafka/karafka/wiki/Pro-Virtual-Partitions).
- Introduces [Active Job adapter](https://github.com/karafka/karafka/wiki/Active-Job) for using Karafka as a jobs backend with Ruby on Rails Active Job.
- Introduces fully automatic integration end-to-end [test suite](https://github.com/karafka/karafka/tree/master/spec/integrations) that checks any case I could imagine.
- Introduces [Virtual Partitions](https://github.com/karafka/karafka/wiki/Pro-Virtual-Partitions) for ability to parallelize work of a single partition.
- Introduces [Long-Running Jobs](https://github.com/karafka/karafka/wiki/Pro-Long-Running-Jobs) to allow for work that would otherwise exceed the `max.poll.interval.ms`.
- Introduces the [Enhanced Scheduler](https://github.com/karafka/karafka/wiki/Pro-Enhanced-Scheduler) that uses a non-preemptive LJF (Longest Job First) algorithm instead of a a FIFO (First-In, First-Out) one.
- Introduces [Enhanced Active Job adapter](https://github.com/karafka/karafka/wiki/Pro-Enhanced-Active-Job) that is optimized and allows for strong ordering of jobs and more.
- Introduces seamless [Ruby on Rails integration](https://github.com/karafka/karafka/wiki/Integrating-with-Ruby-on-Rails-and-other-frameworks) via `Rails::Railte` without need for any extra configuration.
- Provides `#revoked` [method](https://github.com/karafka/karafka/wiki/Consuming-messages#shutdown-and-partition-revocation-handlers) for taking actions upon topic revocation.
- Emits underlying async errors emitted from `librdkafka` via the standardized `error.occurred` [monitor channel](https://github.com/karafka/karafka/wiki/Error-handling-and-back-off-policy#error-tracking).
- Replaces `ruby-kafka` with `librdkafka` as an underlying driver.
- Introduces official [EOL policies](https://github.com/karafka/karafka/wiki/Versions-Lifecycle-and-EOL).
- Introduces [benchmarks](https://github.com/karafka/karafka/tree/master/spec/benchmarks) that can be used to profile Karafka.
- Introduces a requirement that the end user code **needs** to be [thread-safe](https://github.com/karafka/karafka/wiki/FAQ#does-karafka-require-gems-to-be-thread-safe).
- Introduces a [Pro subscription](https://github.com/karafka/karafka/wiki/Build-vs-Buy) with a [commercial license](https://github.com/karafka/karafka/blob/master/LICENSE-COMM) to fund further ecosystem development.

### Deletions

This section describes things that are **no longer** part of the Karafka ecosystem.

Karafka 2.0:

- Removes topics mappers concept completely.
- Removes pidfiles support.
- Removes daemonization support.
- Removes support for using `sidekiq-backend` due to introduction of [multi-threading](https://github.com/karafka/karafka/wiki/Concurrency-and-multithreading).
- Removes the `Responders` concept in favour of WaterDrop producer usage.
- Removes completely all the callbacks in favour of finalizer method `#shutdown`.
- Removes single message consumption mode in favour of [documentation](https://github.com/karafka/karafka/wiki/Consuming-messages#one-at-a-time) on how to do it easily by yourself.

### Changes

This section describes things that were **changed** in Karafka but are still present.

Karafka 2.0:

- Uses only instrumentation that comes from Karafka. This applies also to notifications coming natively from `librdkafka`. They are now piped through Karafka prior to being dispatched.
- Integrates WaterDrop `2.x` tightly with autoconfiguration inheritance and an option to redefine it.
- Integrates with the `karafka-testing` gem for RSpec that also has been updated.
- Updates `cli info` to reflect the `2.0` details.
- Stops validating `kafka` configuration beyond minimum as the rest is handled by `librdkafka`.
- No longer uses `dry-validation`.
- No longer uses `dry-monitor`.
- No longer uses `dry-configurable`.
- Lowers general external dependencies three **heavily**.
- Renames `Karafka::Params::BatchMetadata` to `Karafka::Messages::BatchMetadata`.
- Renames `Karafka::Params::Params` to `Karafka::Messages::Message`.
- Renames `#params_batch` in consumers to `#messages`.
- Renames `Karafka::Params::Metadata` to `Karafka::Messages::Metadata`.
- Renames `Karafka::Fetcher` to `Karafka::Runner` and align notifications key names.
- Renames `StdoutListener` to `LoggerListener`.
- Reorganizes [monitoring and logging](https://github.com/karafka/karafka/wiki/Monitoring-and-logging) to match new concepts.
- Notifies on fatal worker processing errors.
- Contains updated install templates for Rails and no-non Rails.
- Changes how the routing style (`0.5`) behaves. It now builds a single consumer group instead of one per topic.
- Introduces changes that will allow me to build full web-UI in the upcoming `2.1`.
- Contains updated example apps.
- Standardizes error hooks for all error reporting (`error.occurred`).
- Changes license to `LGPL-3.0`.
- Introduces a `karafka-core` dependency that contains common code used across the ecosystem.
- Contains updated [wiki](https://github.com/karafka/karafka/wiki) on everything I could think of.

### What's ahead

Karafka 2.0 is just the beginning.

There are several things in the plan already for 2.1 and beyond, including a web dashboard, at-rest encryption, transactions support, and more.

## 2.0.0.rc6 (2022-08-05)
- Update licenser to use a gem based approach based on `karafka-license`.
- Do not mark intermediate jobs as consumed when Karafka runs Enhanced Active Job with Virtual Partitions.
- Improve development experience by adding fast cluster state changes refresh (#944)
- Improve the license loading.

## 2.0.0.rc5 (2022-08-01)
- Improve specs stability
- Improve forceful shutdown
- Add support for debug `TTIN` backtrace printing
- Fix a case where logger listener would not intercept `warn` level
- Require `rdkafka` >= `0.12`
- Replace statistics decorator with the one from `karafka-core`

## 2.0.0.rc4 (2022-07-28)
- Remove `dry-monitor`
- Use `karafka-core`
- Improve forceful shutdown resources finalization
- Cache consumer client name

## 2.0.0.rc3 (2022-07-26)
- Fix Pro partitioner hash function may not utilize all the threads (#907).
- Improve virtual partitions messages distribution.
- Add StatsD/DataDog optional monitoring listener + dashboard template.
- Validate that Pro consumer is always used for Pro subscription.
- Improve ActiveJob consumer shutdown behaviour.
- Change default `max_wait_time` to 1 second.
- Change default `max_messages` to 100 (#915).
- Move logger listener polling reporting level to debug when no messages (#916).
- Improve stability on aggressive rebalancing (multiple rebalances in a short period).
- Improve specs stability.
- Allow using `:key` and `:partition_key` for Enhanced Active Job partitioning.

## 2.0.0.rc2 (2022-07-19)
- Fix `example_consumer.rb.erb` `#shutdown` and `#revoked` signatures to correct once.
- Improve the install user experience (print status and created files).
- Change default `max_wait_time` from 10s to 5s.
- Remove direct dependency on `dry-configurable` in favour of a home-brew.
- Remove direct dependency on `dry-validation` in favour of a home-brew.

## 2.0.0-rc1 (2022-07-08)
- Extract consumption partitioner out of listener inline code.
- Introduce virtual partitioner concept for parallel processing of data from a single topic partition.
- Improve stability when there kafka internal errors occur while polling.
- Fix a case where we would resume a LRJ partition upon rebalance where we would reclaim the partition while job was still running.
- Do not revoke pauses for lost partitions. This will allow to un-pause reclaimed partitions when LRJ jobs are done.
- Fail integrations by default (unless configured otherwise) if any errors occur during Karafka server execution.

## 2.0.0-beta5 (2022-07-05)
- Always resume processing of a revoked partition upon assignment.
- Improve specs stability.
- Fix a case where revocation job would be executed on partition for which we never did any work.
- Introduce a jobs group coordinator for easier jobs management.
- Improve stability of resuming paused partitions that were revoked and re-assigned.
- Optimize reaction time on partition ownership changes.
- Fix a bug where despite setting long max wait time, we would return messages prior to it while not reaching the desired max messages count.
- Add more integration specs related to polling limits.
- Remove auto-detection of re-assigned partitions upon rebalance as for too fast rebalances it could not be accurate enough. It would also mess up in case of rebalances that would happen right after a `#seek` was issued for a partition.
- Optimize the removal of pre-buffered lost partitions data.
- Always run `#revoked` when rebalance with revocation happens.
- Evict executors upon rebalance, to prevent race-conditions.
- Align topics names for integration specs.

## 2.0.0-beta4 (2022-06-20)
- Rename job internal api methods from `#prepare` to `#before_call` and from `#teardown` to `#after_call` to abstract away jobs execution from any type of executors and consumers logic
- Remove ability of running `before_consume` and `after_consume` completely. Those should be for internal usage only.
- Reorganize how Pro consumer and Pro AJ consumers inherit.
- Require WaterDrop `2.3.1`.
- Add more integration specs for rebalancing and max poll exceeded.
- Move `revoked?` state from PRO to regular Karafka.
- Use return value of `mark_as_consumed!` and `mark_as_consumed` as indicator of partition ownership + use it to switch the ownership state.
- Do not remove rebalance manager upon client reset and recovery. This will allow us to keep the notion of lost partitions, so we can run revocation jobs for blocking jobs that exceeded the max poll interval.
- Run revocation jobs upon reaching max poll interval for blocking jobs.
- Early exit `poll` operation upon partition lost or max poll exceeded event.
- Always reset consumer instances on timeout exceeded.
- Wait for Kafka to create all the needed topics before running specs in CI.

## 2.0.0-beta3 (2022-06-14)
- Jobs building responsibility extracted out of the listener code base.
- Fix a case where specs supervisor would try to kill no longer running process (#868)
- Fix an instable integration spec that could misbehave under load
- Commit offsets prior to pausing partitions to ensure that the latest offset is always committed
- Fix a case where consecutive CTRL+C (non-stop) would case an exception during forced shutdown
- Add missing `consumer.prepared.error` into `LoggerListener`
- Delegate partition resuming from the consumers to listeners threads.
- Add support for Long-Running Jobs (LRJ) for ActiveJob [PRO]
- Add support for Long-Running Jobs for consumers [PRO]
- Allow `active_job_topic` to accept a block for extra topic related settings
- Remove no longer needed logger threads
- Auto-adapt number of processes for integration specs based on the number of CPUs
- Introduce an integration spec runner that prints everything to stdout (better for development)
- Introduce extra integration specs for various ActiveJob usage scenarios
- Rename consumer method `#prepared` to `#prepare` to reflect better its use-case
- For test and dev raise an error when expired license key is used (never for non dev)
- Add worker related monitor events (`worker.process` and `worker.processed`)
- Update `LoggerListener` to include more useful information about processing and polling messages

## 2.0.0-beta2 (2022-06-07)
- Abstract away notion of topics groups (until now it was just an array)
- Optimize how jobs queue is closed. Since we enqueue jobs only from the listeners, we can safely close jobs queue once listeners are done. By extracting this responsibility from listeners, we remove corner cases and race conditions. Note here: for non-blocking jobs we do wait for them to finish while running the `poll`. This ensures, that for async jobs that are long-living, we do not reach `max.poll.interval`.
- `Shutdown` jobs are executed in workers to align all the jobs behaviours.
- `Shutdown` jobs are always blocking.
- Notion of `ListenersBatch` was introduced similar to `WorkersBatch` to abstract this concept.
- Change default `shutdown_timeout` to be more than `max_wait_time` not to cause forced shutdown when no messages are being received from Kafka.
- Abstract away scheduling of revocation and shutdown jobs for both default and pro schedulers
- Introduce a second (internal) messages buffer to distinguish between raw messages buffer and karafka messages buffer
- Move messages and their metadata remap process to the listener thread to allow for their inline usage
- Change how we wait in the shutdown phase, so shutdown jobs can still use Kafka connection even if they run for a longer period of time. This will prevent us from being kicked out from the group early.
- Introduce validation that ensures, that `shutdown_timeout` is more than `max_wait_time`. This will prevent users from ending up with a config that could lead to frequent forceful shutdowns.

## 2.0.0-beta1 (2022-05-22)
- Update the jobs queue blocking engine and allow for non-blocking jobs execution
- Provide `#prepared` hook that always runs before the fetching loop is unblocked
- [Pro] Introduce performance tracker for scheduling optimizer
- Provide ability to pause (`#pause`) and resume (`#resume`) given partitions from the consumers
- Small integration specs refactoring + specs for pausing scenarios

## 2.0.0-alpha6 (2022-04-17)
- Fix a bug, where upon missing boot file and Rails, railtie would fail with a generic exception (#818) 
- Fix an issue with parallel pristine specs colliding with each other during `bundle install` (#820)
- Replace `consumer.consume` with `consumer.consumed` event to match the behaviour
- Make sure, that offset committing happens before the `consumer.consumed` event is propagated
- Fix for failing when not installed (just a dependency) (#817)
- Evict messages from partitions that were lost upon rebalancing (#825)
- Do **not** run `#revoked` on partitions that were lost and assigned back upon rebalancing (#825)
- Remove potential duplicated that could occur upon rebalance with re-assigned partitions (#825)
- Optimize integration test suite additional consumers shutdown process (#828)
- Optimize messages eviction and duplicates removal on poll stopped due to lack of messages
- Add static group membership integration spec

## 2.0.0-alpha5 (2022-04-03)
- Rename StdoutListener to LoggerListener (#811)

## 2.0.0-alpha4 (2022-03-20)
- Rails support without ActiveJob queue adapter usage (#805)

## 2.0.0-alpha3 (2022-03-16)
- Restore 'app.initialized' state and add notification on it
- Fix the installation flow for Rails and add integration tests for this scenario
- Add more integration tests covering some edge cases

## 2.0.0-alpha2 (2022-02-19)
- Require `kafka` keys to be symbols
- [Pro] Added ActiveJob Pro adapter
- Small updates to the license and docs

## 2.0.0-alpha1 (2022-01-30)
- Change license to `LGPL-3.0`
- [Pro] Introduce a Pro subscription
- Switch from `ruby-kafka` to `librdkafka` as an underlying driver
- Introduce fully automatic integration tests that go through the whole server lifecycle
- Integrate WaterDrop tightly with autoconfiguration inheritance and an option to redefine it
- Multi-threaded support for concurrent jobs consumption (when in separate topics and/or partitions)
- Introduce subscriptions groups concept for better resources management
- Remove completely all the callbacks in favour of finalizer method `#on_shutdown`
- Provide `on_revoked` method for taking actions upon topic revoke
- Remove single message consumption mode in favour of documentation on how to do it easily by yourself
- Provide sync and async offset management with async preferred
- Introduce seamless Ruby on Rails integration via `Rails::Railte`
- Update `cli info` to reflect the `2.0` details
- Remove responders in favour of WaterDrop `2.0` producer
- Remove pidfiles support
- Remove daemonization support
- Stop validating `kafka` configuration beyond minimum as it is handled by `librdkafka`
- Remove topics mappers concept
- Reorganize monitoring to match new concepts
- Notify on fatal worker processing errors
- Rename `Karafka::Params::BatchMetadata` to `Karafka::Messages::BatchMetadata`
- Rename `Karafka::Params::Params` to `Karafka::Messages::Message`
- Rename `#params_batch` in consumers to `#messages`
- Rename `Karafka::Params::Metadata` to `Karafka::Messages::Metadata`
- Allow for processing work of multiple consumer groups by the same worker poll
- Rename `Karafka::Fetcher` to `Karafka::Runner` and align notifications key names
- Update install templates
- `sidekiq-backend` is no longer supported
- `testing` gem for RSpec has been updated
- `WaterDrop` `2.1+` support
- Simple routing style (`0.5`) now builds a single consumer group instead of one per topic
- Example apps were updated
- Hook for underlying statistics emitted from librdkafka have been added
- Hook for underlying async errors emitted from  librdkafka have been added
- ActiveJob Rails adapter
- Added benchmarks that can be used to profile Karafka
- Standardize error hook for all error reporting

## 1.4.11 (2021-12-04)
- Source code metadata url added to the gemspec
- Gem bump

## 1.4.10 (2021-10-30)
- update gems requirements in the gemspec (nijikon)

## 1.4.9 (2021-09-29)
- fix `dry-configurable` deprecation warnings for default value as positional argument

## 1.4.8 (2021-09-08)
- Allow 'rails' in Gemfile to enable rails-aware generator (rewritten)

## 1.4.7 (2021-09-04)
- Update ruby-kafka to `1.4.0`
- Support for `resolve_seed_brokers` option (with Azdaroth)
- Set minimum `ruby-kafka` requirement to `1.3.0`

## 1.4.6 (2021-08-05)
- #700 Fix Ruby 3 compatibility issues in Connection::Client#pause (MmKolodziej)

## 1.4.5 (2021-06-16)
- Fixup logger checks for non-writeable logfile (ojab)
- #689 - Update the stdout initialization message for framework initialization

## 1.4.4 (2021-04-19)
- Remove Ruby 2.5 support and update minimum Ruby requirement to 2.6
- Remove rake dependency

## 1.4.3 (2021-03-24)
- Fixes for Ruby 3.0 compatibility

## 1.4.2 (2021-02-16)
- Rescue Errno::EROFS in ensure_dir_exists (unasuke)

## 1.4.1 (2020-12-04)
- Return non-zero exit code when printing usage
- Add support for :assignment_strategy for consumers

## 1.4.0 (2020-09-05)
- Rename `Karafka::Params::Metadata` to `Karafka::Params::BatchMetadata`
- Rename consumer `#metadata` to `#batch_metadata`
- Separate metadata (including Karafka native metadata) from the root of params (backwards compatibility preserved thanks to rabotyaga)
- Remove metadata hash dependency
- Remove params dependency on a hash in favour of PORO
- Remove batch metadata dependency on a hash
- Remove MultiJson in favour of JSON in the default deserializer
- allow accessing all the metadata without accessing the payload
- freeze params and underlying elements except for the mutable payload
- provide access to raw payload after serialization
- fixes a bug where a non-deserializable (error) params would be marked as deserialized after first unsuccessful deserialization attempt
- fixes bug where karafka would mutate internal ruby-kafka state
- fixes bug where topic name in metadata would not be mapped using topic mappers
- simplifies the params and params batch API, before `#payload` usage, it won't be deserialized
- removes the `#[]` API from params to prevent from accessing raw data in a different way than #raw_payload
- makes the params batch operations consistent as params payload is deserialized only when accessed explicitly

## 1.3.7 (2020-08-11)
- #599 - Allow metadata access without deserialization attempt (rabotyaga)
- Sync with ruby-kafka `1.2.0` api

## 1.3.6 (2020-04-24)
- #583 - Use Karafka.logger for CLI messages (prikha)
- #582 - Cannot only define seed brokers in consumer groups

## 1.3.5 (2020-04-02)
- #578 - ThreadError: can't be called from trap context patch

## 1.3.4 (2020-02-17)
- `dry-configurable` upgrade (solnic)
- Remove temporary `thor` patches that are no longer needed

## 1.3.3 (2019-12-23)
- Require `delegate` to fix missing dependency in `ruby-kafka`

## 1.3.2 (2019-12-23)
- #561 - Allow `thor` 1.0.x usage in Karafka
- #567 - Ruby 2.7.0 support + unfreeze of a frozen string fix

## 1.3.1 (2019-11-11)
- #545 - Makes sure the log directory exists when is possible (robertomiranda)
- Ruby 2.6.5 support
- #551 - add support for DSA keys
- #549 - Missing directories after `karafka install` (nijikon)

## 1.3.0 (2019-09-09)
- Drop support for Ruby 2.4
- YARD docs tags cleanup

## 1.3.0.rc1 (2019-07-31)
- Drop support for Kafka 0.10 in favor of native support for Kafka 0.11.
- Update ruby-kafka to the 0.7 version
- Support messages headers receiving
- Message bus unification
- Parser available in metadata
- Cleanup towards moving to a non-global state app management
- Drop Ruby 2.3 support
- Support for Ruby 2.6.3
- `Karafka::Loader` has been removed in favor of Zeitwerk
- Schemas are now contracts
- #393 - Reorganize responders - removed `multiple_usage` constrain
- #388 - ssl_client_cert_chain sync
- #300 - Store value in a value key and replace its content with parsed version - without root merge
- #331 - Disallow building groups without topics
- #340 - Instrumentation unification. Better and more consistent naming
- #340 - Procline instrumentation for a nicer process name
- #342 - Change default for `fetcher_max_queue_size` from `100` to `10` to lower max memory usage
- #345 - Cleanup exceptions names
- #341 - Split connection delegator into batch delegator and single_delegator
- #351 - Rename `#retrieve!` to `#parse!` on params and `#parsed` to `parse!` on params batch.
- #351 - Adds '#first' for params_batch that returns parsed first element from the params_batch object.
- #360 - Single params consuming mode automatically parses data specs
- #359 - Divide mark_as_consumed into mark_as_consumed and mark_as_consumed!
- #356 - Provide a `#values` for params_batch to extract only values of objects from the params_batch
- #363 - Too shallow ruby-kafka version lock
- #354 - Expose consumer heartbeat
- #377 - Remove the persistent setup in favor of persistence
- #375 - Sidekiq Backend parser mismatch
- #369 - Single consumer can support more than one topic
- #288 - Drop dependency on `activesupport` gem
- #371 - SASL over SSL
- #392 - Move params redundant data to metadata
- #335 - Metadata access from within the consumer
- #402 - Delayed reconnection upon critical failures
- #405 - `reconnect_timeout` value is now being validated
- #437 - Specs ensuring that the `#437` won't occur in the `1.3` release
- #426 - ssl client cert key password
- #444 - add certificate and private key validation
- #460 - Decouple responder "parser" (generator?) from topic.parser (benissimo)
- #463 - Split parsers into serializers / deserializers
- #473 - Support SASL OAuthBearer Authentication
- #475 - Disallow subscribing to the same topic with multiple consumers
- #485 - Setting shutdown_timeout to nil kills the app without waiting for anything
- #487 - Make listeners as instances
- #29 - Consumer class names must have the word "Consumer" in it in order to work (Sidekiq backend)
- #491 - irb is missing for console to work
- #502 - Karafka process hangs when sending multiple sigkills
- #506 - ssl_verify_hostname sync
- #483 - Upgrade dry-validation before releasing 1.3
- #492 - Use Zeitwerk for code reload in development
- #508 - Reset the consumers instances upon reconnecting to a cluster
- [#530](https://github.com/karafka/karafka/pull/530) - expose ruby and ruby-kafka version
- [534](https://github.com/karafka/karafka/pull/534) - Allow to use headers in the deserializer object
- [#319](https://github.com/karafka/karafka/pull/328) - Support for exponential backoff in pause

## 1.2.11
- [#470](https://github.com/karafka/karafka/issues/470) Karafka not working with dry-configurable 0.8

## 1.2.10
- [#453](https://github.com/karafka/karafka/pull/453) require `Forwardable` module

## 1.2.9
- Critical exceptions now will cause consumer to stop instead of retrying without a break
- #412 - Fix dry-inflector dependency lock in gemspec
- #414 - Backport to 1.2 the delayed retry upon failure
- #437 - Raw message is no longer added to params after ParserError raised

## 1.2.8
- #408 - Responder Topic Lookup Bug on Heroku

## 1.2.7
- Unlock Ruby-kafka version with a warning

## 1.2.6
- Lock WaterDrop to 1.2.3
- Lock Ruby-Kafka to 0.6.x (support for 0.7 will be added in Karafka 1.3)
- #382 - Full logging with AR, etc for development mode when there is Rails integration

## 1.2.5
- #354 - Expose consumer heartbeat
- #373 - Async producer not working properly with responders

## 1.2.4
- #332 - Fetcher for max queue size

## 1.2.3
- #313 - support PLAINTEXT and SSL for scheme
- #288 - drop activesupport callbacks in favor of notifications
- #320 - Pausing indefinitely with nil pause timeout doesn't work
- #318 - Partition pausing doesn't work with custom topic mappers
- Rename ConfigAdapter to ApiAdapter to better reflect what it does
- #317 - Manual offset committing doesn't work with custom topic mappers

## 1.2.2
- #312 - Broken for ActiveSupport 5.2.0

## 1.2.1
- #304 - Unification of error instrumentation event details
- #306 - Using file logger from within a trap context upon shutdown is impossible

## 1.2.0
- Spec improvements
- #260 - Specs missing randomization
- #251 - Shutdown upon non responding (unreachable) cluster is not possible
- #258 - Investigate lowering requirements on activesupport
- #246 - Alias consumer#mark_as_consumed on controller
- #259 - Allow forcing key/partition key on responders
- #267 - Styling inconsistency
- #242 - Support setting the max bytes to fetch per request
- #247 - Support SCRAM once released
- #271 - Provide an after_init option to pass a configuration block
- #262 - Error in the monitor code for NewRelic
- #241 - Performance metrics
- #274 - Rename controllers to consumers
- #184 - Seek to
- #284 - Dynamic Params parent class
- #275 - ssl_ca_certs_from_system
- #296 - Instrument forceful exit with an error
- Replaced some of the activesupport parts with dry-inflector
- Lower ActiveSupport dependency
- Remove configurators in favor of the after_init block configurator
- Ruby 2.5.0 support
- Renamed Karafka::Connection::Processor to Karafka::Connection::Delegator to match incoming naming conventions
- Renamed Karafka::Connection::Consumer to Karafka::Connection::Client due to #274
- Removed HashWithIndifferentAccess in favor of a regular hash
- JSON parsing defaults now to string keys
- Lower memory usage due to less params data internal details
- Support multiple ```after_init``` blocks in favor of a single one
- Renamed ```received_at``` to ```receive_time``` to follow ruby-kafka and WaterDrop conventions
- Adjust internal setup to easier map Ruby-Kafka config changes
- System callbacks reorganization
- Added ```before_fetch_loop``` configuration block for early client usage (```#seek```, etc)
- Renamed ```after_fetched``` to ```after_fetch``` to normalize the naming convention
- Instrumentation on a connection delegator level
- Added ```params_batch#last``` method to retrieve last element after unparsing
- All params keys are now strings

## 1.1.2
- #256 - Default kafka.seed_brokers configuration is created in invalid format

## 1.1.1
- #253 - Allow providing a global per app parser in config settings

## 1.1.0
- Gem bump
- Switch from Celluloid to native Thread management
- Improved shutdown process
- Introduced optional fetch callbacks and moved current the ```after_received``` there as well
- Karafka will raise Errors::InvalidPauseTimeout exception when trying to pause but timeout set to 0
- Allow float for timeouts and other time based second settings
- Renamed MessagesProcessor to Processor and MessagesConsumer to Consumer - we don't process and don't consumer anything else so it was pointless to keep this "namespace"
- #232 - Remove unused ActiveSupport require
- #214 - Expose consumer on a controller layer
- #193 - Process shutdown callbacks
- Fixed accessibility of ```#params_batch``` from the outside of the controller
- connection_pool config options are no longer required
- celluloid config options are no longer required
- ```#perform``` is now renamed to ```#consume``` with warning level on using the old one (deprecated)
- #235 - Rename perform to consume
- Upgrade to ruby-kafka 0.5
- Due to redesign of Waterdrop concurrency setting is no longer needed
- #236 - Manual offset management
- WaterDrop 1.0.0 support with async
- Renamed ```batch_consuming``` option to ```batch_fetching``` as it is not a consumption (with processing) but a process of fetching messages from Kafka. The messages is considered consumed, when it is processed.
- Renamed ```batch_processing``` to ```batch_consuming``` to resemble Kafka concept of consuming messages.
- Renamed ```after_received``` to ```after_fetched``` to normalize the naming conventions.
- Responders support the per topic ```async``` option.

## 1.0.1
- #210 - LoadError: cannot load such file -- [...]/karafka.rb
- Ruby 2.4.2 as a default (+travis integration)
- JRuby upgrade
- Expanded persistence layer (moved to a namespace for easier future development)
- #213 - Misleading error when non-existing dependency is required
- #212 - Make params react to #topic, #partition, #offset
- #215 - Consumer group route dynamic options are ignored
- #217 - check RUBY_ENGINE constant if RUBY_VERSION is missing (#217)
- #218 - add configuration setting to control Celluloid's shutdown timeout
- Renamed Karafka::Routing::Mapper to Karafka::Routing::TopicMapper to match naming conventions
- #219 - Allow explicit consumer group names, without prefixes
- Fix to early removed pid upon shutdown of demonized process
- max_wait_time updated to match https://github.com/zendesk/ruby-kafka/issues/433
- #230 - Better uri validation for seed brokers (incompatibility as the kafka:// or kafka+ssl:// is required)
- Small internal docs fixes
- Dry::Validation::MissingMessageError: message for broker_schema? was not found
- #238 - warning: already initialized constant Karafka::Schemas::URI_SCHEMES

## 1.0.0

### Closed issues:

- #103 - Env for logger is loaded 2 early (on gem load not on app init)
- #142 - Possibility to better control Kafka consumers (consumer groups management)
- #150 - Add support for start_from_beginning on a per topic basis
- #154 - Support for min_bytes and max_wait_time on messages consuming
- #160 - Reorganize settings to better resemble ruby-kafka requirements
- #164 - If we decide to have configuration per topic, topic uniqueness should be removed
- #165 - Router validator
- #166 - Params and route reorganization (new API)
- #167 - Remove Sidekiq UI from Karafka
- #168 - Introduce unique IDs of routes
- #171 - Add kafka message metadata to params
- #176 - Transform Karafka::Connection::Consumer into a module
- #177 - Monitor not reacting when kafka killed with -9
- #175 - Allow single consumer to subscribe to multiple topics
- #178 - Remove parsing failover when cannot unparse data
- #174 - Extended config validation
- ~~#180 - Switch from JSON parser to yajl-ruby~~
- #181 - When responder is defined and not used due to ```respond_with``` not being triggered in the perform, it won't raise an exception.
- #188 - Rename name in config to client id
- #186 - Support ruby-kafka ```ssl_ca_cert_file_path``` config
- #189 - karafka console does not preserve history on exit
- #191 - Karafka 0.6.0rc1 does not work with jruby / now it does :-)
- Switch to multi json so everyone can use their favourite JSON parser
- Added jruby support in general and in Travis
- #196 - Topic mapper does not map topics when subscribing thanks to @webandtech
- #96 - Karafka server - possibility to run it only for a certain topics
- ~~karafka worker cli option is removed (please use sidekiq directly)~~ - restored, bad idea
- (optional) pausing upon processing failures ```pause_timeout```
- Karafka console main process no longer intercepts irb errors
- Wiki updates
- #204 - Long running controllers
- Better internal API to handle multiple usage cases using ```Karafka::Controllers::Includer```
- #207 - Rename before_enqueued to after_received
- #147 - De-attach Karafka from Sidekiq by extracting Sidekiq backend

### New features and improvements

- batch processing thanks to ```#batch_consuming``` flag and ```#params_batch``` on controllers
- ```#topic``` method on an controller instance to make a clear distinction in between params and route details
- Changed routing model (still compatible with 0.5) to allow better resources management
- Lower memory requirements due to object creation limitation (2-3 times less objects on each new message)
- Introduced the ```#batch_consuming``` config flag (config for #126) that can be set per each consumer_group
- Added support for partition, offset and partition key in the params hash
- ```name``` option in config renamed to ```client_id```
- Long running controllers with ```persistent``` flag on a topic config level, to make controller instances persistent between messages batches (single controller instance per topic per partition no per messages batch) - turned on by default

### Incompatibilities

- Default boot file is renamed from app.rb to karafka.rb
- Removed worker glass as dependency (now and independent gem)
- ```kafka.hosts``` option renamed to ```kafka.seed_brokers``` - you don't need to provide all the hosts to work with Kafka
- ```start_from_beginning``` moved into kafka scope (```kafka.start_from_beginning```)
- Router no longer checks for route uniqueness - now you can define same routes for multiple kafkas and do a lot of crazy stuff, so it's your responsibility to check uniqueness
- Change in the way we identify topics in between Karafka and Sidekiq workers. If you upgrade, please make sure, all the jobs scheduled in Sidekiq are finished before the upgrade.
- ```batch_mode``` renamed to ```batch_fetching```
- Renamed content to value to better resemble ruby-kafka internal messages naming convention
- When having a responder with ```required``` topics and not using ```#respond_with``` at all, it will raise an exception
- Renamed ```inline_mode``` to ```inline_processing``` to resemble other settings conventions
- Renamed ```inline_processing``` to ```backend``` to reach 1.0 future compatibility
- Single controller **needs** to be used for a single topic consumption
- Renamed ```before_enqueue``` to ```after_received``` to better resemble internal logic, since for inline backend, there is no enqueue.
- Due to the level on which topic and controller are related (class level), the dynamic worker selection is no longer available.
- Renamed params #retrieve to params #retrieve! to better reflect what it does

### Other changes
- PolishGeeksDevTools removed (in favour of Coditsu)
- Waaaaaay better code quality thanks to switching from dev tools to Coditsu
- Gem bump
- Cleaner internal API
- SRP
- Better settings proxying and management between ruby-kafka and karafka
- All internal validations are now powered by dry-validation
- Better naming conventions to reflect Kafka reality
- Removed Karafka::Connection::Message in favour of direct message details extraction from Kafka::FetchedMessage

## 0.5.0.3
- #132 - When Kafka is gone, should reconnect after a time period
- #136 - new ruby-kafka version + other gem bumps
- ruby-kafka update
- #135 - NonMatchingRouteError - better error description in the code
- #140 - Move Capistrano Karafka to a different specific gem
- #110 - Add call method on a responder class to alias instance build and call
- #76 - Configs validator
- #138 - Possibility to have no worker class defined if inline_mode is being used
- #145 - Topic Mapper
- Ruby update to 2.4.1
- Gem bump x2
- #158 - Update docs section on heroku usage
- #150 - Add support for start_from_beginning on a per topic basis
- #148 - Lower Karafka Sidekiq dependency
- Allow karafka root to be specified from ENV
- Handle SIGTERM as a shutdown command for kafka server to support Heroku deployment

## 0.5.0.2
- Gems update x3
- Default Ruby set to 2.3.3
- ~~Default Ruby set to 2.4.0~~
- Readme updates to match bug fixes and resolved issues
- #95 - Allow options into responder
- #98 - Use parser when responding on a topic
- #114 - Option to configure waterdrop connection pool timeout and concurrency
- #118 - Added dot in topic validation format
- #119 - add support for authentication using SSL
- #121 - JSON as a default for standalone responders usage
- #122 - Allow on capistrano role customization
- #125 - Add support to batch incoming messages
- #130 - start_from_beginning flag on routes and default
- #128 - Monitor caller_label not working with super on inheritance
- Renamed *inline* to *inline_mode* to stay consistent with flags that change the way karafka works (#125)
- Dry-configurable bump to 0.5 with fixed proc value evaluation on retrieve patch (internal change)

## 0.5.0.1
- Fixed inconsistency in responders non-required topic definition. Now only required: false available
- #101 - Responders fail when multiple_usage true and required false
- fix error on startup from waterdrop #102
- Waterdrop 0.3.2.1 with kafka.hosts instead of kafka_hosts
- #105 - Karafka::Monitor#caller_label not working with inherited monitors
- #99 - Standalone mode (without Sidekiq)
- #97 - Buffer responders single topics before send (pre-validation)
- Better control over consumer thanks to additional config options
- #111 - Dynamic worker assignment based on the income params
- Long shutdown time fix

## 0.5.0
- Removed Zookeeper totally as dependency
- Better group and partition rebalancing
- Automatic thread management (no need for tuning) - each topic is a separate actor/thread
- Moved from Poseidon into Ruby-Kafka
- No more max_concurrency setting
- After you define your App class and routes (and everything else) you need to add execute App.boot!
- Manual consuming is no longer available (no more karafka consume command)
- Karafka topics CLI is no longer available. No Zookeeper - no global topic discovery
- Dropped ZK as dependency
- karafka info command no longer prints details about Zookeeper
- Better shutdown
- No more autodiscovery via Zookeeper - instead, the whole cluster will be discovered directly from Kafka
- No more support for Kafka 0.8
- Support for Kafka 0.9
- No more need for ActorCluster, since now we have a single thread (and Kafka connection) per topic
- Ruby 2.2.* support dropped
- Using App name as a Kafka client_id
- Automatic Capistrano integration
- Responders support for handling better responses pipe-lining and better responses flow description and design (see README for more details)
- Gem bump
- Readme updates
- karafka flow CLI command for printing the application flow
- Some internal refactoring

## 0.4.2
- #87 - Re-consume mode with crone for better Rails/Rack integration
- Moved Karafka server related stuff into separate Karafka::Server class
- Renamed Karafka::Runner into Karafka::Fetcher
- Gem bump
- Added chroot option to Zookeeper options
- Moved BROKERS_PATH into config from constant
- Added Karafka consume CLI action for a short running single consumption round
- Small fixes to close broken connections
- Readme updates

## 0.4.1
- Explicit throw(:abort) required to halt before_enqueue (like in Rails 5)
- #61 - autodiscovery of Kafka brokers based on Zookeeper data
- #63 - Graceful shutdown with current offset state during data processing
- #65 - Example of NewRelic monitor is outdated
- #71 - Setup should be executed after user code is loaded
- Gem bump x3
- Rubocop remarks
- worker_timeout config option has been removed. It now needs to be defined manually by the framework user because WorkerGlass::Timeout can be disabled and we cannot use Karafka settings on a class level to initialize user code stuff
- Moved setup logic under setup/Setup namespace
- Better defaults handling
- #75 - Kafka and Zookeeper options as a hash
- #82 - Karafka autodiscovery fails upon caching of configs
- #81 - Switch config management to dry configurable
- Version fix
- Dropped support for Ruby 2.1.*
- Ruby bump to 2.3.1

## 0.4.0
- Added WaterDrop gem with default configuration
- Refactoring of config logic to simplify adding new dependencies that need to be configured based on #setup data
- Gem bump
- Readme updates
- Renamed cluster to actor_cluster for method names
- Replaced SidekiqGlass with generic WorkerGlass lib
- Application bootstrap in app.rb no longer required
- Karafka.boot needs to be executed after all the application files are loaded (template updated)
- Small loader refactor (no API changes)
- Ruby 2.3.0 support (default)
- No more rake tasks
- Karafka CLI instead of rake tasks
- Worker cli command allows passing additional options directly to Sidekiq
- Renamed concurrency to max_concurrency - it describes better what happens - Karafka will use this number of threads only when required
- Added wait_timeout that allows us to tune how long should we wait on a single socket connection (single topic) for new messages before going to next one (this applies to each thread separately)
- Rubocop remarks
- Removed Sinatra and Puma dependencies
- Karafka Cli internal reorganization
- Karafka Cli routes task
- #37 - warn log for failed parsing of a message
- #43 - wrong constant name
- #44 - Method name conflict
- #48 - Cannot load such file -- celluloid/current
- #46 - Loading application
- #45 - Set up monitor in config
- #47 - rake karafka:run uses app.rb only
- #53 - README update with Sinatra/Rails integration description
- #41 - New Routing engine
- #54 - Move Karafka::Workers::BaseWorker to Karafka::BaseWorker
- #55 - ApplicationController and ApplicationWorker

## 0.3.2
- Karafka::Params::Params lazy load merge keys with string/symbol names priorities fix

## 0.3.1
- Renamed Karafka::Monitor to Karafka::Process to represent a Karafka process wrapper
- Added Karafka::Monitoring that allows to add custom logging and monitoring with external libraries and systems
- Moved logging functionality into Karafka::Monitoring default monitoring
- Added possibility to provide own monitoring as long as in responds to #notice and #notice_error
- Standardized logging format for all logs

## 0.3.0
- Switched from custom ParserError for each parser to general catching of Karafka::Errors::ParseError and its descendants
- Gem bump
- Fixed #32 - now when using custom workers that does not inherit from Karafka::BaseWorker perform method is not required. Using custom workers means that the logic that would normally lie under #perform, needs to be executed directly from the worker.
- Fixed #31 - Technically didn't fix because this is how Sidekiq is meant to work, but provided possibility to assign custom interchangers that allow to bypass JSON encoding issues by converting data that goes to Redis to a required format (and parsing it back when it is fetched)
- Added full parameters lazy load - content is no longer loaded during #perform_async if params are not used in before_enqueue
- No more namespaces for Redis by default (use separate DBs)

## 0.1.21
- Sidekiq 4.0.1 bump
- Gem bump
- Added direct celluloid requirement to Karafka (removed from Sidekiq)

## 0.1.19
- Internal call - schedule naming change
- Enqueue to perform_async naming in controller to follow Sidekiq naming convention
- Gem bump

## 0.1.18
- Changed Redis configuration options into a single hash that is directly passed to Redis setup for Sidekiq
- Added config.ru to provide a Sidekiq web UI (see README for more details)

## 0.1.17
- Changed Karafka::Connection::Cluster tp Karafka::Connection::ActorCluster to distinguish between a single thread actor cluster for multiple topic connection and a future feature that will allow process clusterization.
- Add an ability to use user-defined parsers for a messages
- Lazy load params for before callbacks
- Automatic loading/initializing all workers classes during startup (so Sidekiq won't fail with unknown workers exception)
- Params are now private to controller
- Added bootstrap method to app.rb

## 0.1.16
- Cluster level error catching for all exceptions so actor is not killer
- Cluster level error logging
- Listener refactoring (QueueConsumer extracted)
- Karafka::Connection::QueueConsumer to wrap around fetching logic - technically we could replace Kafka with any other messaging engine as long as we preserve the same API
- Added debug env for debugging purpose in applications

## 0.1.15
- Fixed max_wait_ms vs socket_timeout_ms issue
- Fixed closing queue connection after Poseidon::Errors::ProtocolError failure
- Fixed wrong logging file selection based on env
- Extracted Karafka::Connection::QueueConsumer object to wrap around queue connection

## 0.1.14
- Rake tasks for listing all the topics on Kafka server (rake kafka:topics)

## 0.1.13
- Ability to assign custom workers and use them bypassing Karafka::BaseWorker (or its descendants)
- Gem bump

## 0.1.12
- All internal errors went to Karafka::Errors namespace

## 0.1.11
- Rescuing all the "before Sidekiq" processing so errors won't affect other incoming messages
- Fixed dying actors after connection error
- Added a new app status - "initializing"
- Karafka::Status model cleanup

## 0.1.10
- Added possibility to specify redis namespace in configuration (failover to app name)
- Renamed redis_host to redis_url in configuration

## 0.1.9
- Added worker logger

## 0.1.8
- Dropped local env support in favour of [Envlogic](https://github.com/karafka/envlogic) - no changes in API

## 0.1.7
- Karafka option for Redis hosts (not localhost only)

## 0.1.6
- Added better concurency by clusterization of listeners
- Added graceful shutdown
- Added concurency that allows to handle bigger applications with celluloid
- Karafka controllers no longer require group to be defined (created based on the topic and app name)
- Karafka controllers no longer require topic to be defined (created based on the controller name)
- Readme updates

## 0.1.5
- Celluloid support for listeners
- Multi target logging (STDOUT and file)

## 0.1.4
- Renamed events to messages to follow Apache Kafka naming convention

## 0.1.3
- Karafka::App.logger moved to Karafka.logger
- README updates (Usage section was added)

## 0.1.2
- Logging to log/environment.log
- Karafka::Runner

## 0.1.1
- README updates
- Rake tasks updates
- Rake installation task
- Changelog file added

## 0.1.0
- Initial framework code<|MERGE_RESOLUTION|>--- conflicted
+++ resolved
@@ -10,10 +10,7 @@
 - Move seek offset ownership to the coordinator to allow Virtual Partitions further development.
 - Improve client shutdown in specs.
 - Do not reset client on network issue and rely on `librdkafka` to do so.
-<<<<<<< HEAD
-=======
 - Allow for nameless (anonymous) subscription groups (#1033)
->>>>>>> bdb67085
 
 ## 2.0.8 (2022-09-19)
 - [Breaking change] Rename Virtual Partitions `concurrency` to `max_partitions` to avoid confusion  (#1023).
