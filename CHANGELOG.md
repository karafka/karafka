--- conflicted
+++ resolved
@@ -4,12 +4,9 @@
 - Drop support for Kafka 0.10 in favor of native support for Kafka 0.11.
 - Update ruby-kafka to the 0.7 version
 - Support messages headers receiving
-<<<<<<< HEAD
 - Message bus unification
-=======
 - Parser available in metadata
 - Cleanup towards moving to a non-global state app management
->>>>>>> 4b9e5b77
 - #388 - ssl_client_cert_chain sync
 - #300 - Store value in a value key and replace its content with parsed version - without root merge
 - #331 - Disallow building groups without topics
