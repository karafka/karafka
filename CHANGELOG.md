# Karafka framework changelog

<<<<<<< HEAD
## 1.3.2 (2019-12-23)
- #561 - Allow `thor` 1.0.x usage in Karafka (chaadow)
=======
## Unreleased (master)

- #561 - Allow `thor` 1.0.x usage in Karafka
- #567 - Ruby 2.7.0 support + unfreeze of a frozen string fix
>>>>>>> c7205cd7

## 1.3.1 (2019-11-11)
- #545 - Makes sure the log directory exists when is possible (robertomiranda)
- Ruby 2.6.5 support
- #551 - add support for DSA keys
- #549 - Missing directories after `karafka install` (nijikon)

## 1.3.0 (2019-09-09)
- Drop support for Ruby 2.4
- YARD docs tags cleanup

## 1.3.0.rc1 (2019-07-31)
- Drop support for Kafka 0.10 in favor of native support for Kafka 0.11.
- Update ruby-kafka to the 0.7 version
- Support messages headers receiving
- Message bus unification
- Parser available in metadata
- Cleanup towards moving to a non-global state app management
- Drop Ruby 2.3 support
- Support for Ruby 2.6.3
- `Karafka::Loader` has been removed in favor of Zeitwerk
- Schemas are now contracts
- #393 - Reorganize responders - removed `multiple_usage` constrain
- #388 - ssl_client_cert_chain sync
- #300 - Store value in a value key and replace its content with parsed version - without root merge
- #331 - Disallow building groups without topics
- #340 - Instrumentation unification. Better and more consistent naming
- #340 - Procline instrumentation for a nicer process name
- #342 - Change default for `fetcher_max_queue_size` from `100` to `10` to lower max memory usage
- #345 - Cleanup exceptions names
- #341 - Split connection delegator into batch delegator and single_delegator
- #351 - Rename `#retrieve!` to `#parse!` on params and `#parsed` to `parse!` on params batch.
- #351 - Adds '#first' for params_batch that returns parsed first element from the params_batch object.
- #360 - Single params consuming mode automatically parses data specs
- #359 - Divide mark_as_consumed into mark_as_consumed and mark_as_consumed!
- #356 - Provide a `#values` for params_batch to extract only values of objects from the params_batch
- #363 - Too shallow ruby-kafka version lock
- #354 - Expose consumer heartbeat
- #377 - Remove the persistent setup in favor of persistence
- #375 - Sidekiq Backend parser mismatch
- #369 - Single consumer can support more than one topic
- #288 - Drop dependency on `activesupport` gem
- #371 - SASL over SSL
- #392 - Move params redundant data to metadata
- #335 - Metadata access from within the consumer
- #402 - Delayed reconnection upon critical failures
- #405 - `reconnect_timeout` value is now being validated
- #437 - Specs ensuring that the `#437` won't occur in the `1.3` release
- #426 - ssl client cert key password
- #444 - add certificate and private key validation
- #460 - Decouple responder "parser" (generator?) from topic.parser (benissimo)
- #463 - Split parsers into serializers / deserializers
- #473 - Support SASL OAuthBearer Authentication
- #475 - Disallow subscribing to the same topic with multiple consumers
- #485 - Setting shutdown_timeout to nil kills the app without waiting for anything
- #487 - Make listeners as instances
- #29 - Consumer class names must have the word "Consumer" in it in order to work (Sidekiq backend)
- #491 - irb is missing for console to work
- #502 - Karafka process hangs when sending multiple sigkills
- #506 - ssl_verify_hostname sync
- #483 - Upgrade dry-validation before releasing 1.3
- #492 - Use Zeitwerk for code reload in development
- #508 - Reset the consumers instances upon reconnecting to a cluster
- [#530](https://github.com/karafka/karafka/pull/530) - expose ruby and ruby-kafka version
- [534](https://github.com/karafka/karafka/pull/534) - Allow to use headers in the deserializer object

## 1.2.11
- [#470](https://github.com/karafka/karafka/issues/470) Karafka not working with dry-configurable 0.8

## 1.2.10
- [#453](https://github.com/karafka/karafka/pull/453) require `Forwardable` module

## 1.2.9
- Critical exceptions now will cause consumer to stop instead of retrying without a break
- #412 - Fix dry-inflector dependency lock in gemspec
- #414 - Backport to 1.2 the delayed retry upon failure
- #437 - Raw message is no longer added to params after ParserError raised

## 1.2.8
- #408 - Responder Topic Lookup Bug on Heroku

## 1.2.7
- Unlock Ruby-kafka version with a warning

## 1.2.6
- Lock WaterDrop to 1.2.3
- Lock Ruby-Kafka to 0.6.x (support for 0.7 will be added in Karafka 1.3)
- #382 - Full logging with AR, etc for development mode when there is Rails integration

## 1.2.5
- #354 - Expose consumer heartbeat
- #373 - Async producer not working properly with responders

## 1.2.4
- #332 - Fetcher for max queue size

## 1.2.3
- #313 - support PLAINTEXT and SSL for scheme
- #288 - drop activesupport callbacks in favor of notifications
- #320 - Pausing indefinitely with nil pause timeout doesn't work
- #318 - Partition pausing doesn't work with custom topic mappers
- Rename ConfigAdapter to ApiAdapter to better reflect what it does
- #317 - Manual offset committing doesn't work with custom topic mappers
- #319 - Support for exponential backoff in pause

## 1.2.2
- #312 - Broken for ActiveSupport 5.2.0

## 1.2.1
- #304 - Unification of error instrumentation event details
- #306 - Using file logger from within a trap context upon shutdown is impossible

## 1.2.0
- Spec improvements
- #260 - Specs missing randomization
- #251 - Shutdown upon non responding (unreachable) cluster is not possible
- #258 - Investigate lowering requirements on activesupport
- #246 - Alias consumer#mark_as_consumed on controller
- #259 - Allow forcing key/partition key on responders
- #267 - Styling inconsistency
- #242 - Support setting the max bytes to fetch per request
- #247 - Support SCRAM once released
- #271 - Provide an after_init option to pass a configuration block
- #262 - Error in the monitor code for NewRelic
- #241 - Performance metrics
- #274 - Rename controllers to consumers
- #184 - Seek to
- #284 - Dynamic Params parent class
- #275 - ssl_ca_certs_from_system
- #296 - Instrument forceful exit with an error
- Replaced some of the activesupport parts with dry-inflector
- Lower ActiveSupport dependency
- Remove configurators in favor of the after_init block configurator
- Ruby 2.5.0 support
- Renamed Karafka::Connection::Processor to Karafka::Connection::Delegator to match incoming naming conventions
- Renamed Karafka::Connection::Consumer to Karafka::Connection::Client due to #274
- Removed HashWithIndifferentAccess in favor of a regular hash
- JSON parsing defaults now to string keys
- Lower memory usage due to less params data internal details
- Support multiple ```after_init``` blocks in favor of a single one
- Renamed ```received_at``` to ```receive_time``` to follow ruby-kafka and WaterDrop conventions
- Adjust internal setup to easier map Ruby-Kafka config changes
- System callbacks reorganization
- Added ```before_fetch_loop``` configuration block for early client usage (```#seek```, etc)
- Renamed ```after_fetched``` to ```after_fetch``` to normalize the naming convention
- Instrumentation on a connection delegator level
- Added ```params_batch#last``` method to retrieve last element after unparsing
- All params keys are now strings

## 1.1.2
- #256 - Default kafka.seed_brokers configuration is created in invalid format

## 1.1.1
- #253 - Allow providing a global per app parser in config settings

## 1.1.0
- Gem bump
- Switch from Celluloid to native Thread management
- Improved shutdown process
- Introduced optional fetch callbacks and moved current the ```after_received``` there as well
- Karafka will raise Errors::InvalidPauseTimeout exception when trying to pause but timeout set to 0
- Allow float for timeouts and other time based second settings
- Renamed MessagesProcessor to Processor and MessagesConsumer to Consumer - we don't process and don't consumer anything else so it was pointless to keep this "namespace"
- #232 - Remove unused ActiveSupport require
- #214 - Expose consumer on a controller layer
- #193 - Process shutdown callbacks
- Fixed accessibility of ```#params_batch``` from the outside of the controller
- connection_pool config options are no longer required
- celluloid config options are no longer required
- ```#perform``` is now renamed to ```#consume``` with warning level on using the old one (deprecated)
- #235 - Rename perform to consume
- Upgrade to ruby-kafka 0.5
- Due to redesign of Waterdrop concurrency setting is no longer needed
- #236 - Manual offset management
- WaterDrop 1.0.0 support with async
- Renamed ```batch_consuming``` option to ```batch_fetching``` as it is not a consumption (with processing) but a process of fetching messages from Kafka. The messages is considered consumed, when it is processed.
- Renamed ```batch_processing``` to ```batch_consuming``` to resemble Kafka concept of consuming messages.
- Renamed ```after_received``` to ```after_fetched``` to normalize the naming conventions.
- Responders support the per topic ```async``` option.

## 1.0.1
- #210 - LoadError: cannot load such file -- [...]/karafka.rb
- Ruby 2.4.2 as a default (+travis integration)
- JRuby upgrade
- Expanded persistence layer (moved to a namespace for easier future development)
- #213 - Misleading error when non-existing dependency is required
- #212 - Make params react to #topic, #partition, #offset
- #215 - Consumer group route dynamic options are ignored
- #217 - check RUBY_ENGINE constant if RUBY_VERSION is missing (#217)
- #218 - add configuration setting to control Celluloid's shutdown timeout
- Renamed Karafka::Routing::Mapper to Karafka::Routing::TopicMapper to match naming conventions
- #219 - Allow explicit consumer group names, without prefixes
- Fix to early removed pid upon shutdown of demonized process
- max_wait_time updated to match https://github.com/zendesk/ruby-kafka/issues/433
- #230 - Better uri validation for seed brokers (incompatibility as the kafka:// or kafka+ssl:// is required)
- Small internal docs fixes
- Dry::Validation::MissingMessageError: message for broker_schema? was not found
- #238 - warning: already initialized constant Karafka::Schemas::URI_SCHEMES

## 1.0.0

### Closed issues:

- #103 - Env for logger is loaded 2 early (on gem load not on app init)
- #142 - Possibility to better control Kafka consumers (consumer groups management)
- #150 - Add support for start_from_beginning on a per topic basis
- #154 - Support for min_bytes and max_wait_time on messages consuming
- #160 - Reorganize settings to better resemble ruby-kafka requirements
- #164 - If we decide to have configuration per topic, topic uniqueness should be removed
- #165 - Router validator
- #166 - Params and route reorganization (new API)
- #167 - Remove Sidekiq UI from Karafka
- #168 - Introduce unique IDs of routes
- #171 - Add kafka message metadata to params
- #176 - Transform Karafka::Connection::Consumer into a module
- #177 - Monitor not reacting when kafka killed with -9
- #175 - Allow single consumer to subscribe to multiple topics
- #178 - Remove parsing failover when cannot unparse data
- #174 - Extended config validation
- ~~#180 - Switch from JSON parser to yajl-ruby~~
- #181 - When responder is defined and not used due to ```respond_with``` not being triggered in the perform, it won't raise an exception.
- #188 - Rename name in config to client id
- #186 - Support ruby-kafka ```ssl_ca_cert_file_path``` config
- #189 - karafka console does not preserve history on exit
- #191 - Karafka 0.6.0rc1 does not work with jruby / now it does :-)
- Switch to multi json so everyone can use their favourite JSON parser
- Added jruby support in general and in Travis
- #196 - Topic mapper does not map topics when subscribing thanks to @webandtech
- #96 - Karafka server - possibility to run it only for a certain topics
- ~~karafka worker cli option is removed (please use sidekiq directly)~~ - restored, bad idea
- (optional) pausing upon processing failures ```pause_timeout```
- Karafka console main process no longer intercepts irb errors
- Wiki updates
- #204 - Long running controllers
- Better internal API to handle multiple usage cases using ```Karafka::Controllers::Includer```
- #207 - Rename before_enqueued to after_received
- #147 - De-attach Karafka from Sidekiq by extracting Sidekiq backend

### New features and improvements

- batch processing thanks to ```#batch_consuming``` flag and ```#params_batch``` on controllers
- ```#topic``` method on an controller instance to make a clear distinction in between params and route details
- Changed routing model (still compatible with 0.5) to allow better resources management
- Lower memory requirements due to object creation limitation (2-3 times less objects on each new message)
- Introduced the ```#batch_consuming``` config flag (config for #126) that can be set per each consumer_group
- Added support for partition, offset and partition key in the params hash
- ```name``` option in config renamed to ```client_id```
- Long running controllers with ```persistent``` flag on a topic config level, to make controller instances persistent between messages batches (single controller instance per topic per partition no per messages batch) - turned on by default

### Incompatibilities

- Default boot file is renamed from app.rb to karafka.rb
- Removed worker glass as dependency (now and independent gem)
- ```kafka.hosts``` option renamed to ```kafka.seed_brokers``` - you don't need to provide all the hosts to work with Kafka
- ```start_from_beginning``` moved into kafka scope (```kafka.start_from_beginning```)
- Router no longer checks for route uniqueness - now you can define same routes for multiple kafkas and do a lot of crazy stuff, so it's your responsibility to check uniqueness
- Change in the way we identify topics in between Karafka and Sidekiq workers. If you upgrade, please make sure, all the jobs scheduled in Sidekiq are finished before the upgrade.
- ```batch_mode``` renamed to ```batch_fetching```
- Renamed content to value to better resemble ruby-kafka internal messages naming convention
- When having a responder with ```required``` topics and not using ```#respond_with``` at all, it will raise an exception
- Renamed ```inline_mode``` to ```inline_processing``` to resemble other settings conventions
- Renamed ```inline_processing``` to ```backend``` to reach 1.0 future compatibility
- Single controller **needs** to be used for a single topic consumption
- Renamed ```before_enqueue``` to ```after_received``` to better resemble internal logic, since for inline backend, there is no enqueue.
- Due to the level on which topic and controller are related (class level), the dynamic worker selection is no longer available.
- Renamed params #retrieve to params #retrieve! to better reflect what it does

### Other changes
- PolishGeeksDevTools removed (in favour of Coditsu)
- Waaaaaay better code quality thanks to switching from dev tools to Coditsu
- Gem bump
- Cleaner internal API
- SRP
- Better settings proxying and management between ruby-kafka and karafka
- All internal validations are now powered by dry-validation
- Better naming conventions to reflect Kafka reality
- Removed Karafka::Connection::Message in favour of direct message details extraction from Kafka::FetchedMessage

## 0.5.0.3
- #132 - When Kafka is gone, should reconnect after a time period
- #136 - new ruby-kafka version + other gem bumps
- ruby-kafka update
- #135 - NonMatchingRouteError - better error description in the code
- #140 - Move Capistrano Karafka to a different specific gem
- #110 - Add call method on a responder class to alias instance build and call
- #76 - Configs validator
- #138 - Possibility to have no worker class defined if inline_mode is being used
- #145 - Topic Mapper
- Ruby update to 2.4.1
- Gem bump x2
- #158 - Update docs section on heroku usage
- #150 - Add support for start_from_beginning on a per topic basis
- #148 - Lower Karafka Sidekiq dependency
- Allow karafka root to be specified from ENV
- Handle SIGTERM as a shutdown command for kafka server to support Heroku deployment

## 0.5.0.2
- Gems update x3
- Default Ruby set to 2.3.3
- ~~Default Ruby set to 2.4.0~~
- Readme updates to match bug fixes and resolved issues
- #95 - Allow options into responder
- #98 - Use parser when responding on a topic
- #114 - Option to configure waterdrop connection pool timeout and concurrency
- #118 - Added dot in topic validation format
- #119 - add support for authentication using SSL
- #121 - JSON as a default for standalone responders usage
- #122 - Allow on capistrano role customization
- #125 - Add support to batch incoming messages
- #130 - start_from_beginning flag on routes and default
- #128 - Monitor caller_label not working with super on inheritance
- Renamed *inline* to *inline_mode* to stay consistent with flags that change the way karafka works (#125)
- Dry-configurable bump to 0.5 with fixed proc value evaluation on retrieve patch (internal change)

## 0.5.0.1
- Fixed inconsistency in responders non-required topic definition. Now only required: false available
- #101 - Responders fail when multiple_usage true and required false
- fix error on startup from waterdrop #102
- Waterdrop 0.3.2.1 with kafka.hosts instead of kafka_hosts
- #105 - Karafka::Monitor#caller_label not working with inherited monitors
- #99 - Standalone mode (without Sidekiq)
- #97 - Buffer responders single topics before send (pre-validation)
- Better control over consumer thanks to additional config options
- #111 - Dynamic worker assignment based on the income params
- Long shutdown time fix

## 0.5.0
- Removed Zookeeper totally as dependency
- Better group and partition rebalancing
- Automatic thread management (no need for tuning) - each topic is a separate actor/thread
- Moved from Poseidon into Ruby-Kafka
- No more max_concurrency setting
- After you define your App class and routes (and everything else) you need to add execute App.boot!
- Manual consuming is no longer available (no more karafka consume command)
- Karafka topics CLI is no longer available. No Zookeeper - no global topic discovery
- Dropped ZK as dependency
- karafka info command no longer prints details about Zookeeper
- Better shutdown
- No more autodiscovery via Zookeeper - instead, the whole cluster will be discovered directly from Kafka
- No more support for Kafka 0.8
- Support for Kafka 0.9
- No more need for ActorCluster, since now we have a single thread (and Kafka connection) per topic
- Ruby 2.2.* support dropped
- Using App name as a Kafka client_id
- Automatic Capistrano integration
- Responders support for handling better responses pipe-lining and better responses flow description and design (see README for more details)
- Gem bump
- Readme updates
- karafka flow CLI command for printing the application flow
- Some internal refactoring

## 0.4.2
- #87 - Re-consume mode with crone for better Rails/Rack integration
- Moved Karafka server related stuff into separate Karafka::Server class
- Renamed Karafka::Runner into Karafka::Fetcher
- Gem bump
- Added chroot option to Zookeeper options
- Moved BROKERS_PATH into config from constant
- Added Karafka consume CLI action for a short running single consumption round
- Small fixes to close broken connections
- Readme updates

## 0.4.1
- Explicit throw(:abort) required to halt before_enqueue (like in Rails 5)
- #61 - autodiscovery of Kafka brokers based on Zookeeper data
- #63 - Graceful shutdown with current offset state during data processing
- #65 - Example of NewRelic monitor is outdated
- #71 - Setup should be executed after user code is loaded
- Gem bump x3
- Rubocop remarks
- worker_timeout config option has been removed. It now needs to be defined manually by the framework user because WorkerGlass::Timeout can be disabled and we cannot use Karafka settings on a class level to initialize user code stuff
- Moved setup logic under setup/Setup namespace
- Better defaults handling
- #75 - Kafka and Zookeeper options as a hash
- #82 - Karafka autodiscovery fails upon caching of configs
- #81 - Switch config management to dry configurable
- Version fix
- Dropped support for Ruby 2.1.*
- Ruby bump to 2.3.1

## 0.4.0
- Added WaterDrop gem with default configuration
- Refactoring of config logic to simplify adding new dependencies that need to be configured based on #setup data
- Gem bump
- Readme updates
- Renamed cluster to actor_cluster for method names
- Replaced SidekiqGlass with generic WorkerGlass lib
- Application bootstrap in app.rb no longer required
- Karafka.boot needs to be executed after all the application files are loaded (template updated)
- Small loader refactor (no API changes)
- Ruby 2.3.0 support (default)
- No more rake tasks
- Karafka CLI instead of rake tasks
- Worker cli command allows passing additional options directly to Sidekiq
- Renamed concurrency to max_concurrency - it describes better what happens - Karafka will use this number of threads only when required
- Added wait_timeout that allows us to tune how long should we wait on a single socket connection (single topic) for new messages before going to next one (this applies to each thread separately)
- Rubocop remarks
- Removed Sinatra and Puma dependencies
- Karafka Cli internal reorganization
- Karafka Cli routes task
- #37 - warn log for failed parsing of a message
- #43 - wrong constant name
- #44 - Method name conflict
- #48 - Cannot load such file -- celluloid/current
- #46 - Loading application
- #45 - Set up monitor in config
- #47 - rake karafka:run uses app.rb only
- #53 - README update with Sinatra/Rails integration description
- #41 - New Routing engine
- #54 - Move Karafka::Workers::BaseWorker to Karafka::BaseWorker
- #55 - ApplicationController and ApplicationWorker

## 0.3.2
- Karafka::Params::Params lazy load merge keys with string/symbol names priorities fix

## 0.3.1
- Renamed Karafka::Monitor to Karafka::Process to represent a Karafka process wrapper
- Added Karafka::Monitoring that allows to add custom logging and monitoring with external libraries and systems
- Moved logging functionality into Karafka::Monitoring default monitoring
- Added possibility to provide own monitoring as long as in responds to #notice and #notice_error
- Standardized logging format for all logs

## 0.3.0
- Switched from custom ParserError for each parser to general catching of Karafka::Errors::ParseError and its descendants
- Gem bump
- Fixed #32 - now when using custom workers that does not inherit from Karafka::BaseWorker perform method is not required. Using custom workers means that the logic that would normally lie under #perform, needs to be executed directly from the worker.
- Fixed #31 - Technically didn't fix because this is how Sidekiq is meant to work, but provided possibility to assign custom interchangers that allow to bypass JSON encoding issues by converting data that goes to Redis to a required format (and parsing it back when it is fetched)
- Added full parameters lazy load - content is no longer loaded during #perform_async if params are not used in before_enqueue
- No more namespaces for Redis by default (use separate DBs)

## 0.1.21
- Sidekiq 4.0.1 bump
- Gem bump
- Added direct celluloid requirement to Karafka (removed from Sidekiq)

## 0.1.19
- Internal call - schedule naming change
- Enqueue to perform_async naming in controller to follow Sidekiq naming convention
- Gem bump

## 0.1.18
- Changed Redis configuration options into a single hash that is directly passed to Redis setup for Sidekiq
- Added config.ru to provide a Sidekiq web UI (see README for more details)

## 0.1.17
- Changed Karafka::Connection::Cluster tp Karafka::Connection::ActorCluster to distinguish between a single thread actor cluster for multiple topic connection and a future feature that will allow process clusterization.
- Add an ability to use user-defined parsers for a messages
- Lazy load params for before callbacks
- Automatic loading/initializing all workers classes during startup (so Sidekiq won't fail with unknown workers exception)
- Params are now private to controller
- Added bootstrap method to app.rb

## 0.1.16
- Cluster level error catching for all exceptions so actor is not killer
- Cluster level error logging
- Listener refactoring (QueueConsumer extracted)
- Karafka::Connection::QueueConsumer to wrap around fetching logic - technically we could replace Kafka with any other messaging engine as long as we preserve the same API
- Added debug env for debugging purpose in applications

## 0.1.15
- Fixed max_wait_ms vs socket_timeout_ms issue
- Fixed closing queue connection after Poseidon::Errors::ProtocolError failure
- Fixed wrong logging file selection based on env
- Extracted Karafka::Connection::QueueConsumer object to wrap around queue connection

## 0.1.14
- Rake tasks for listing all the topics on Kafka server (rake kafka:topics)

## 0.1.13
- Ability to assign custom workers and use them bypassing Karafka::BaseWorker (or its descendants)
- Gem bump

## 0.1.12
- All internal errors went to Karafka::Errors namespace

## 0.1.11
- Rescuing all the "before Sidekiq" processing so errors won't affect other incoming messages
- Fixed dying actors after connection error
- Added a new app status - "initializing"
- Karafka::Status model cleanup

## 0.1.10
- Added possibility to specify redis namespace in configuration (failover to app name)
- Renamed redis_host to redis_url in configuration

## 0.1.9
- Added worker logger

## 0.1.8
- Dropped local env support in favour of [Envlogic](https://github.com/karafka/envlogic) - no changes in API

## 0.1.7
- Karafka option for Redis hosts (not localhost only)

## 0.1.6
- Added better concurency by clusterization of listeners
- Added graceful shutdown
- Added concurency that allows to handle bigger applications with celluloid
- Karafka controllers no longer require group to be defined (created based on the topic and app name)
- Karafka controllers no longer require topic to be defined (created based on the controller name)
- Readme updates

## 0.1.5
- Celluloid support for listeners
- Multi target logging (STDOUT and file)

## 0.1.4
- Renamed events to messages to follow Apache Kafka naming convention

## 0.1.3
- Karafka::App.logger moved to Karafka.logger
- README updates (Usage section was added)

## 0.1.2
- Logging to log/environment.log
- Karafka::Runner

## 0.1.1
- README updates
- Rake tasks updates
- Rake installation task
- Changelog file added

## 0.1.0
- Initial framework code<|MERGE_RESOLUTION|>--- conflicted
+++ resolved
@@ -1,14 +1,8 @@
 # Karafka framework changelog
 
-<<<<<<< HEAD
 ## 1.3.2 (2019-12-23)
-- #561 - Allow `thor` 1.0.x usage in Karafka (chaadow)
-=======
-## Unreleased (master)
-
 - #561 - Allow `thor` 1.0.x usage in Karafka
 - #567 - Ruby 2.7.0 support + unfreeze of a frozen string fix
->>>>>>> c7205cd7
 
 ## 1.3.1 (2019-11-11)
 - #545 - Makes sure the log directory exists when is possible (robertomiranda)
