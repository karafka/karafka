--- conflicted
+++ resolved
@@ -1,6 +1,5 @@
 # Karafka framework changelog
 
-<<<<<<< HEAD
 ## 1.3-wip
 - Drop support for Kafka 0.10 in favor of native support for Kafka 0.11.
 - Update ruby-kafka to the 0.7 version
@@ -27,11 +26,9 @@
 - #371 - SASL over SSL
 - #392 - Move params redundant data to metadata
 - #335 - Metadata access from within the consumer
-=======
+
 ## 1.2.7
-
 - Unlock Ruby-kafka version with a warning
->>>>>>> fb129da4
 
 ## 1.2.6
 - Lock WaterDrop to 1.2.3
