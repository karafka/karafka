--- conflicted
+++ resolved
@@ -1,12 +1,9 @@
 # Karafka framework changelog
 
 ## 2.2.8 (Unreleased)
-<<<<<<< HEAD
 - **[Feature]** Introduce Appsignal integration for errors and metrics tracking.
-=======
 - [Improvement] Expose `#synchronize` for VPs to allow for locks when cross-VP consumers work is needed.
 - [Improvement] Provide `#collapse_until!` direct consumer API to allow for collapsed virtual partitions consumer operations together with the Filtering API for advanced use-cases.
->>>>>>> 16868ec5
 - [Refactor] Reorganize how rebalance events are propagated from `librdkafka` to Karafka. Replace `connection.client.rebalance_callback` with `rebalance.partitions_assigned` and `rebalance.partitions_revoked`. Introduce two extra events: `rebalance.partitions_assign` and `rebalance.partitions_revoke` to handle pre-rebalance future work.
 
 ### Upgrade notes
