--- conflicted
+++ resolved
@@ -1,9 +1,7 @@
 # Karafka framework changelog
 
 ## Unreleased
-<<<<<<< HEAD
 - Require rdkafka 0.13.0 or higher.
-=======
 - Align attributes available in the instrumentation bus for listener related events.
 - Include consumer group id in consumption related events (#1093)
 - Remove unused logger listener event handler.
@@ -20,7 +18,6 @@
 - Fix a race condition when un-pausing a long-running-job exactly upon listener resuming would crash the listener loop (#1072).
 
 ## 2.0.13 (2022-10-14)
->>>>>>> 3c54d8ff
 - Early exit upon attempts to commit current or earlier offset twice.
 - Add more integration specs covering edge cases.
 - Strip non producer related config when default producer is initialized (#776)
