# Karafka framework changelog

## 1.3-wip
- #300 - Store value in a value key and replace its content with parsed version - without root merge
<<<<<<< HEAD
- Instrumentation unification. Better and more consistent naming
- Procline instrumentation for a nicer process name
=======
- #331 - Disallow building groups without topics
>>>>>>> 9993eb5e

## 1.2.4
- #332 - Fetcher for max queue size

## 1.2.3
- #313 - support PLAINTEXT and SSL for scheme
- #320 - Pausing indefinetely with nil pause timeout doesn't work
- #318 - Partition pausing doesn't work with custom topic mappers
- Rename ConfigAdapter to ApiAdapter to better reflect what it does
- #317 - Manual offset committing doesn't work with custom topic mappers
- #319 - Support for exponential backoff in pause

## 1.2.2
- #312 - Broken for ActiveSupport 5.2.0

## 1.2.1
- #304 - Unification of error instrumentation event details
- #306 - Using file logger from within a trap context upon shutdown is impossible

## 1.2.0
- Spec improvements
- #260 - Specs missing randomization
- #251 - Shutdown upon non responding (unreachable) cluster is not possible
- #258 - Investigate lowering requirements on activesupport
- #246 - Alias consumer#mark_as_consumed on controller
- #259 - Allow forcing key/partition key on responders
- #267 - Styling inconsistency
- #242 - Support setting the max bytes to fetch per request
- #247 - Support SCRAM once released
- #271 - Provide an after_init option to pass a configuration block
- #262 - Error in the monitor code for NewRelic
- #241 - Performance metrics
- #274 - Rename controllers to consumers
- #184 - Seek to
- #284 - Dynamic Params parent class
- #275 - ssl_ca_certs_from_system
- #296 - Instrument forceful exit with an error
- Replaced some of the activesupport parts with dry-inflector
- Lower ActiveSupport dependency
- Remove configurators in favor of the after_init block configurator
- Ruby 2.5.0 support
- Renamed Karafka::Connection::Processor to Karafka::Connection::Delegator to match incoming naming conventions
- Renamed Karafka::Connection::Consumer to Karafka::Connection::Client due to #274
- Removed HashWithIndifferentAccess in favor of a regular hash
- JSON parsing defaults now to string keys
- Lower memory usage due to less params data internal details
- Support multiple ```after_init``` blocks in favor of a single one
- Renamed ```received_at``` to ```receive_time``` to follow ruby-kafka and WaterDrop conventions
- Adjust internal setup to easier map Ruby-Kafka config changes
- System callbacks reorganization
- Added ```before_fetch_loop``` configuration block for early client usage (```#seek```, etc)
- Renamed ```after_fetched``` to ```after_fetch``` to normalize the naming convention
- Instrumentation on a connection delegator level
- Added ```params_batch#last``` method to retrieve last element after unparsing
- All params keys are now strings

## 1.1.2
- #256 - Default kafka.seed_brokers configuration is created in invalid format

## 1.1.1
- #253 - Allow providing a global per app parser in config settings

## 1.1.0
- Gem bump
- Switch from Celluloid to native Thread management
- Improved shutdown process
- Introduced optional fetch callbacks and moved current the ```after_received``` there as well
- Karafka will raise Errors::InvalidPauseTimeout exception when trying to pause but timeout set to 0
- Allow float for timeouts and other time based second settings
- Renamed MessagesProcessor to Processor and MessagesConsumer to Consumer - we don't process and don't consumer anything else so it was pointless to keep this "namespace"
- #232 - Remove unused ActiveSupport require
- #214 - Expose consumer on a controller layer
- #193 - Process shutdown callbacks
- Fixed accessibility of ```#params_batch``` from the outside of the controller
- connection_pool config options are no longer required
- celluloid config options are no longer required
- ```#perform``` is now renamed to ```#consume``` with warning level on using the old one (deprecated)
- #235 - Rename perform to consume
- Upgrade to ruby-kafka 0.5
- Due to redesign of Waterdrop concurrency setting is no longer needed
- #236 - Manual offset management
- WaterDrop 1.0.0 support with async
- Renamed ```batch_consuming``` option to ```batch_fetching``` as it is not a consumption (with processing) but a process of fetching messages from Kafka. The messages is considered consumed, when it is processed.
- Renamed ```batch_processing``` to ```batch_consuming``` to resemble Kafka concept of consuming messages.
- Renamed ```after_received``` to ```after_fetched``` to normalize the naming conventions.
- Responders support the per topic ```async``` option.

## 1.0.1
- #210 - LoadError: cannot load such file -- [...]/karafka.rb
- Ruby 2.4.2 as a default (+travis integration)
- JRuby upgrade
- Expanded persistence layer (moved to a namespace for easier future development)
- #213 - Misleading error when non-existing dependency is required
- #212 - Make params react to #topic, #partition, #offset
- #215 - Consumer group route dynamic options are ignored
- #217 - check RUBY_ENGINE constant if RUBY_VERSION is missing (#217)
- #218 - add configuration setting to control Celluloid's shutdown timeout
- Renamed Karafka::Routing::Mapper to Karafka::Routing::TopicMapper to match naming conventions
- #219 - Allow explicit consumer group names, without prefixes
- Fix to early removed pid upon shutdown of demonized process
- max_wait_time updated to match https://github.com/zendesk/ruby-kafka/issues/433
- #230 - Better uri validation for seed brokers (incompatibility as the kafka:// or kafka+ssl:// is required)
- Small internal docs fixes
- Dry::Validation::MissingMessageError: message for broker_schema? was not found
- #238 - warning: already initialized constant Karafka::Schemas::URI_SCHEMES

## 1.0.0

### Closed issues:

- #103 - Env for logger is loaded 2 early (on gem load not on app init)
- #142 - Possibility to better control Kafka consumers (consumer groups management)
- #150 - Add support for start_from_beginning on a per topic basis
- #154 - Support for min_bytes and max_wait_time on messages consuming
- #160 - Reorganize settings to better resemble ruby-kafka requirements
- #164 - If we decide to have configuration per topic, topic uniqueness should be removed
- #165 - Router validator
- #166 - Params and route reorganization (new API)
- #167 - Remove Sidekiq UI from Karafka
- #168 - Introduce unique IDs of routes
- #171 - Add kafka message metadata to params
- #176 - Transform Karafka::Connection::Consumer into a module
- #177 - Monitor not reacting when kafka killed with -9
- #175 - Allow single consumer to subscribe to multiple topics
- #178 - Remove parsing failover when cannot unparse data
- #174 - Extended config validation
- ~~#180 - Switch from JSON parser to yajl-ruby~~
- #181 - When responder is defined and not used due to ```respond_with``` not being triggered in the perform, it won't raise an exception.
- #188 - Rename name in config to client id
- #186 - Support ruby-kafka ```ssl_ca_cert_file_path``` config
- #189 - karafka console does not preserve history on exit
- #191 - Karafka 0.6.0rc1 does not work with jruby / now it does :-)
- Switch to multi json so everyone can use their favourite JSON parser
- Added jruby support in general and in Travis
- #196 - Topic mapper does not map topics when subscribing thanks to @webandtech
- #96 - Karafka server - possiblity to run it only for a certain topics
- ~~karafka worker cli option is removed (please use sidekiq directly)~~ - restored, bad idea
- (optional) pausing upon processing failures ```pause_timeout```
- Karafka console main process no longer intercepts irb errors
- Wiki updates
- #204 - Long running controllers
- Better internal API to handle multiple usage cases using ```Karafka::Controllers::Includer```
- #207 - Rename before_enqueued to after_received
- #147 - Deattach Karafka from Sidekiq by extracting Sidekiq backend

### New features and improvements

- batch processing thanks to ```#batch_consuming``` flag and ```#params_batch``` on controllers
- ```#topic``` method on an controller instance to make a clear distinction in between params and route details
- Changed routing model (still compatible with 0.5) to allow better resources management
- Lower memory requirements due to object creation limitation (2-3 times less objects on each new message)
- Introduced the ```#batch_consuming``` config flag (config for #126) that can be set per each consumer_group
- Added support for partition, offset and partition key in the params hash
- ```name``` option in config renamed to ```client_id```
- Long running controllers with ```persistent``` flag on a topic config level, to make controller instances persistent between messages batches (single controller instance per topic per partition no per messages batch) - turned on by default

### Incompatibilities

- Default boot file is renamed from app.rb to karafka.rb
- Removed worker glass as dependency (now and independent gem)
- ```kafka.hosts``` option renamed to ```kafka.seed_brokers``` - you don't need to provide all the hosts to work with Kafka
- ```start_from_beginning``` moved into kafka scope (```kafka.start_from_beginning```)
- Router no longer checks for route uniqueness - now you can define same routes for multiple kafkas and do a lot of crazy stuff, so it's your responsibility to check uniqueness
- Change in the way we identify topics in between Karafka and Sidekiq workers. If you upgrade, please make sure, all the jobs scheduled in Sidekiq are finished before the upgrade.
- ```batch_mode``` renamed to ```batch_fetching```
- Renamed content to value to better resemble ruby-kafka internal messages naming convention
- When having a responder with ```required``` topics and not using ```#respond_with``` at all, it will raise an exception
- Renamed ```inline_mode``` to ```inline_processing``` to resemble other settings conventions
- Renamed ```inline_processing``` to ```backend``` to reach 1.0 future compatibility
- Single controller **needs** to be used for a single topic consumption
- Renamed ```before_enqueue``` to ```after_received``` to better resemble internal logic, since for inline backend, there is no enqueue.
- Due to the level on which topic and controller are related (class level), the dynamic worker selection is no longer available.
- Renamed params #retrieve to params #retrieve! to better reflect what it does

### Other changes
- PolishGeeksDevTools removed (in favour of Coditsu)
- Waaaaaay better code quality thanks to switching from dev tools to Coditsu
- Gem bump
- Cleaner internal API
- SRP
- Better settings proxying and management between ruby-kafka and karafka
- All internal validations are now powered by dry-validation
- Better naming conventions to reflect Kafka reality
- Removed Karafka::Connection::Message in favour of direct message details extraction from Kafka::FetchedMessage

## 0.5.0.3
- #132 - When Kafka is gone, should reconnect after a time period
- #136 - new ruby-kafka version + other gem bumps
- ruby-kafka update
- #135 - NonMatchingRouteError - better error description in the code
- #140 - Move Capistrano Karafka to a different specific gem
- #110 - Add call method on a responder class to alias instance build and call
- #76 - Configs validator
- #138 - Possibility to have no worker class defined if inline_mode is being used
- #145 - Topic Mapper
- Ruby update to 2.4.1
- Gem bump x2
- #158 - Update docs section on heroku usage
- #150 - Add support for start_from_beginning on a per topic basis
- #148 - Lower Karafka Sidekiq dependency
- Allow karafka root to be specified from ENV
- Handle SIGTERM as a shutdown command for kafka server to support Heroku deployment

## 0.5.0.2
- Gems update x3
- Default Ruby set to 2.3.3
- ~~Default Ruby set to 2.4.0~~
- Readme updates to match bug fixes and resolved issues
- #95 - Allow options into responder
- #98 - Use parser when responding on a topic
- #114 - Option to configure waterdrop connection pool timeout and concurrency
- #118 - Added dot in topic validation format
- #119 - add support for authentication using SSL
- #121 - JSON as a default for standalone responders usage
- #122 - Allow on capistrano role customization
- #125 - Add support to batch incoming messages
- #130 - start_from_beginning flag on routes and default
- #128 - Monitor caller_label not working with super on inheritance
- Renamed *inline* to *inline_mode* to stay consistent with flags that change the way karafka works (#125)
- Dry-configurable bump to 0.5 with fixed proc value evaluation on retrieve patch (internal change)

## 0.5.0.1
- Fixed inconsistency in responders non-required topic definition. Now only required: false available
- #101 - Responders fail when multiple_usage true and required false
- fix error on startup from waterdrop #102
- Waterdrop 0.3.2.1 with kafka.hosts instead of kafka_hosts
- #105 - Karafka::Monitor#caller_label not working with inherited monitors
- #99 - Standalone mode (without Sidekiq)
- #97 - Buffer responders single topics before send (prevalidation)
- Better control over consumer thanks to additional config options
- #111 - Dynamic worker assignment based on the income params
- Long shutdown time fix

## 0.5.0
- Removed Zookeeper totally as dependency
- Better group and partition rebalancing
- Automatic thread management (no need for tunning) - each topic is a separate actor/thread
- Moved from Poseidon into Ruby-Kafka
- No more max_concurrency setting
- After you define your App class and routes (and everything else) you need to add execute App.boot!
- Manual consuming is no longer available (no more karafka consume command)
- Karafka topics CLI is no longer available. No Zookeeper - no global topic discovery
- Dropped ZK as dependency
- karafka info command no longer prints details about Zookeeper
- Better shutdown
- No more autodiscovery via Zookeeper - instead, the whole cluster will be discovered directly from Kafka
- No more support for Kafka 0.8
- Support for Kafka 0.9
- No more need for ActorCluster, since now we have a single thread (and Kafka connection) per topic
- Ruby 2.2.* support dropped
- Using App name as a Kafka client_id
- Automatic Capistrano integration
- Responders support for handling better responses pipelining and better responses flow description and design (see README for more details)
- Gem bump
- Readme updates
- karafka flow CLI command for printing the application flow
- Some internal refactorings

## 0.4.2
- #87 - Reconsume mode with crone for better Rails/Rack integration
- Moved Karafka server related stuff into separate Karafka::Server class
- Renamed Karafka::Runner into Karafka::Fetcher
- Gem bump
- Added chroot option to Zookeeper options
- Moved BROKERS_PATH into config from constant
- Added Karafka consume CLI action for a short running single consumption round
- Small fixes to close broken connections
- Readme updates

## 0.4.1
- Explicit throw(:abort) required to halt before_enqueue (like in Rails 5)
- #61 - Autodiscover Kafka brokers based on Zookeeper data
- #63 - Graceful shutdown with current offset state during data processing
- #65 - Example of NewRelic monitor is outdated
- #71 - Setup should be executed after user code is loaded
- Gem bump x3
- Rubocop remarks
- worker_timeout config option has been removed. It now needs to be defined manually by the framework user because WorkerGlass::Timeout can be disabled and we cannot use Karafka settings on a class level to initialize user code stuff
- Moved setup logic under setup/Setup namespace
- Better defaults handling
- #75 - Kafka and Zookeeper options as a hash
- #82 - Karafka autodiscovery fails upon caching of configs
- #81 - Switch config management to dry configurable
- Version fix
- Dropped support for Ruby 2.1.*
- Ruby bump to 2.3.1

## 0.4.0
- Added WaterDrop gem with default configuration
- Refactoring of config logic to simplify adding new dependencies that need to be configured based on #setup data
- Gem bump
- Readme updates
- Renamed cluster to actor_cluster for method names
- Replaced SidekiqGlass with generic WorkerGlass lib
- Application bootstrap in app.rb no longer required
- Karafka.boot needs to be executed after all the application files are loaded (template updated)
- Small loader refactor (no API changes)
- Ruby 2.3.0 support (default)
- No more rake tasks
- Karafka CLI instead of rake tasks
- Worker cli command allows passing additional options directly to Sidekiq
- Renamed concurrency to max_concurrency - it describes better what happens - Karafka will use this number of threads only when required
- Added wait_timeout that allows us to tune how long should we wait on a single socket connection (single topic) for new messages before going to next one (this applies to each thread separately)
- Rubocop remarks
- Removed Sinatra and Puma dependencies
- Karafka Cli internal reorganization
- Karafka Cli routes task
- #37 - warn log for failed parsing of a message
- #43 - wrong constant name
- #44 - Method name conflict
- #48 - Cannot load such file -- celluloid/current
- #46 - Loading application
- #45 - Set up monitor in config
- #47 - rake karafka:run uses app.rb only
- #53 - README update with Sinatra/Rails integration description
- #41 - New Routing engine
- #54 - Move Karafka::Workers::BaseWorker to Karafka::BaseWorker
- #55 - ApplicationController and ApplicationWorker

## 0.3.2
- Karafka::Params::Params lazy load merge keys with string/symbol names priorities fix

## 0.3.1
- Renamed Karafka::Monitor to Karafka::Process to represent a Karafka process wrapper
- Added Karafka::Monitoring that allows to add custom logging and monitoring with external libraries and systems
- Moved logging functionality into Karafka::Monitoring default monitoring
- Added possibility to provide own monitoring as long as in responds to #notice and #notice_error
- Standarized logging format for all logs

## 0.3.0
- Switched from custom ParserError for each parser to general catching of Karafka::Errors::ParseError and its descendants
- Gem bump
- Fixed #32 - now when using custom workers that does not inherit from Karafka::BaseWorker perform method is not required. Using custom workers means that the logic that would normally lie under #perform, needs to be executed directly from the worker.
- Fixed #31 - Technically didn't fix because this is how Sidekiq is meant to work, but provided possibility to assign custom interchangers that allow to bypass JSON encoding issues by converting data that goes to Redis to a required format (and parsing it back when it is fetched)
- Added full parameters lazy load - content is no longer loaded during #perform_async if params are not used in before_enqueue
- No more namespaces for Redis by default (use separate DBs)

## 0.1.21
- Sidekiq 4.0.1 bump
- Gem bump
- Added direct celluloid requirement to Karafka (removed from Sidekiq)

## 0.1.19
- Internal call - schedule naming change
- Enqueue to perform_async naming in controller to follow Sidekiqs naming convention
- Gem bump

## 0.1.18
- Changed Redis configuration options into a single hash that is directly passed to Redis setup for Sidekiq
- Added config.ru to provide a Sidekiq web UI (see README for more details)

## 0.1.17
- Changed Karafka::Connection::Cluster tp Karafka::Connection::ActorCluster to distinguish between a single thread actor cluster for multiple topic connection and a future feature that will allow process clusterization.
- Add an ability to use user-defined parsers for a messages
- Lazy load params for before callbacks
- Automatic loading/initializng all workers classes during startup (so Sidekiq won't fail with unknown workers exception)
- Params are now private to controller
- Added bootstrap method to app.rb

## 0.1.16
- Cluster level error catching for all exceptions so actor is not killer
- Cluster level error logging
- Listener refactoring (QueueConsumer extracted)
- Karafka::Connection::QueueConsumer to wrap around fetching logic - technically we could replace Kafka with any other messaging engine as long as we preserve the same API
- Added debug env for debugging purpose in applications

## 0.1.15
- Fixed max_wait_ms vs socket_timeout_ms issue
- Fixed closing queue connection after Poseidon::Errors::ProtocolError failure
- Fixed wrong logging file selection based on env
- Extracted Karafka::Connection::QueueConsumer object to wrap around queue connection

## 0.1.14
- Rake tasks for listing all the topics on Kafka server (rake kafka:topics)

## 0.1.13
- Ability to assign custom workers and use them bypassing Karafka::BaseWorker (or its descendants)
- Gem bump

## 0.1.12
- All internal errors went to Karafka::Errors namespace

## 0.1.11
- Rescuing all the "before Sidekiq" processing so errors won't affect other incoming messages
- Fixed dying actors after connection error
- Added a new app status - "initializing"
- Karafka::Status model cleanup

## 0.1.10
- Added possibility to specify redis namespace in configuration (failover to app name)
- Renamed redis_host to redis_url in configuration

## 0.1.9
- Added worker logger

## 0.1.8
- Droped local env suppot in favour of [Envlogic](https://github.com/karafka/envlogic) - no changes in API

## 0.1.7
- Karafka option for Redis hosts (not localhost only)

## 0.1.6
- Added better concurency by clusterization of listeners
- Added graceful shutdown
- Added concurency that allows to handle bigger applications with celluloid
- Karafka controllers no longer require group to be defined (created based on the topic and app name)
- Karafka controllers no longer require topic to be defined (created based on the controller name)
- Readme updates

## 0.1.5
- Celluloid support for listeners
- Multi target logging (STDOUT and file)

## 0.1.4
- Renamed events to messages to follow Apache Kafka naming convention

## 0.1.3
- Karafka::App.logger moved to Karafka.logger
- README updates (Usage section was added)

## 0.1.2
- Logging to log/environment.log
- Karafka::Runner

## 0.1.1
- README updates
- Raketasks updates
- Rake installation task
- Changelog file added

## 0.1.0
- Initial framework code<|MERGE_RESOLUTION|>--- conflicted
+++ resolved
@@ -2,12 +2,9 @@
 
 ## 1.3-wip
 - #300 - Store value in a value key and replace its content with parsed version - without root merge
-<<<<<<< HEAD
+- #331 - Disallow building groups without topics
 - Instrumentation unification. Better and more consistent naming
 - Procline instrumentation for a nicer process name
-=======
-- #331 - Disallow building groups without topics
->>>>>>> 9993eb5e
 
 ## 1.2.4
 - #332 - Fetcher for max queue size
