--- conflicted
+++ resolved
@@ -1,11 +1,8 @@
 # Karafka framework changelog
 
 ## 2.2.7 (Unreleased)
-<<<<<<< HEAD
 - **[Feature]** Introduce Appsignal integration for errors and metrics tracking.
-=======
 - **[Feature]** Introduce Inline Insights to both OSS and Pro. Inline Insights allow you to get the Kafka insights/metrics from the consumer instance and use them to alter the processing flow.
->>>>>>> 4a38310b
 - [Enhancement] Make sure, that subscription groups ids are unique by including their consumer group id in them similar to how topics ids are handled (not a breaking change).
 
 ## 2.2.6 (2023-09-26)
