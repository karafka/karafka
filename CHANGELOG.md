--- conflicted
+++ resolved
@@ -1,6 +1,5 @@
 # Karafka framework changelog
 
-<<<<<<< HEAD
 ## 1.3 Unreleased
 - Drop support for Kafka 0.10 in favor of native support for Kafka 0.11.
 - Update ruby-kafka to the 0.7 version
@@ -35,10 +34,9 @@
 - #405 - `reconnect_timeout` value is now being validated
 - #437 - Specs ensuring that the `#437` won't occur in the `1.3` release
 - #426 - ssl client cert key password
-=======
+
 ## 1.2.10
 - [#453](https://github.com/karafka/karafka/pull/453) require `Forwardable` module
->>>>>>> e357e1c9
 
 ## 1.2.9
 - Critical exceptions now will cause consumer to stop instead of retrying without a break
