# Karafka Framework Changelog

## 2.4.16 (Unreleased)
- [Enhancement] Introduce `Consumer#wrap` for connection pooling management and other wrapped operations.
<<<<<<< HEAD
- [Fix] Prevent transactions from being marked with a non-transactional default producer when automatic offset management and other advanced features are on.
=======
- [Fix] Fix `kafka_format` `KeyError` that occurs when a non-hash is assigned to the kafka scope of the settings.
>>>>>>> 4ab8464e

## 2.4.15 (2024-12-04)
- [Fix] Assignment tracker current state fetch during a rebalance loop can cause an error on multi CG setup.
- [Fix] Prevent double post-transaction offset dispatch to Kafka.

## 2.4.14 (2024-11-25)
- [Enhancement] Improve low-level critical error reporting.
- [Enhancement] Expand Kubernetes Liveness state reporting with critical errors detection.
- [Enhancement] Save several string allocations and one array allocation on each job execution when using Datadog instrumentation.
- [Enhancement] Support `eofed` jobs in the AppSignal instrumentation.
- [Enhancement] Allow running bootfile-less Rails setup Karafka CLI commands where stuff is configured in the initializers.
- [Fix] `Instrumentation::Vendors::Datadog::LoggerListener` treats eof jobs as consume jobs.

## 2.4.13 (2024-10-11)
- [Enhancement] Make declarative topics return different exit codes on migrable/non-migrable states (0 - no changes, 2 - changes) when used with `--detailed-exitcode` flag.
- [Enhancement] Introduce `config.strict_declarative_topics` that should force declaratives on all non-pattern based topics and DLQ topics
- [Enhancement] Report ignored repartitioning to lower number of partitions in declarative topics.
- [Enhancement] Promote the `LivenessListener#healty?` to a public API.
- [Fix] Fix `Karafka::Errors::MissingBootFileError` when debugging in VScode with ruby-lsp.
- [Fix] Require `karafka-core` `>=` `2.4.4` to prevent dependencies conflicts. 
- [Fix] Validate swarm cli and always parse options from argv (roelbondoc)

## 2.4.12 (2024-09-17)
- **[Feature]** Provide Adaptive Iterator feature as a fast alternative to Long-Running Jobs (Pro).
- [Enhancement] Provide `Consumer#each` as a delegation to messages batch.
- [Enhancement] Verify cancellation request envelope topic similar to the schedule one.
- [Enhancement] Validate presence of `bootstrap.servers` to avoid incomplete partial reconfiguration.
- [Enhancement] Support `ActiveJob#enqueue_at` via Scheduled Messages feature (Pro).
- [Enhancement] Introduce `Karafka::App#debug!` that will switch Karafka and the default producer into extensive debug mode. Useful for CLI debugging.
- [Enhancement] Support full overwrite of the `BaseConsumer#producer`.
- [Enhancement] Transfer the time of last poll back to the coordinator for more accurate metrics tracking.
- [Enhancement] Instrument `Consumer#seek` via `consumer.consuming.seek`.
- [Fix] Fix incorrect time reference reload in scheduled messages.

## 2.4.11 (2024-09-04)
- [Enhancement] Validate envelope target topic type for Scheduled Messages.
- [Enhancement] Support for enqueue_after_transaction_commit in rails active job.
- [Fix] Fix invalid reference to AppSignal version.

## 2.4.10 (2024-09-03)
- **[Feature]** Provide Kafka based Scheduled Messages to be able to send messages in the future via a proxy topic.
- [Enhancement] Introduce a `#assigned` hook for consumers to be able to trigger actions when consumer is built and assigned but before first consume/ticking, etc.
- [Enhancement] Provide `Karafka::Messages::Message#tombstone?` to be able to quickly check if a message is a tombstone message.
- [Enhancement] Provide more flexible API for Recurring Tasks topics reconfiguration.
- [Enhancement] Remove no longer needed Rails connection releaser.
- [Enhancement] Update AppSignal client to support newer versions (tombruijn and hieuk09).
- [Fix] Fix a case where there would be a way to define multiple subscription groups for same topic with different consumer.

## 2.4.9 (2024-08-23)
- **[Feature]** Provide Kafka based Recurring (Cron) Tasks.
- [Enhancement] Wrap worker work with Rails Reloader/Executor (fusion2004)
- [Enhancement] Allow for partial topic level kafka scope settings reconfiguration via `inherit` flag.
- [Enhancement] Validate `eof` kafka scope flag when `eofed` in routing enabled.
- [Enhancement] Provide `mark_after_dispatch` setting for granular DLQ marking control.
- [Enhancement] Provide `Karafka::Admin.rename_consumer_group`.

## 2.4.8 (2024-08-09)
- **[Feature]** Introduce ability to react to `#eof` either from `#consume` or from `#eofed` when EOF without new messages.
- [Enhancement] Provide `Consumer#eofed?` to indicate reaching EOF.
- [Enhancement] Always immediately report on `inconsistent_group_protocol` error.
- [Enhancement] Reduce virtual partitioning to 1 partition when any partitioner execution in a partitioned batch crashes.
- [Enhancement] Provide `KARAFKA_REQUIRE_RAILS` to disable default Rails `require` to run Karafka without Rails despite having Rails in the Gemfile.
- [Enhancement] Increase final listener recovery from 1 to 60 seconds to prevent constant rebalancing. This is the last resort recovery and should never happen unless critical errors occur.

## 2.4.7 (2024-08-01)
- [Enhancement] Introduce `Karafka::Server.execution_mode` to check in what mode Karafka process operates (`standalone`, `swarm`, `supervisor`, `embedded`).
- [Enhancement] Ensure `max.poll.interval.ms` is always present and populate it with librdkafka default.
- [Enhancement] Introduce a shutdown time limit for unsubscription wait.
- [Enhancement] Tag with `mode:swarm` each of the running swarm consumers.
- [Change] Tag with `mode:embedded` instead of `embedded` the embedded consumers.
- [Fix] License identifier `LGPL-3.0` is deprecated for SPDX (#2177).
- [Fix] Fix an issue where custom clusters would not have default settings populated same as the primary cluster.
- [Fix] Fix Rspec warnings of nil mocks.
- [Maintenance] Cover `cooperative-sticky` librdkafka issues with integration spec.

## 2.4.6 (2024-07-22)
- [Fix] Mitigate `rd_kafka_cgrp_terminated` and other `librdkafka` shutdown issues by unsubscribing fully prior to shutdown.

## 2.4.5 (2024-07-18)
- [Change] Inject `client.id` when building subscription group and not during the initial setup.
- [Fix] Mitigate `confluentinc/librdkafka/issues/4783` by injecting dynamic client id when using `cooperative-sticky` strategy.

### Change Note

`client.id` is technically a low-importance value that should not (aside from this error) impact operations. This is why it is not considered a breaking change. This change may be reverted when the original issue is fixed in librdkafka.

## 2.4.4 (2024-07-04)
- [Enhancement] Allow for offset storing from the Filtering API.
- [Enhancement] Print more extensive error info on forceful shutdown.
- [Enhancement] Include `original_key` in the DLQ dispatch headers.
- [Enhancement] Support embedding mode control management from the trap context.
- [Enhancement] Make sure, that the listener thread is stopped before restarting.
- [Fix] Do not block on hanging listener shutdown when invoking forceful shutdown.
- [Fix] Static membership fencing error is not propagated explicitly enough.
- [Fix] Make sure DLQ dispatches raw headers and not deserialized headers (same as payload).
- [Fix] Fix a typo where `ms` in logger listener would not have space before it.
- [Maintenance] Require `karafka-core` `>=` `2.4.3`.
- [Maintenance] Allow for usage of `karafka-rdkafka` `~` `0.16` to support librdkafka `2.4.0`.
- [Maintenance] Lower the precision reporting to 100 microseconds in the logger listener.

## 2.4.3 (2024-06-12)
- [Enhancement] Allow for customization of Virtual Partitions reducer for enhanced parallelization.
- [Enhancement] Add more error codes to early report on polling issues (kidlab)
- [Enhancement] Add `transport`, `network_exception` and `coordinator_load_in_progress` alongside `timed_out` to retryable errors for the proxy.
- [Enhancement] Improve `strict_topics_namespacing` validation message.
- [Change] Remove default empty thread name from `Async` since Web has been upgraded.
- [Fix] Installer doesn't respect directories in `KARAFKA_BOOT_FILE`.
- [Fix] Fix case where non absolute boot file path would not work as expected.
- [Fix] Allow for installing Karafka in a non-existing (yet) directory
- [Maintenance] Require `waterdrop` `>=` `2.7.3` to support idempotent producer detection.

## 2.4.2 (2024-05-14)
- [Enhancement] Validate ActiveJob adapter custom producer format.
- [Fix] Internal seek does not resolve the offset correctly for time based lookup.

## 2.4.1 (2024-05-10)
- [Enhancement] Allow for usage of producer variants and alternative producers with ActiveJob Jobs (Pro).
- [Enhancement] Support `:earliest` and `:latest` in `Karafka::Admin#seek_consumer_group`.
- [Enhancement] Align configuration attributes mapper with exact librdkafka version used and not master.
- [Maintenance] Use `base64` from RubyGems as it will no longer be part of standard library in Ruby 3.4.
- [Fix] Support migrating via aliases and plan with aliases usage.
- [Fix] Active with default set to `false` cannot be overwritten
- [Fix] Fix inheritance of ActiveJob adapter `karafka_options` partitioner and dispatch method.

## 2.4.0 (2024-04-26)

This release contains **BREAKING** changes. Make sure to read and apply upgrade notes.

- **[Breaking]** Drop Ruby `2.7` support.
- **[Breaking]** Drop the concept of consumer group mapping.
- **[Breaking]** `karafka topics migrate` will now perform declarative topics configuration alignment.
- **[Breaking]** Replace `deserializer` config with `#deserializers` in routing to support key and lazy header deserializers.
- **[Breaking]** Rename `Karafka::Serializers::JSON::Deserializer` to `Karafka::Deserializers::Payload` to reflect its role.
- **[Feature]** Support custom OAuth providers (with a lot of help from bruce-szalwinski-he and hotelengine.com).
- **[Feature]** Provide `karafka topics alter` for declarative topics alignment.
- **[Feature]** Introduce ability to use direct assignments (Pro).
- **[Feature]** Provide consumer piping API (Pro).
- **[Feature]** Introduce `karafka topics plan` to describe changes that will be applied when migrating.
- **[Feature]** Introduce ability to use custom message key deserializers.
- **[Feature]** Introduce ability to use custom message headers deserializers.
- **[Feature]** Provide `Karafka::Admin::Configs` API for cluster and topics configuration management.
- [Enhancement] Protect critical `rdkafka` thread executable code sections.
- [Enhancement] Assign names to internal threads for better debuggability when on `TTIN`.
- [Enhancement] Provide `log_polling` setting to the `Karafka::Instrumentation::LoggerListener` to silence polling in any non-debug mode.
- [Enhancement] Provide `metadata#message` to be able to retrieve message from metadata.
- [Enhancement] Include number of attempts prior to DLQ message being dispatched including the dispatch one (Pro).
- [Enhancement] Provide ability to decide how to dispatch from DLQ (sync / async).
- [Enhancement] Provide ability to decide how to mark as consumed from DLQ (sync / async).
- [Enhancement] Allow for usage of a custom Appsignal namespace when logging.
- [Enhancement] Do not run periodic jobs when LRJ job is running despite polling (LRJ can still start when Periodic runs).
- [Enhancement] Improve accuracy of periodic jobs and make sure they do not run too early after saturated work.
- [Enhancement] Introduce ability to async lock other subscription groups polling.
- [Enhancement] Improve shutdown when using long polling setup (high `max_wait_time`).
- [Enhancement] Provide `Karafka::Admin#read_lags_with_offsets` for ability to query lags and offsets of a given CG.
- [Enhancement] Allow direct assignments granular distribution in the Swarm (Pro).
- [Enhancement] Add a buffer to the supervisor supervision on shutdown to prevent a potential race condition when signal pass lags.
- [Enhancement] Provide ability to automatically generate and validate fingerprints of encrypted payload.
- [Enhancement] Support `enable.partition.eof` fast yielding.
- [Enhancement] Provide `#mark_as_consumed` and `#mark_as_consumed!` to the iterator.
- [Enhancement] Introduce graceful `#stop` to the iterator instead of recommending of usage of `break`.
- [Enhancement] Do not run jobs schedulers and other interval based operations on each job queue unlock.
- [Enhancement] Publish listeners status lifecycle events.
- [Enhancement] Use proxy wrapper for Admin metadata requests.
- [Enhancement] Use limited scope topic info data when operating on direct topics instead of full cluster queries.
- [Enhancement] No longer raise `Karafka::UnsupportedCaseError` for not recognized error types to support dynamic errors reporting.
- [Change] Do not create new proxy object to Rdkafka with certain low-level operations and re-use existing.
- [Change] Update `karafka.erb` template with a placeholder for waterdrop and karafka error instrumentation.
- [Change] Replace `statistics.emitted.error` error type with `callbacks.statistics.error` to align naming conventions.
- [Fix] Pro Swarm liveness listener can report incorrect failure when dynamic multiplexing scales down.
- [Fix] K8s liveness listener can report incorrect failure when dynamic multiplexing scales down.
- [Fix] Fix a case where connection conductor would not be released during manager state changes.
- [Fix] Make sure, that all `Admin` operations go through stabilization proxy.
- [Fix] Fix an issue where coordinator running jobs would not count periodic jobs and revocations.
- [Fix] Fix a case where critically crashed supervisor would raise incorrect error.
- [Fix] Re-raise critical supervisor errors before shutdown.
- [Fix] Fix a case when right-open (infinite) swarm matching would not pass validations.
- [Fix] Make `#enqueue_all` output compatible with `ActiveJob.perform_all_later` (oozzal)
- [Fix] Seek consumer group on a topic level is updating only recent partition.

### Upgrade Notes

**PLEASE MAKE SURE TO READ AND APPLY THEM!**

Available [here](https://karafka.io/docs/Upgrades-2.4/).

## 2.3.4 (2024-04-11)

- [Fix] Seek consumer group on a topic level is updating only recent partition.

## 2.3.3 (2024-02-26)
- [Enhancement] Routing based topics allocation for swarm (Pro)
- [Enhancement] Publish the `-1` shutdown reason status for a non-responding node in swarm.
- [Enhancement] Allow for using the `distribution` mode for DataDog listener histogram reporting (Aerdayne).
- [Change] Change `internal.swarm.node_report_timeout` to 60 seconds from 30 seconds to compensate for long pollings.
- [Fix] Static membership routing evaluation happens too early in swarm.
- [Fix] Close producer in supervisor prior to forking and warmup to prevent invalid memory states.

## 2.3.2 (2024-02-16)
- **[Feature]** Provide swarm capabilities to OSS and Pro.
- **[Feature]** Provide ability to use complex strategies in DLQ (Pro).
- [Enhancement] Support using `:partition` as the partition key for ActiveJob assignments.
- [Enhancement] Expand Logger listener with swarm notifications.
- [Enhancement] Introduce K8s swarm liveness listener.
- [Enhancement] Use `Process.warmup` in Ruby 3.3+ prior to forks (in swarm) and prior to app start.
- [Enhancement] Provide `app.before_warmup` event to allow hooking code loading tools prior to final warmup.
- [Enhancement] Provide `Consumer#errors_tracker` to be able to get errors that occurred while doing complex recovery.
- [Fix] Infinite consecutive error flow with VPs and without DLQ can cause endless offsets accumulation.
- [Fix] Quieting mode causes too early unsubscribe.

## 2.3.1 (2024-02-08)
- [Refactor] Ensure that `Karafka::Helpers::Async#async_call` can run from multiple threads.

## 2.3.0 (2024-01-26)
- **[Feature]** Introduce Exactly-Once Semantics within consumers `#transaction` block (Pro)
- **[Feature]** Provide ability to multiplex subscription groups (Pro)
- **[Feature]** Provide `Karafka::Admin::Acl` for Kafka ACL management via the Admin APIs.
- **[Feature]** Periodic Jobs (Pro)
- **[Feature]** Offset Metadata storage (Pro)
- **[Feature]** Provide low-level listeners management API for dynamic resources scaling (Pro)
- [Enhancement] Improve shutdown process by allowing for parallel connections shutdown.
- [Enhancement] Introduce `non_blocking` routing API that aliases LRJ to indicate a different use-case for LRJ flow approach.
- [Enhancement] Allow to reset offset when seeking backwards by using the `reset_offset` keyword attribute set to `true`.
- [Enhancement] Alias producer operations in consumer to skip `#producer` reference.
- [Enhancement] Provide an `:independent` configuration to DLQ allowing to reset pause count track on each marking as consumed when retrying.
- [Enhancement] Remove no longer needed shutdown patches for `librdkafka` improving multi-sg shutdown times for `cooperative-sticky`.
- [Enhancement] Allow for parallel closing of connections from independent consumer groups.
- [Enhancement] Provide recovery flow for cases where DLQ dispatch would fail.
- [Change] Make `Kubernetes::LivenessListener` not start until Karafka app starts running.
- [Change] Remove the legacy "inside of topics" way of defining subscription groups names
- [Change] Update supported instrumentation to report on `#tick`.
- [Refactor] Replace `define_method` with `class_eval` in some locations.
- [Fix] Fix a case where internal Idle job scheduling would go via the consumption flow.
- [Fix] Make the Iterator `#stop_partition` work with karafka-rdkafka `0.14.6`.
- [Fix] Ensure Pro components are not loaded during OSS specs execution (not affecting usage).
- [Fix] Fix invalid action label for consumers in DataDog logger instrumentation.
- [Fix] Fix a scenario where `Karafka::Admin#seek_consumer_group` would fail because reaching not the coordinator.
- [Ignore] option --include-consumer-groups not working as intended after removal of "thor"

### Upgrade Notes

Available [here](https://karafka.io/docs/Upgrades-2.3/).

## 2.2.14 (2023-12-07)
- **[Feature]** Provide `Karafka::Admin#delete_consumer_group` and `Karafka::Admin#seek_consumer_group`.
- **[Feature]** Provide `Karafka::App.assignments` that will return real-time assignments tracking.
- [Enhancement] Make sure that the Scheduling API is thread-safe by default and allow for lock-less schedulers when schedulers are stateless.
- [Enhancement] "Blockless" topics with defaults
- [Enhancement] Provide a `finished?` method to the jobs for advanced reference based job schedulers.
- [Enhancement] Provide `client.reset` notification event.
- [Enhancement] Remove all usage of concurrent-ruby from Karafka
- [Change] Replace single #before_schedule with appropriate methods and events for scheduling various types of work. This is needed as we may run different framework logic on those and, second, for accurate job tracking with advanced schedulers.
- [Change] Rename `before_enqueue` to `before_schedule` to reflect what it does and when (internal).
- [Change] Remove not needed error catchers for strategies code. This code if errors, should be considered critical and should not be silenced.
- [Change] Remove not used notifications events.

## 2.2.13 (2023-11-17)
- **[Feature]** Introduce low-level extended Scheduling API for granular control of schedulers and jobs execution [Pro].
- [Enhancement] Use separate lock for user-facing synchronization.
- [Enhancement] Instrument `consumer.before_enqueue`.
- [Enhancement] Limit usage of `concurrent-ruby` (plan to remove it as a dependency fully)
- [Enhancement] Provide `#synchronize` API same as in VPs for LRJs to allow for lifecycle events and consumption synchronization.

## 2.2.12 (2023-11-09)
- [Enhancement] Rewrite the polling engine to update statistics and error callbacks despite longer non LRJ processing or long `max_wait_time` setups. This change provides stability to the statistics and background error emitting making them time-reliable.
- [Enhancement] Auto-update Inline Insights if new insights are present for all consumers and not only LRJ (OSS and Pro).
- [Enhancement] Alias `#insights` with `#inline_insights` and `#insights?` with `#inline_insights?`

## 2.2.11 (2023-11-03)
- [Enhancement] Allow marking as consumed in the user `#synchronize` block.
- [Enhancement] Make whole Pro VP marking as consumed concurrency safe for both async and sync scenarios.
- [Enhancement] Provide new alias to `karafka server`, that is: `karafka consumer`.

## 2.2.10 (2023-11-02)
- [Enhancement] Allow for running `#pause` without specifying the offset (provide offset or `:consecutive`). This allows for pausing on the consecutive message (last received + 1), so after resume we will get last message received + 1 effectively not using `#seek` and not purging `librdafka` buffer preserving on networking. Please be mindful that this uses notion of last message passed from **librdkafka**, and not the last one available in the consumer (`messages.last`). While for regular cases they will be the same, when using things like DLQ, LRJs, VPs or Filtering API, those may not be the same.
- [Enhancement] **Drastically** improve network efficiency of operating with LRJ by using the `:consecutive` offset as default strategy for running LRJs without moving the offset in place and purging the data.
- [Enhancement] Do not "seek in place". When pausing and/or seeking to the same location as the current position, do nothing not to purge buffers and not to move to the same place where we are.
- [Fix] Pattern regexps should not be part of declaratives even when configured.

### Upgrade Notes

In the latest Karafka release, there are no breaking changes. However, please note the updates to #pause and #seek. If you spot any issues, please report them immediately. Your feedback is crucial.

## 2.2.9 (2023-10-24)
- [Enhancement] Allow using negative offset references in `Karafka::Admin#read_topic`.
- [Change] Make sure that WaterDrop `2.6.10` or higher is used with this release to support transactions fully and the Web-UI.

## 2.2.8 (2023-10-20)
- **[Feature]** Introduce Appsignal integration for errors and metrics tracking.
- [Enhancement] Expose `#synchronize` for VPs to allow for locks when cross-VP consumers work is needed.
- [Enhancement] Provide `#collapse_until!` direct consumer API to allow for collapsed virtual partitions consumer operations together with the Filtering API for advanced use-cases.
- [Refactor] Reorganize how rebalance events are propagated from `librdkafka` to Karafka. Replace `connection.client.rebalance_callback` with `rebalance.partitions_assigned` and `rebalance.partitions_revoked`. Introduce two extra events: `rebalance.partitions_assign` and `rebalance.partitions_revoke` to handle pre-rebalance future work.
- [Refactor] Remove `thor` as a CLI layer and rely on Ruby `OptParser`

### Upgrade Notes

1. Unless you were using `connection.client.rebalance_callback` which was considered private, nothing.
2. None of the CLI commands should change but `thor` has been removed so please report if you find any bugs.

## 2.2.7 (2023-10-07)
- **[Feature]** Introduce Inline Insights to both OSS and Pro. Inline Insights allow you to get the Kafka insights/metrics from the consumer instance and use them to alter the processing flow. In Pro, there's an extra filter flow allowing to ensure, that the insights exist during consumption.
- [Enhancement] Make sure, that subscription groups ids are unique by including their consumer group id in them similar to how topics ids are handled (not a breaking change).
- [Enhancement] Expose `#attempt` method on a consumer to directly indicate number of attempt of processing given data.
- [Enhancement] Support Rails 7.1.

## 2.2.6 (2023-09-26)
- [Enhancement] Retry `Karafka::Admin#read_watermark_offsets` fetching upon `not_leader_for_partition` that can occur mostly on newly created topics in KRaft and after crashes during leader selection.

## 2.2.5 (2023-09-25)
- [Enhancement] Ensure, that when topic related operations end, the result is usable. There were few cases where admin operations on topics would finish successfully but internal Kafka caches would not report changes for a short period of time.
- [Enhancement] Stabilize cooperative-sticky early shutdown procedure.
- [Fix] use `#nil?` instead of `#present?` on `DataDog::Tracing::SpanOperation` (vitellochris)
- [Maintenance] Align connection clearing API with Rails 7.1 deprecation warning.
- [Maintenance] Make `#subscription_group` reference consistent in the Routing and Instrumentation.
- [Maintenance] Align the consumer pause instrumentation with client pause instrumentation by adding `subscription_group` visibility to the consumer.

## 2.2.4 (2023-09-13)
- [Enhancement] Compensate for potential Kafka cluster drifts vs consumer drift in batch metadata (#1611).

## 2.2.3 (2023-09-12)
- [Fix] Karafka admin time based offset lookup can break for one non-default partition.

## 2.2.2 (2023-09-11)
- [Feature] Provide ability to define routing defaults.
- [Maintenance] Require `karafka-core` `>=` `2.2.2`

## 2.2.1 (2023-09-01)
- [Fix] Fix insufficient validation of named patterns
- [Maintenance] Rely on `2.2.x` `karafka-core`.

## 2.2.0 (2023-09-01)
- **[Feature]** Introduce dynamic topic subscriptions based on patterns [Pro].
- [Enhancement] Allow for `Karafka::Admin` setup reconfiguration via `config.admin` scope.
- [Enhancement] Make sure that consumer group used by `Karafka::Admin` obeys the `ConsumerMapper` setup.
- [Fix] Fix a case where subscription group would not accept a symbol name.

### Upgrade Notes

As always, please make sure you have upgraded to the most recent version of `2.1` before upgrading to `2.2`.

If you are not using Kafka ACLs, there is no action you need to take.

If you are using Kafka ACLs and you've set up permissions for `karafka_admin` group, please note that this name has now been changed and is subject to [Consumer Name Mapping](https://karafka.io/docs/Consumer-mappers/).

That means you must ensure that the new consumer group that by default equals `CLIENT_ID_karafka_admin` has appropriate permissions. Please note that the Web UI also uses this group.

`Karafka::Admin` now has its own set of configuration options available, and you can find more details about that [here](https://karafka.io/docs/Topics-management-and-administration/#configuration).

If you want to maintain the `2.1` behavior, that is `karafka_admin` admin group, we recommend introducing this case inside your consumer mapper. Assuming you use the default one, the code will look as follows:

```ruby
  class MyMapper
    def call(raw_consumer_group_name)
      # If group is the admin one, use as it was in 2.1
      return 'karafka_admin' if raw_consumer_group_name == 'karafka_admin'

      # Otherwise use default karafka strategy for the rest
      "#{Karafka::App.config.client_id}_#{raw_consumer_group_name}"
    end
  end
```

## 2.1.13 (2023-08-28)
- **[Feature]** Introduce Cleaning API for much better memory management for iterative data processing [Pro].
- [Enhancement] Automatically free message resources after processed for ActiveJob jobs [Pro]
- [Enhancement] Free memory used by the raw payload as fast as possible after obtaining it from `karafka-rdkafka`.
- [Enhancement] Support changing `service_name` in DataDog integration.

## 2.1.12 (2023-08-25)
- [Fix] Fix a case where DLQ + VP without intermediate marking would mark earlier message then the last one.

## 2.1.11 (2023-08-23)
- [Enhancement] Expand the error handling for offset related queries with timeout error retries.
- [Enhancement] Allow for connection proxy timeouts configuration.

## 2.1.10 (2023-08-21)
- [Enhancement] Introduce `connection.client.rebalance_callback` event for instrumentation of rebalances.
- [Enhancement] Introduce new `runner.before_call` monitor event.
- [Refactor] Introduce low level commands proxy to handle deviation in how we want to run certain commands and how rdkafka-ruby runs that by design.
- [Change] No longer validate excluded topics routing presence if patterns any as it does not match pattern subscriptions where you can exclude things that could be subscribed in the future.
- [Fix] do not report negative lag stored in the DD listener.
- [Fix] Do not report lags in the DD listener for cases where the assignment is not workable.
- [Fix] Do not report negative lags in the DD listener.
- [Fix] Extremely fast shutdown after boot in specs can cause process not to stop.
- [Fix] Disable `allow.auto.create.topics` for admin by default to prevent accidental topics creation on topics metadata lookups.
- [Fix] Improve the `query_watermark_offsets` operations by increasing too low timeout.
- [Fix] Increase `TplBuilder` timeouts to compensate for remote clusters.
- [Fix] Always try to unsubscribe short-lived consumers used throughout the system, especially in the admin APIs.
- [Fix] Add missing `connection.client.poll.error` error type reference.

## 2.1.9 (2023-08-06)
- **[Feature]** Introduce ability to customize pause strategy on a per topic basis (Pro).
- [Enhancement] Disable the extensive messages logging in the default `karafka.rb` template.
- [Change] Require `waterdrop` `>= 2.6.6` due to extra `LoggerListener` API.

## 2.1.8 (2023-07-29)
- [Enhancement] Introduce `Karafka::BaseConsumer#used?` method to indicate, that at least one invocation of `#consume` took or will take place. This can be used as a replacement to the non-direct `messages.count` check for shutdown and revocation to ensure, that the consumption took place or is taking place (in case of running LRJ).
- [Enhancement] Make `messages#to_a` return copy of the underlying array to prevent scenarios, where the mutation impacts offset management.
- [Enhancement] Mitigate a librdkafka `cooperative-sticky` rebalance crash issue.
- [Enhancement] Provide ability to overwrite `consumer_persistence` per subscribed topic. This is mostly useful for plugins and extensions developers.
- [Fix] Fix a case where the performance tracker would crash in case of mutation of messages to an empty state.

## 2.1.7 (2023-07-22)
- [Enhancement] Always query for watermarks in the Iterator to improve the initial response time.
- [Enhancement] Add `max_wait_time` option to the Iterator.
- [Fix] Fix a case where `Admin#read_topic` would wait for poll interval on non-existing messages instead of early exit.
- [Fix] Fix a case where Iterator with per partition offsets with negative lookups would go below the number of available messages.
- [Fix] Remove unused constant from Admin module.
- [Fix] Add missing `connection.client.rebalance_callback.error` to the `LoggerListener` instrumentation hook.

## 2.1.6 (2023-06-29)
- [Enhancement] Provide time support for iterator
- [Enhancement] Provide time support for admin `#read_topic`
- [Enhancement] Provide time support for consumer `#seek`.
- [Enhancement] Remove no longer needed locks for client operations.
- [Enhancement] Raise `Karafka::Errors::TopicNotFoundError` when trying to iterate over non-existing topic.
- [Enhancement] Ensure that Kafka multi-command operations run under mutex together.
- [Change] Require `waterdrop` `>= 2.6.2`
- [Change] Require `karafka-core` `>= 2.1.1`
- [Refactor] Clean-up iterator code.
- [Fix]  Improve performance in dev environment for a Rails app (juike)
- [Fix] Rename `InvalidRealOffsetUsage` to `InvalidRealOffsetUsageError` to align with naming of other errors.
- [Fix] Fix unstable spec.
- [Fix] Fix a case where automatic `#seek` would overwrite manual seek of a user when running LRJ.
- [Fix] Make sure, that user direct `#seek` and `#pause` operations take precedence over system actions.
- [Fix] Make sure, that `#pause` and `#resume` with one underlying connection do not race-condition.

## 2.1.5 (2023-06-19)
- [Enhancement] Drastically improve `#revoked?` response quality by checking the real time assignment lost state on librdkafka.
- [Enhancement] Improve eviction of saturated jobs that would run on already revoked assignments.
- [Enhancement] Expose `#commit_offsets` and `#commit_offsets!` methods in the consumer to provide ability to commit offsets directly to Kafka without having to mark new messages as consumed.
- [Enhancement] No longer skip offset commit when no messages marked as consumed as `librdkafka` has fixed the crashes there.
- [Enhancement] Remove no longer needed patches.
- [Enhancement] Ensure, that the coordinator revocation status is switched upon revocation detection when using `#revoked?`
- [Enhancement] Add benchmarks for marking as consumed (sync and async).
- [Change] Require `karafka-core` `>= 2.1.0`
- [Change] Require `waterdrop` `>= 2.6.1`

## 2.1.4 (2023-06-06)
- [Fix] `processing_lag` and `consumption_lag` on empty batch fail on shutdown usage (#1475)

## 2.1.3 (2023-05-29)
- [Maintenance] Add linter to ensure, that all integration specs end with `_spec.rb`.
- [Fix] Fix `#retrying?` helper result value (Aerdayne).
- [Fix] Fix `mark_as_consumed!` raising an error instead of `false` on `unknown_member_id` (#1461).
- [Fix] Enable phantom tests.

## 2.1.2 (2023-05-26)
- Set minimum `karafka-core` on `2.0.13` to make sure correct version of `karafka-rdkafka` is used.
- Set minimum `waterdrop` on `2.5.3` to make sure correct version of `waterdrop` is used.

## 2.1.1 (2023-05-24)
- [Fix] Liveness Probe Doesn't Meet HTTP 1.1 Criteria - Causing Kubernetes Restarts (#1450)

## 2.1.0 (2023-05-22)
- **[Feature]** Provide ability to use CurrentAttributes with ActiveJob's Karafka adapter (federicomoretti).
- **[Feature]** Introduce collective Virtual Partitions offset management.
- **[Feature]** Use virtual offsets to filter out messages that would be re-processed upon retries.
- [Enhancement] No longer break processing on failing parallel virtual partitions in ActiveJob because it is compensated by virtual marking.
- [Enhancement] Always use Virtual offset management for Pro ActiveJobs.
- [Enhancement] Do not attempt to mark offsets on already revoked partitions.
- [Enhancement] Make sure, that VP components are not injected into non VP strategies.
- [Enhancement] Improve complex strategies inheritance flow.
- [Enhancement] Optimize offset management for DLQ + MoM feature combinations.
- [Change] Removed `Karafka::Pro::BaseConsumer` in favor of `Karafka::BaseConsumer`. (#1345)
- [Fix] Fix for `max_messages` and `max_wait_time` not having reference in errors.yml (#1443)

### Upgrade Notes

1. Upgrade to Karafka `2.0.41` prior to upgrading to `2.1.0`.
2. Replace `Karafka::Pro::BaseConsumer` references to `Karafka::BaseConsumer`.
3. Replace `Karafka::Instrumentation::Vendors::Datadog:Listener` with `Karafka::Instrumentation::Vendors::Datadog::MetricsListener`.

## 2.0.41 (2023-04-19)
- **[Feature]** Provide `Karafka::Pro::Iterator` for anonymous topic/partitions iterations and messages lookups (#1389 and #1427).
- [Enhancement] Optimize topic lookup for `read_topic` admin method usage.
- [Enhancement] Report via `LoggerListener` information about the partition on which a given job has started and finished.
- [Enhancement] Slightly normalize the `LoggerListener` format. Always report partition related operations as followed: `TOPIC_NAME/PARTITION`.
- [Enhancement] Do not retry recovery from `unknown_topic_or_part` when Karafka is shutting down as there is no point and no risk of any data losses.
- [Enhancement] Report `client.software.name` and `client.software.version` according to `librdkafka` recommendation.
- [Enhancement] Report ten longest integration specs after the suite execution.
- [Enhancement] Prevent user originating errors related to statistics processing after listener loop crash from potentially crashing the listener loop and hanging Karafka process.

## 2.0.40 (2023-04-13)
- [Enhancement] Introduce `Karafka::Messages::Messages#empty?` method to handle Idle related cases where shutdown or revocation would be called on an empty messages set. This method allows for checking if there are any messages in the messages batch.
- [Refactor] Require messages builder to accept partition and do not fetch it from messages.
- [Refactor] Use empty messages set for internal APIs (Idle) (so there always is `Karafka::Messages::Messages`)
- [Refactor] Allow for empty messages set initialization with -1001 and -1 on metadata (similar to `librdkafka`)

## 2.0.39 (2023-04-11)
- **[Feature]** Provide ability to throttle/limit number of messages processed in a time unit (#1203)
- **[Feature]** Provide Delayed Topics (#1000)
- **[Feature]** Provide ability to expire messages (expiring topics)
- **[Feature]** Provide ability to apply filters after messages are polled and before enqueued. This is a generic filter API for any usage.
- [Enhancement] When using ActiveJob with Virtual Partitions, Karafka will stop if collectively VPs are failing. This minimizes number of jobs that will be collectively re-processed.
- [Enhancement] `#retrying?` method has been added to consumers to provide ability to check, that we're reprocessing data after a failure. This is useful for branching out processing based on errors.
- [Enhancement] Track active_job_id in instrumentation (#1372)
- [Enhancement] Introduce new housekeeping job type called `Idle` for non-consumption execution flows.
- [Enhancement] Change how a manual offset management works with Long-Running Jobs. Use the last message offset to move forward instead of relying on the last message marked as consumed for a scenario where no message is marked.
- [Enhancement] Prioritize in Pro non-consumption jobs execution over consumption despite LJF. This will ensure, that housekeeping as well as other non-consumption events are not saturated when running a lot of work.
- [Enhancement] Normalize the DLQ behaviour with MoM. Always pause on dispatch for all the strategies.
- [Enhancement] Improve the manual offset management and DLQ behaviour when no markings occur for OSS.
- [Enhancement] Do not early stop ActiveJob work running under virtual partitions to prevent extensive reprocessing.
- [Enhancement] Drastically increase number of scenarios covered by integration specs (OSS and Pro).
- [Enhancement] Introduce a `Coordinator#synchronize` lock for cross virtual partitions operations.
- [Fix] Do not resume partition that is not paused.
- [Fix] Fix `LoggerListener` cases where logs would not include caller id (when available)
- [Fix] Fix not working benchmark tests.
- [Fix] Fix a case where when using manual offset management with a user pause would ignore the pause and seek to the next message.
- [Fix] Fix a case where dead letter queue would go into an infinite loop on message with first ever offset if the first ever offset would not recover.
- [Fix] Make sure to resume always for all LRJ strategies on revocation.
- [Refactor] Make sure that coordinator is topic aware. Needed for throttling, delayed processing and expired jobs.
- [Refactor] Put Pro strategies into namespaces to better organize multiple combinations.
- [Refactor] Do not rely on messages metadata for internal topic and partition operations like `#seek` so they can run independently from the consumption flow.
- [Refactor] Hold a single topic/partition reference on a coordinator instead of in executor, coordinator and consumer.
- [Refactor] Move `#mark_as_consumed` and `#mark_as_consumed!`into `Strategies::Default` to be able to introduce marking for virtual partitions.

## 2.0.38 (2023-03-27)
- [Enhancement] Introduce `Karafka::Admin#read_watermark_offsets` to get low and high watermark offsets values.
- [Enhancement] Track active_job_id in instrumentation (#1372)
- [Enhancement] Improve `#read_topic` reading in case of a compacted partition where the offset is below the low watermark offset. This should optimize reading and should not go beyond the low watermark offset.
- [Enhancement] Allow `#read_topic` to accept instance settings to overwrite any settings needed to customize reading behaviours.

## 2.0.37 (2023-03-20)
- [Fix] Declarative topics execution on a secondary cluster run topics creation on the primary one (#1365)
- [Fix]  Admin read operations commit offset when not needed (#1369)

## 2.0.36 (2023-03-17)
- [Refactor] Rename internal naming of `Structurable` to `Declaratives` for declarative topics feature.
- [Fix] AJ + DLQ + MOM + LRJ is pausing indefinitely after the first job (#1362)

## 2.0.35 (2023-03-13)
- **[Feature]** Allow for defining topics config via the DSL and its automatic creation via CLI command.
- **[Feature]** Allow for full topics reset and topics repartitioning via the CLI.

## 2.0.34 (2023-03-04)
- [Enhancement] Attach an `embedded` tag to Karafka processes started using the embedded API.
- [Change] Renamed `Datadog::Listener` to `Datadog::MetricsListener` for consistency. (#1124)

### Upgrade Notes

1. Replace `Datadog::Listener` references to `Datadog::MetricsListener`.

## 2.0.33 (2023-02-24)
- **[Feature]** Support `perform_all_later` in ActiveJob adapter for Rails `7.1+`
- **[Feature]** Introduce ability to assign and re-assign tags in consumer instances. This can be used for extra instrumentation that is context aware.
- **[Feature]** Introduce ability to assign and reassign tags to the `Karafka::Process`.
- [Enhancement] When using `ActiveJob` adapter, automatically tag jobs with the name of the `ActiveJob` class that is running inside of the `ActiveJob` consumer.
- [Enhancement] Make `::Karafka::Instrumentation::Notifications::EVENTS` list public for anyone wanting to re-bind those into a different notification bus.
- [Enhancement] Set `fetch.message.max.bytes` for `Karafka::Admin` to `5MB` to make sure that all data is fetched correctly for Web UI under heavy load (many consumers).
- [Enhancement] Introduce a `strict_topics_namespacing` config option to enable/disable the strict topics naming validations. This can be useful when working with pre-existing topics which we cannot or do not want to rename.
- [Fix] Karafka monitor is prematurely cached (#1314)

### Upgrade Notes

Since `#tags` were introduced on consumers, the `#tags` method is now part of the consumers API.

This means, that in case you were using a method called `#tags` in your consumers, you will have to rename it:

```ruby
class EventsConsumer < ApplicationConsumer
  def consume
    messages.each do |message|
      tags << message.payload.tag
    end

    tags.each { |tags| puts tag }
  end

  private

  # This will collide with the tagging API
  # This NEEDS to be renamed not to collide with `#tags` method provided by the consumers API.
  def tags
    @tags ||= Set.new
  end
end
```

## 2.0.32 (2023-02-13)
- [Fix] Many non-existing topic subscriptions propagate poll errors beyond client
- [Enhancement] Ignore `unknown_topic_or_part` errors in dev when `allow.auto.create.topics` is on.
- [Enhancement] Optimize temporary errors handling in polling for a better backoff policy

## 2.0.31 (2023-02-12)
- [Feature] Allow for adding partitions via `Admin#create_partitions` API.
- [Fix] Do not ignore admin errors upon invalid configuration (#1254)
- [Fix] Topic name validation (#1300) - CandyFet
- [Enhancement] Increase the `max_wait_timeout` on admin operations to five minutes to make sure no timeout on heavily loaded clusters.
- [Maintenance] Require `karafka-core` >= `2.0.11` and switch to shared RSpec locator.
- [Maintenance] Require `karafka-rdkafka` >= `0.12.1`

## 2.0.30 (2023-01-31)
- [Enhancement] Alias `--consumer-groups` with `--include-consumer-groups`
- [Enhancement] Alias `--subscription-groups` with `--include-subscription-groups`
- [Enhancement] Alias `--topics` with `--include-topics`
- [Enhancement] Introduce `--exclude-consumer-groups` for ability to exclude certain consumer groups from running
- [Enhancement] Introduce `--exclude-subscription-groups` for ability to exclude certain subscription groups from running
- [Enhancement] Introduce `--exclude-topics` for ability to exclude certain topics from running

## 2.0.29 (2023-01-30)
- [Enhancement] Make sure, that the `Karafka#producer` instance has the `LoggerListener` enabled in the install template, so Karafka by default prints both consumer and producer info.
- [Enhancement] Extract the code loading capabilities of Karafka console from the executable, so web can use it to provide CLI commands.
- [Fix] Fix for: running karafka console results in NameError with Rails (#1280)
- [Fix] Make sure, that the `caller` for async errors is being published.
- [Change] Make sure that WaterDrop `2.4.10` or higher is used with this release to support Web-UI.

## 2.0.28 (2023-01-25)
- **[Feature]** Provide the ability to use Dead Letter Queue with Virtual Partitions.
- [Enhancement] Collapse Virtual Partitions upon retryable error to a single partition. This allows dead letter queue to operate and mitigate issues arising from work virtualization. This removes uncertainties upon errors that can be retried and processed. Affects given topic partition virtualization only for multi-topic and multi-partition parallelization. It also minimizes potential "flickering" where given data set has potentially many corrupted messages. The collapse will last until all the messages from the collective corrupted batch are processed. After that, virtualization will resume.
- [Enhancement] Introduce `#collapsed?` consumer method available for consumers using Virtual Partitions.
- [Enhancement] Allow for customization of DLQ dispatched message details in Pro (#1266) via the `#enhance_dlq_message` consumer method.
- [Enhancement] Include `original_consumer_group` in the DLQ dispatched messages in Pro.
- [Enhancement] Use Karafka `client_id` as kafka `client.id` value by default

### Upgrade Notes

If you want to continue to use `karafka` as default for kafka `client.id`, assign it manually:

```ruby
class KarafkaApp < Karafka::App
  setup do |config|
    # Other settings...
    config.kafka = {
      'client.id': 'karafka'
    }
```

## 2.0.27 (2023-01-11)
- Do not lock Ruby version in Karafka in favour of `karafka-core`.
- Make sure `karafka-core` version is at least `2.0.9` to make sure we run `karafka-rdkafka`.

## 2.0.26 (2023-01-10)
- **[Feature]** Allow for disabling given topics by setting `active` to false. It will exclude them from consumption but will allow to have their definitions for using admin APIs, etc.
- [Enhancement] Early terminate on `read_topic` when reaching the last offset available on the request time.
- [Enhancement] Introduce a `quiet` state that indicates that Karafka is not only moving to quiet mode but actually that it reached it and no work will happen anymore in any of the consumer groups.
- [Enhancement] Use Karafka defined routes topics when possible for `read_topic` admin API.
- [Enhancement] Introduce `client.pause` and `client.resume` instrumentation hooks for tracking client topic partition pausing and resuming. This is alongside of `consumer.consuming.pause` that can be used to track both manual and automatic pausing with more granular consumer related details. The `client.*` should be used for low level tracking.
- [Enhancement] Replace `LoggerListener` pause notification with one based on `client.pause` instead of `consumer.consuming.pause`.
- [Enhancement] Expand `LoggerListener` with `client.resume` notification.
- [Enhancement] Replace random anonymous subscription groups ids with stable once.
- [Enhancement] Add `consumer.consume`, `consumer.revoke` and `consumer.shutting_down` notification events and move the revocation logic calling to strategies.
- [Change] Rename job queue statistics `processing` key to `busy`. No changes needed because naming in the DataDog listener stays the same.
- [Fix] Fix proctitle listener state changes reporting on new states.
- [Fix] Make sure all files descriptors are closed in the integration specs.
- [Fix] Fix a case where empty subscription groups could leak into the execution flow.
- [Fix] Fix `LoggerListener` reporting so it does not end with `.`.
- [Fix] Run previously defined (if any) signal traps created prior to Karafka signals traps.

## 2.0.25 (2023-01-10)
- Release yanked due to accidental release with local changes.

## 2.0.24 (2022-12-19)
- **[Feature]** Provide out of the box encryption support for Pro.
- [Enhancement] Add instrumentation upon `#pause`.
- [Enhancement] Add instrumentation upon retries.
- [Enhancement] Assign `#id` to consumers similar to other entities for ease of debugging.
- [Enhancement] Add retries and pausing to the default `LoggerListener`.
- [Enhancement] Introduce a new final `terminated` state that will kick in prior to exit but after all the instrumentation and other things are done.
- [Enhancement] Ensure that state transitions are thread-safe and ensure state transitions can occur in one direction.
- [Enhancement] Optimize status methods proxying to `Karafka::App`.
- [Enhancement] Allow for easier state usage by introducing explicit `#to_s` for reporting.
- [Enhancement] Change auto-generated id from `SecureRandom#uuid` to `SecureRandom#hex(6)`
- [Enhancement] Emit statistic every 5 seconds by default.
- [Enhancement] Introduce general messages parser that can be swapped when needed.
- [Fix] Do not trigger code reloading when `consumer_persistence` is enabled.
- [Fix] Shutdown producer after all the consumer components are down and the status is stopped. This will ensure, that any instrumentation related Kafka messaging can still operate.

### Upgrade Notes

If you want to disable `librdkafka` statistics because you do not use them at all, update the `kafka` `statistics.interval.ms` setting and set it to `0`:

```ruby
class KarafkaApp < Karafka::App
  setup do |config|
    # Other settings...
    config.kafka = {
      'statistics.interval.ms': 0
    }
  end
end
```

## 2.0.23 (2022-12-07)
- [Maintenance] Align with `waterdrop` and `karafka-core`
- [Enhancement] Provide `Admin#read_topic` API to get topic data without subscribing.
- [Enhancement] Upon an end user `#pause`, do not commit the offset in automatic offset management mode. This will prevent from a scenario where pause is needed but during it a rebalance occurs and a different assigned process starts not from the pause location but from the automatic offset that may be different. This still allows for using the `#mark_as_consumed`.
- [Fix] Fix a scenario where manual `#pause` would be overwritten by a resume initiated by the strategy.
- [Fix] Fix a scenario where manual `#pause` in LRJ would cause infinite pause.

## 2.0.22 (2022-12-02)
- [Enhancement] Load Pro components upon Karafka require so they can be altered prior to setup.
- [Enhancement] Do not run LRJ jobs that were added to the jobs queue but were revoked meanwhile.
- [Enhancement] Allow running particular named subscription groups similar to consumer groups.
- [Enhancement] Allow running particular topics similar to consumer groups.
- [Enhancement] Raise configuration error when trying to run Karafka with options leading to no subscriptions.
- [Fix] Fix `karafka info` subscription groups count reporting as it was misleading.
- [Fix] Allow for defining subscription groups with symbols similar to consumer groups and topics to align the API.
- [Fix] Do not allow for an explicit `nil` as a `subscription_group` block argument.
- [Fix] Fix instability in subscription groups static members ids when using `--consumer_groups` CLI flag.
- [Fix] Fix a case in routing, where anonymous subscription group could not be used inside of a consumer group.
- [Fix] Fix a case where shutdown prior to listeners build would crash the server initialization.
- [Fix] Duplicated logs in development environment for Rails when logger set to `$stdout`.

## 20.0.21 (2022-11-25)
- [Enhancement] Make revocation jobs for LRJ topics non-blocking to prevent blocking polling when someone uses non-revocation aware LRJ jobs and revocation happens.

## 2.0.20 (2022-11-24)
- [Enhancement] Support `group.instance.id` assignment (static group membership) for a case where a single consumer group has multiple subscription groups (#1173).

## 2.0.19 (2022-11-20)
- **[Feature]** Provide ability to skip failing messages without dispatching them to an alternative topic (DLQ).
- [Enhancement] Improve the integration with Ruby on Rails by preventing double-require of components.
- [Enhancement] Improve stability of the shutdown process upon critical errors.
- [Enhancement] Improve stability of the integrations spec suite.
- [Fix] Fix an issue where upon fast startup of multiple subscription groups from the same consumer group, a ghost queue would be created due to problems in `Concurrent::Hash`.

## 2.0.18 (2022-11-18)
- **[Feature]** Support quiet mode via `TSTP` signal. When used, Karafka will finish processing current messages, run `shutdown` jobs, and switch to a quiet mode where no new work is being accepted. At the same time, it will keep the consumer group quiet, and thus no rebalance will be triggered. This can be particularly useful during deployments.
- [Enhancement] Trigger `#revoked` for jobs in case revocation would happen during shutdown when jobs are still running. This should ensure, we get a notion of revocation for Pro LRJ jobs even when revocation happening upon shutdown (#1150).
- [Enhancement] Stabilize the shutdown procedure for consumer groups with many subscription groups that have non-aligned processing cost per batch.
- [Enhancement] Remove double loading of Karafka via Rails railtie.
- [Fix] Fix invalid class references in YARD docs.
- [Fix] prevent parallel closing of many clients.
- [Fix] fix a case where information about revocation for a combination of LRJ + VP would not be dispatched until all VP work is done.

## 2.0.17 (2022-11-10)
- [Fix] Few typos around DLQ and Pro DLQ Dispatch original metadata naming.
- [Fix] Narrow the components lookup to the appropriate scope (#1114)

### Upgrade Notes

1. Replace `original-*` references from DLQ dispatched metadata with `original_*`

```ruby
# DLQ topic consumption
def consume
  messages.each do |broken_message|
    topic = broken_message.metadata['original_topic'] # was original-topic
    partition = broken_message.metadata['original_partition'] # was original-partition
    offset = broken_message.metadata['original_offset'] # was original-offset

    Rails.logger.error "This message is broken: #{topic}/#{partition}/#{offset}"
  end
end
```

## 2.0.16 (2022-11-09)
- **[Breaking]** Disable the root `manual_offset_management` setting and require it to be configured per topic. This is part of "topic features" configuration extraction for better code organization.
- **[Feature]** Introduce **Dead Letter Queue** feature and Pro **Enhanced Dead Letter Queue** feature
- [Enhancement] Align attributes available in the instrumentation bus for listener related events.
- [Enhancement] Include consumer group id in consumption related events (#1093)
- [Enhancement] Delegate pro components loading to Zeitwerk
- [Enhancement] Include `Datadog::LoggerListener` for tracking logger data with DataDog (@bruno-b-martins)
- [Enhancement] Include `seek_offset` in the `consumer.consume.error` event payload (#1113)
- [Refactor] Remove unused logger listener event handler.
- [Refactor] Internal refactoring of routing validations flow.
- [Refactor] Reorganize how routing related features are represented internally to simplify features management.
- [Refactor] Extract supported features combinations processing flow into separate strategies.
- [Refactor] Auto-create topics in the integration specs based on the defined routing
- [Refactor] Auto-inject Pro components via composition instead of requiring to use `Karafka::Pro::BaseConsumer` (#1116)
- [Fix] Fix a case where routing tags would not be injected when given routing definition would not be used with a block
- [Fix] Fix a case where using `#active_job_topic` without extra block options would cause `manual_offset_management` to stay false.
- [Fix] Fix a case when upon Pro ActiveJob usage with Virtual Partitions, correct offset would not be stored
- [Fix] Fix a case where upon Virtual Partitions usage, same underlying real partition would be resumed several times.
- [Fix] Fix LRJ enqueuing pause increases the coordinator counter (#115)
- [Fix] Release `ActiveRecord` connection to the pool after the work in non-dev envs (#1130)
- [Fix] Fix a case where post-initialization shutdown would not initiate shutdown procedures.
- [Fix] Prevent Karafka from committing offsets twice upon shutdown.
- [Fix] Fix for a case where fast consecutive stop signaling could hang the stopping listeners.
- [Specs] Split specs into regular and pro to simplify how resources are loaded
- [Specs] Add specs to ensure, that all the Pro components have a proper per-file license (#1099)

### Upgrade Notes

1. Remove the `manual_offset_management` setting from the main config if you use it:

```ruby
class KarafkaApp < Karafka::App
  setup do |config|
    # ...

    # This line needs to be removed:
    config.manual_offset_management = true
  end
end
```

2. Set the `manual_offset_management` feature flag per each topic where you want to use it in the routing. Don't set it for topics where you want the default offset management strategy to be used.

```ruby
class KarafkaApp < Karafka::App
  routes.draw do
    consumer_group :group_name do
      topic :example do
        consumer ExampleConsumer
        manual_offset_management true
      end

      topic :example2 do
        consumer ExampleConsumer2
        manual_offset_management true
      end
    end
  end
end
```

3. If you were using code to restart dead connections similar to this:

```ruby
class ActiveRecordConnectionsCleaner
  def on_error_occurred(event)
    return unless event[:error].is_a?(ActiveRecord::StatementInvalid)

    ::ActiveRecord::Base.clear_active_connections!
  end
end

Karafka.monitor.subscribe(ActiveRecordConnectionsCleaner.new)
```

It **should** be removed. This code is **no longer needed**.

## 2.0.15 (2022-10-20)
- Sanitize admin config prior to any admin action.
- Make messages partitioner outcome for virtual partitions consistently distributed in regards to concurrency.
- Improve DataDog/StatsD metrics reporting by reporting per topic partition lags and trends.
- Replace synchronous offset commit with async on resuming paused partition (#1087).

## 2.0.14 (2022-10-16)
- Prevent consecutive stop signals from starting multiple supervision shutdowns.
- Provide `Karafka::Embedded` to simplify the start/stop process when running Karafka from within other process (Puma, Sidekiq, etc).
- Fix a race condition when un-pausing a long-running-job exactly upon listener resuming would crash the listener loop (#1072).

## 2.0.13 (2022-10-14)
- Early exit upon attempts to commit current or earlier offset twice.
- Add more integration specs covering edge cases.
- Strip non producer related config when default producer is initialized (#776)

## 2.0.12 (2022-10-06)
- Commit stored offsets upon rebalance revocation event to reduce number of messages that are re-processed.
- Support cooperative-sticky rebalance strategy.
- Replace offset commit after each batch with a per-rebalance commit.
- User instrumentation to publish internal rebalance errors.

## 2.0.11 (2022-09-29)
- Report early on errors related to network and on max poll interval being exceeded to indicate critical problems that will be retries but may mean some underlying problems in the system.
- Fix support of Ruby 2.7.0 to 2.7.2 (#1045)

## 2.0.10 (2022-09-23)
- Improve error recovery by delegating the recovery to the existing `librdkafka` instance.

## 2.0.9 (2022-09-22)
- Fix Singleton not visible when used in PORO (#1034)
- Divide pristine specs into pristine and poro. Pristine will still have helpers loaded, poro will have nothing.
- Fix a case where `manual_offset_management` offset upon error is not reverted to the first message in a case where there were no markings as consumed at all for multiple batches.
- Implement small reliability improvements around marking as consumed.
- Introduce a config sanity check to make sure Virtual Partitions are not used with manual offset management.
- Fix a possibility of using `active_job_topic` with Virtual Partitions and manual offset management (ActiveJob still can use due to atomicity of jobs).
- Move seek offset ownership to the coordinator to allow Virtual Partitions further development.
- Improve client shutdown in specs.
- Do not reset client on network issue and rely on `librdkafka` to do so.
- Allow for nameless (anonymous) subscription groups (#1033)

## 2.0.8 (2022-09-19)
- [Breaking change] Rename Virtual Partitions `concurrency` to `max_partitions` to avoid confusion  (#1023).
-  Allow for block based subscription groups management (#1030).

## 2.0.7 (2022-09-05)
- [Breaking change] Redefine the Virtual Partitions routing DSL to accept concurrency
- Allow for `concurrency` setting in Virtual Partitions to extend or limit number of jobs per regular partition. This allows to make sure, we do not use all the threads on virtual partitions jobs
- Allow for creation of as many Virtual Partitions as needed, without taking global `concurrency` into consideration

## 2.0.6 (2022-09-02)
- Improve client closing.
- Fix for: Multiple LRJ topics fetched concurrently block ability for LRJ to kick in (#1002)
- Introduce a pre-enqueue sync execution layer to prevent starvation cases for LRJ
- Close admin upon critical errors to prevent segmentation faults
- Add support for manual subscription group management (#852)

## 2.0.5 (2022-08-23)
- Fix unnecessary double new line in the `karafka.rb` template for Ruby on Rails
- Fix a case where a manually paused partition would not be processed after rebalance (#988)
- Increase specs stability.
- Lower concurrency of execution of specs in Github CI.

## 2.0.4 (2022-08-19)
- Fix hanging topic creation (#964)
- Fix conflict with other Rails loading libraries like `gruf` (#974)

## 2.0.3 (2022-08-09)
- Update boot info on server startup.
- Update `karafka info` with more descriptive Ruby version info.
- Fix issue where when used with Rails in development, log would be too verbose.
- Fix issue where Zeitwerk with Rails would not load Pro components despite license being present.

## 2.0.2 (2022-08-07)
- Bypass issue with Rails reload in development by releasing the connection (https://github.com/rails/rails/issues/44183).

## 2.0.1 (2022-08-06)
- Provide `Karafka::Admin` for creation and destruction of topics and fetching cluster info.
- Update integration specs to always use one-time disposable topics.
- Remove no longer needed `wait_for_kafka` script.
- Add more integration specs for cover offset management upon errors.

## 2.0.0 (2022-08-05)

This changelog describes changes between `1.4` and `2.0`. Please refer to appropriate release notes for changes between particular `rc` releases.

Karafka 2.0 is a **major** rewrite that brings many new things to the table but also removes specific concepts that happened not to be as good as I initially thought when I created them.

Please consider getting a Pro version if you want to **support** my work on the Karafka ecosystem!

For anyone worried that I will start converting regular features into Pro: This will **not** happen. Anything free and fully OSS in Karafka 1.4 will **forever** remain free. Most additions and improvements to the ecosystem are to its free parts. Any feature that is introduced as a free and open one will not become paid.

### Additions

This section describes **new** things and concepts introduced with Karafka 2.0.

Karafka 2.0:

- Introduces multi-threaded support for [concurrent work](https://github.com/karafka/karafka/wiki/Concurrency-and-multithreading) consumption for separate partitions as well as for single partition work via [Virtual Partitions](https://github.com/karafka/karafka/wiki/Pro-Virtual-Partitions).
- Introduces [Active Job adapter](https://github.com/karafka/karafka/wiki/Active-Job) for using Karafka as a jobs backend with Ruby on Rails Active Job.
- Introduces fully automatic integration end-to-end [test suite](https://github.com/karafka/karafka/tree/master/spec/integrations) that checks any case I could imagine.
- Introduces [Virtual Partitions](https://github.com/karafka/karafka/wiki/Pro-Virtual-Partitions) for ability to parallelize work of a single partition.
- Introduces [Long-Running Jobs](https://github.com/karafka/karafka/wiki/Pro-Long-Running-Jobs) to allow for work that would otherwise exceed the `max.poll.interval.ms`.
- Introduces the [Enhanced Scheduler](https://github.com/karafka/karafka/wiki/Pro-Enhanced-Scheduler) that uses a non-preemptive LJF (Longest Job First) algorithm instead of a a FIFO (First-In, First-Out) one.
- Introduces [Enhanced Active Job adapter](https://github.com/karafka/karafka/wiki/Pro-Enhanced-Active-Job) that is optimized and allows for strong ordering of jobs and more.
- Introduces seamless [Ruby on Rails integration](https://github.com/karafka/karafka/wiki/Integrating-with-Ruby-on-Rails-and-other-frameworks) via `Rails::Railte` without need for any extra configuration.
- Provides `#revoked` [method](https://github.com/karafka/karafka/wiki/Consuming-messages#shutdown-and-partition-revocation-handlers) for taking actions upon topic revocation.
- Emits underlying async errors emitted from `librdkafka` via the standardized `error.occurred` [monitor channel](https://github.com/karafka/karafka/wiki/Error-handling-and-back-off-policy#error-tracking).
- Replaces `ruby-kafka` with `librdkafka` as an underlying driver.
- Introduces official [EOL policies](https://github.com/karafka/karafka/wiki/Versions-Lifecycle-and-EOL).
- Introduces [benchmarks](https://github.com/karafka/karafka/tree/master/spec/benchmarks) that can be used to profile Karafka.
- Introduces a requirement that the end user code **needs** to be [thread-safe](https://github.com/karafka/karafka/wiki/FAQ#does-karafka-require-gems-to-be-thread-safe).
- Introduces a [Pro subscription](https://github.com/karafka/karafka/wiki/Build-vs-Buy) with a [commercial license](https://github.com/karafka/karafka/blob/master/LICENSE-COMM) to fund further ecosystem development.

### Deletions

This section describes things that are **no longer** part of the Karafka ecosystem.

Karafka 2.0:

- Removes topics mappers concept completely.
- Removes pidfiles support.
- Removes daemonization support.
- Removes support for using `sidekiq-backend` due to introduction of [multi-threading](https://github.com/karafka/karafka/wiki/Concurrency-and-multithreading).
- Removes the `Responders` concept in favour of WaterDrop producer usage.
- Removes completely all the callbacks in favour of finalizer method `#shutdown`.
- Removes single message consumption mode in favour of [documentation](https://github.com/karafka/karafka/wiki/Consuming-messages#one-at-a-time) on how to do it easily by yourself.

### Changes

This section describes things that were **changed** in Karafka but are still present.

Karafka 2.0:

- Uses only instrumentation that comes from Karafka. This applies also to notifications coming natively from `librdkafka`. They are now piped through Karafka prior to being dispatched.
- Integrates WaterDrop `2.x` tightly with autoconfiguration inheritance and an option to redefine it.
- Integrates with the `karafka-testing` gem for RSpec that also has been updated.
- Updates `cli info` to reflect the `2.0` details.
- Stops validating `kafka` configuration beyond minimum as the rest is handled by `librdkafka`.
- No longer uses `dry-validation`.
- No longer uses `dry-monitor`.
- No longer uses `dry-configurable`.
- Lowers general external dependencies three **heavily**.
- Renames `Karafka::Params::BatchMetadata` to `Karafka::Messages::BatchMetadata`.
- Renames `Karafka::Params::Params` to `Karafka::Messages::Message`.
- Renames `#params_batch` in consumers to `#messages`.
- Renames `Karafka::Params::Metadata` to `Karafka::Messages::Metadata`.
- Renames `Karafka::Fetcher` to `Karafka::Runner` and align notifications key names.
- Renames `StdoutListener` to `LoggerListener`.
- Reorganizes [monitoring and logging](https://github.com/karafka/karafka/wiki/Monitoring-and-logging) to match new concepts.
- Notifies on fatal worker processing errors.
- Contains updated install templates for Rails and no-non Rails.
- Changes how the routing style (`0.5`) behaves. It now builds a single consumer group instead of one per topic.
- Introduces changes that will allow me to build full web-UI in the upcoming `2.1`.
- Contains updated example apps.
- Standardizes error hooks for all error reporting (`error.occurred`).
- Changes license to `LGPL-3.0`.
- Introduces a `karafka-core` dependency that contains common code used across the ecosystem.
- Contains updated [wiki](https://github.com/karafka/karafka/wiki) on everything I could think of.

## Older releases

This changelog tracks Karafka `2.0` and higher changes.

If you are looking for changes in the unsupported releases, we recommend checking the [`1.4`](https://github.com/karafka/karafka/blob/1.4/CHANGELOG.md) branch of the Karafka repository.<|MERGE_RESOLUTION|>--- conflicted
+++ resolved
@@ -2,11 +2,8 @@
 
 ## 2.4.16 (Unreleased)
 - [Enhancement] Introduce `Consumer#wrap` for connection pooling management and other wrapped operations.
-<<<<<<< HEAD
 - [Fix] Prevent transactions from being marked with a non-transactional default producer when automatic offset management and other advanced features are on.
-=======
 - [Fix] Fix `kafka_format` `KeyError` that occurs when a non-hash is assigned to the kafka scope of the settings.
->>>>>>> 4ab8464e
 
 ## 2.4.15 (2024-12-04)
 - [Fix] Assignment tracker current state fetch during a rebalance loop can cause an error on multi CG setup.
