--- conflicted
+++ resolved
@@ -1,10 +1,7 @@
 # Karafka framework changelog
 
-<<<<<<< HEAD
-## 2.2.5 (Unreleased)
+## 2.2.7 (Unreleased)
 - **[Feature]** Introduce Inline Insights to both OSS and Pro. Inline Insights allow you to get the Kafka insights/metrics 
-=======
-## 2.2.7 (Unreleased)
 - [Enhancement] Make sure, that subscription groups ids are unique by including their consumer group id in them similar to how topics ids are handled (not a breaking change).
 
 ## 2.2.6 (2023-09-26)
@@ -17,7 +14,6 @@
 - [Maintenance] Align connection clearing API with Rails 7.1 deprecation warning.
 - [Maintenance] Make `#subscription_group` reference consistent in the Routing and Instrumentation.
 - [Maintenance] Align the consumer pause instrumentation with client pause instrumentation by adding `subscription_group` visibility to the consumer.
->>>>>>> 0300883f
 
 ## 2.2.4 (2023-09-13)
 - [Enhancement] Compensate for potential Kafka cluster drifts vs consumer drift in batch metadata (#1611).
