# Karafka framework changelog

## 2.3.4 (Unreleased)
- **[Feature]** Introduce ability to use direct assignments (Pro).
- [Enhancement] Allow direct assignments granular distribution in the Swarm (Pro).
- [Enhancement] Add a buffer to the supervisor supervision on shutdown to prevent a potential race condition when signal pass lags.
- [Enhancement] Provide ability to automatically generate and validate fingerprints of encrypted payload.
- [Enhancement] Support `enable.partition.eof` fast yielding.
<<<<<<< HEAD
- [Enhancement] Provide `#mark_as_consumed` and `#mark_as_consumed!` to the iterator.
- [Enhancement] Introduce graceful `#stop` to the iterator instead of recommending of usage of `break`.
- [Change] Do not create new proxy object to Rdkafka with certain low-level operations and re-use existing.
=======
- [Change] Update `karafka.erb` template with a placeholder for waterdrop and karafka error instrumentation.
>>>>>>> 6445c04f
- [Fix] Fix a case where critically crashed supervisor would raise incorrect error.
- [Fix] Re-raise critical supervisor errors before shutdown.
- [Fix] Fix a case when right-open (infinite) swarm matching would not pass validations.

## 2.3.3 (2024-02-26)
- [Enhancement] Routing based topics allocation for swarm (Pro)
- [Enhancement] Publish the `-1` shutdown reason status for a non-responding node in swarm.
- [Enhancement] Allow for using the `distribution` mode for DataDog listener histogram reporting (Aerdayne).
- [Change] Change `internal.swarm.node_report_timeout` to 60 seconds from 30 seconds to compensate for long pollings.
- [Fix] Static membership routing evaluation happens too early in swarm.
- [Fix] Close producer in supervisor prior to forking and warmup to prevent invalid memory states.

## 2.3.2 (2024-02-16)
- **[Feature]** Provide swarm capabilities to OSS and Pro.
- **[Feature]** Provide ability to use complex strategies in DLQ (Pro).
- [Enhancement] Support using `:partition` as the partition key for ActiveJob assignments.
- [Enhancement] Expand Logger listener with swarm notifications.
- [Enhancement] Introduce K8s swarm liveness listener.
- [Enhancement] Use `Process.warmup` in Ruby 3.3+ prior to forks (in swarm) and prior to app start.
- [Enhancement] Provide `app.before_warmup` event to allow hooking code loading tools prior to final warmup.
- [Enhancement] Provide `Consumer#errors_tracker` to be able to get errors that occurred while doing complex recovery.
- [Fix] Infinite consecutive error flow with VPs and without DLQ can cause endless offsets accumulation.
- [Fix] Quieting mode causes too early unsubscribe.

## 2.3.1 (2024-02-08)
- [Refactor] Ensure that `Karafka::Helpers::Async#async_call` can run from multiple threads.

## 2.3.0 (2024-01-26)
- **[Feature]** Introduce Exactly-Once Semantics within consumers `#transaction` block (Pro)
- **[Feature]** Provide ability to multiplex subscription groups (Pro)
- **[Feature]** Provide `Karafka::Admin::Acl` for Kafka ACL management via the Admin APIs.
- **[Feature]** Periodic Jobs (Pro)
- **[Feature]** Offset Metadata storage (Pro)
- **[Feature]** Provide low-level listeners management API for dynamic resources scaling (Pro)
- [Enhancement] Improve shutdown process by allowing for parallel connections shutdown.
- [Enhancement] Introduce `non_blocking` routing API that aliases LRJ to indicate a different use-case for LRJ flow approach.
- [Enhancement] Allow to reset offset when seeking backwards by using the `reset_offset` keyword attribute set to `true`.
- [Enhancement] Alias producer operations in consumer to skip `#producer` reference.
- [Enhancement] Provide an `:independent` configuration to DLQ allowing to reset pause count track on each marking as consumed when retrying.
- [Enhancement] Remove no longer needed shutdown patches for `librdkafka` improving multi-sg shutdown times for `cooperative-sticky`.
- [Enhancement] Allow for parallel closing of connections from independent consumer groups.
- [Enhancement] Provide recovery flow for cases where DLQ dispatch would fail.
- [Change] Make `Kubernetes::LivenessListener` not start until Karafka app starts running.
- [Change] Remove the legacy "inside of topics" way of defining subscription groups names
- [Change] Update supported instrumentation to report on `#tick`.
- [Refactor] Replace `define_method` with `class_eval` in some locations.
- [Fix] Fix a case where internal Idle job scheduling would go via the consumption flow.
- [Fix] Make the Iterator `#stop_partition` work with karafka-rdkafka `0.14.6`.
- [Fix] Ensure Pro components are not loaded during OSS specs execution (not affecting usage).
- [Fix] Fix invalid action label for consumers in DataDog logger instrumentation.
- [Fix] Fix a scenario where `Karafka::Admin#seek_consumer_group` would fail because reaching not the coordinator.
- [Ignore] option --include-consumer-groups not working as intended after removal of "thor"

### Upgrade Notes

Available [here](https://karafka.io/docs/Upgrades-2.3/).

## 2.2.14 (2023-12-07)
- **[Feature]** Provide `Karafka::Admin#delete_consumer_group` and `Karafka::Admin#seek_consumer_group`.
- **[Feature]** Provide `Karafka::App.assignments` that will return real-time assignments tracking.
- [Enhancement] Make sure that the Scheduling API is thread-safe by default and allow for lock-less schedulers when schedulers are stateless.
- [Enhancement] "Blockless" topics with defaults
- [Enhancement] Provide a `finished?` method to the jobs for advanced reference based job schedulers.
- [Enhancement] Provide `client.reset` notification event.
- [Enhancement] Remove all usage of concurrent-ruby from Karafka
- [Change] Replace single #before_schedule with appropriate methods and events for scheduling various types of work. This is needed as we may run different framework logic on those and, second, for accurate job tracking with advanced schedulers.
- [Change] Rename `before_enqueue` to `before_schedule` to reflect what it does and when (internal).
- [Change] Remove not needed error catchers for strategies code. This code if errors, should be considered critical and should not be silenced.
- [Change] Remove not used notifications events.

## 2.2.13 (2023-11-17)
- **[Feature]** Introduce low-level extended Scheduling API for granular control of schedulers and jobs execution [Pro].
- [Enhancement] Use separate lock for user-facing synchronization.
- [Enhancement] Instrument `consumer.before_enqueue`.
- [Enhancement] Limit usage of `concurrent-ruby` (plan to remove it as a dependency fully)
- [Enhancement] Provide `#synchronize` API same as in VPs for LRJs to allow for lifecycle events and consumption synchronization.

## 2.2.12 (2023-11-09)
- [Enhancement] Rewrite the polling engine to update statistics and error callbacks despite longer non LRJ processing or long `max_wait_time` setups. This change provides stability to the statistics and background error emitting making them time-reliable.
- [Enhancement] Auto-update Inline Insights if new insights are present for all consumers and not only LRJ (OSS and Pro).
- [Enhancement] Alias `#insights` with `#inline_insights` and `#insights?` with `#inline_insights?`

## 2.2.11 (2023-11-03)
- [Enhancement] Allow marking as consumed in the user `#synchronize` block.
- [Enhancement] Make whole Pro VP marking as consumed concurrency safe for both async and sync scenarios.
- [Enhancement] Provide new alias to `karafka server`, that is: `karafka consumer`.

## 2.2.10 (2023-11-02)
- [Enhancement] Allow for running `#pause` without specifying the offset (provide offset or `:consecutive`). This allows for pausing on the consecutive message (last received + 1), so after resume we will get last message received + 1 effectively not using `#seek` and not purging `librdafka` buffer preserving on networking. Please be mindful that this uses notion of last message passed from **librdkafka**, and not the last one available in the consumer (`messages.last`). While for regular cases they will be the same, when using things like DLQ, LRJs, VPs or Filtering API, those may not be the same.
- [Enhancement] **Drastically** improve network efficiency of operating with LRJ by using the `:consecutive` offset as default strategy for running LRJs without moving the offset in place and purging the data.
- [Enhancement] Do not "seek in place". When pausing and/or seeking to the same location as the current position, do nothing not to purge buffers and not to move to the same place where we are.
- [Fix] Pattern regexps should not be part of declaratives even when configured.

### Upgrade Notes

In the latest Karafka release, there are no breaking changes. However, please note the updates to #pause and #seek. If you spot any issues, please report them immediately. Your feedback is crucial.

## 2.2.9 (2023-10-24)
- [Enhancement] Allow using negative offset references in `Karafka::Admin#read_topic`.
- [Change] Make sure that WaterDrop `2.6.10` or higher is used with this release to support transactions fully and the Web-UI.

## 2.2.8 (2023-10-20)
- **[Feature]** Introduce Appsignal integration for errors and metrics tracking.
- [Enhancement] Expose `#synchronize` for VPs to allow for locks when cross-VP consumers work is needed.
- [Enhancement] Provide `#collapse_until!` direct consumer API to allow for collapsed virtual partitions consumer operations together with the Filtering API for advanced use-cases.
- [Refactor] Reorganize how rebalance events are propagated from `librdkafka` to Karafka. Replace `connection.client.rebalance_callback` with `rebalance.partitions_assigned` and `rebalance.partitions_revoked`. Introduce two extra events: `rebalance.partitions_assign` and `rebalance.partitions_revoke` to handle pre-rebalance future work.
- [Refactor] Remove `thor` as a CLI layer and rely on Ruby `OptParser`

### Upgrade Notes

1. Unless you were using `connection.client.rebalance_callback` which was considered private, nothing.
2. None of the CLI commands should change but `thor` has been removed so please report if you find any bugs.

## 2.2.7 (2023-10-07)
- **[Feature]** Introduce Inline Insights to both OSS and Pro. Inline Insights allow you to get the Kafka insights/metrics from the consumer instance and use them to alter the processing flow. In Pro, there's an extra filter flow allowing to ensure, that the insights exist during consumption.
- [Enhancement] Make sure, that subscription groups ids are unique by including their consumer group id in them similar to how topics ids are handled (not a breaking change).
- [Enhancement] Expose `#attempt` method on a consumer to directly indicate number of attempt of processing given data.
- [Enhancement] Support Rails 7.1.

## 2.2.6 (2023-09-26)
- [Enhancement] Retry `Karafka::Admin#read_watermark_offsets` fetching upon `not_leader_for_partition` that can occur mostly on newly created topics in KRaft and after crashes during leader selection.

## 2.2.5 (2023-09-25)
- [Enhancement] Ensure, that when topic related operations end, the result is usable. There were few cases where admin operations on topics would finish successfully but internal Kafka caches would not report changes for a short period of time.
- [Enhancement] Stabilize cooperative-sticky early shutdown procedure.
- [Fix] use `#nil?` instead of `#present?` on `DataDog::Tracing::SpanOperation` (vitellochris)
- [Maintenance] Align connection clearing API with Rails 7.1 deprecation warning.
- [Maintenance] Make `#subscription_group` reference consistent in the Routing and Instrumentation.
- [Maintenance] Align the consumer pause instrumentation with client pause instrumentation by adding `subscription_group` visibility to the consumer.

## 2.2.4 (2023-09-13)
- [Enhancement] Compensate for potential Kafka cluster drifts vs consumer drift in batch metadata (#1611).

## 2.2.3 (2023-09-12)
- [Fix] Karafka admin time based offset lookup can break for one non-default partition.

## 2.2.2 (2023-09-11)
- [Feature] Provide ability to define routing defaults.
- [Maintenance] Require `karafka-core` `>=` `2.2.2`

## 2.2.1 (2023-09-01)
- [Fix] Fix insufficient validation of named patterns
- [Maintenance] Rely on `2.2.x` `karafka-core`.

## 2.2.0 (2023-09-01)
- **[Feature]** Introduce dynamic topic subscriptions based on patterns [Pro].
- [Enhancement] Allow for `Karafka::Admin` setup reconfiguration via `config.admin` scope.
- [Enhancement] Make sure that consumer group used by `Karafka::Admin` obeys the `ConsumerMapper` setup.
- [Fix] Fix a case where subscription group would not accept a symbol name.

### Upgrade Notes

As always, please make sure you have upgraded to the most recent version of `2.1` before upgrading to `2.2`.

If you are not using Kafka ACLs, there is no action you need to take.

If you are using Kafka ACLs and you've set up permissions for `karafka_admin` group, please note that this name has now been changed and is subject to [Consumer Name Mapping](https://karafka.io/docs/Consumer-mappers/).

That means you must ensure that the new consumer group that by default equals `CLIENT_ID_karafka_admin` has appropriate permissions. Please note that the Web UI also uses this group.

`Karafka::Admin` now has its own set of configuration options available, and you can find more details about that [here](https://karafka.io/docs/Topics-management-and-administration/#configuration).

If you want to maintain the `2.1` behavior, that is `karafka_admin` admin group, we recommend introducing this case inside your consumer mapper. Assuming you use the default one, the code will look as follows:

```ruby
  class MyMapper
    def call(raw_consumer_group_name)
      # If group is the admin one, use as it was in 2.1
      return 'karafka_admin' if raw_consumer_group_name == 'karafka_admin'

      # Otherwise use default karafka strategy for the rest
      "#{Karafka::App.config.client_id}_#{raw_consumer_group_name}"
    end
  end
```

## 2.1.13 (2023-08-28)
- **[Feature]** Introduce Cleaning API for much better memory management for iterative data processing [Pro].
- [Enhancement] Automatically free message resources after processed for ActiveJob jobs [Pro]
- [Enhancement] Free memory used by the raw payload as fast as possible after obtaining it from `karafka-rdkafka`.
- [Enhancement] Support changing `service_name` in DataDog integration.

## 2.1.12 (2023-08-25)
- [Fix] Fix a case where DLQ + VP without intermediate marking would mark earlier message then the last one.

## 2.1.11 (2023-08-23)
- [Enhancement] Expand the error handling for offset related queries with timeout error retries.
- [Enhancement] Allow for connection proxy timeouts configuration.

## 2.1.10 (2023-08-21)
- [Enhancement] Introduce `connection.client.rebalance_callback` event for instrumentation of rebalances.
- [Enhancement] Introduce new `runner.before_call` monitor event.
- [Refactor] Introduce low level commands proxy to handle deviation in how we want to run certain commands and how rdkafka-ruby runs that by design.
- [Change] No longer validate excluded topics routing presence if patterns any as it does not match pattern subscriptions where you can exclude things that could be subscribed in the future.
- [Fix] do not report negative lag stored in the DD listener.
- [Fix] Do not report lags in the DD listener for cases where the assignment is not workable.
- [Fix] Do not report negative lags in the DD listener.
- [Fix] Extremely fast shutdown after boot in specs can cause process not to stop.
- [Fix] Disable `allow.auto.create.topics` for admin by default to prevent accidental topics creation on topics metadata lookups.
- [Fix] Improve the `query_watermark_offsets` operations by increasing too low timeout.
- [Fix] Increase `TplBuilder` timeouts to compensate for remote clusters.
- [Fix] Always try to unsubscribe short-lived consumers used throughout the system, especially in the admin APIs.
- [Fix] Add missing `connection.client.poll.error` error type reference.

## 2.1.9 (2023-08-06)
- **[Feature]** Introduce ability to customize pause strategy on a per topic basis (Pro).
- [Enhancement] Disable the extensive messages logging in the default `karafka.rb` template.
- [Change] Require `waterdrop` `>= 2.6.6` due to extra `LoggerListener` API.

## 2.1.8 (2023-07-29)
- [Enhancement] Introduce `Karafka::BaseConsumer#used?` method to indicate, that at least one invocation of `#consume` took or will take place. This can be used as a replacement to the non-direct `messages.count` check for shutdown and revocation to ensure, that the consumption took place or is taking place (in case of running LRJ).
- [Enhancement] Make `messages#to_a` return copy of the underlying array to prevent scenarios, where the mutation impacts offset management.
- [Enhancement] Mitigate a librdkafka `cooperative-sticky` rebalance crash issue.
- [Enhancement] Provide ability to overwrite `consumer_persistence` per subscribed topic. This is mostly useful for plugins and extensions developers.
- [Fix] Fix a case where the performance tracker would crash in case of mutation of messages to an empty state.

## 2.1.7 (2023-07-22)
- [Enhancement] Always query for watermarks in the Iterator to improve the initial response time.
- [Enhancement] Add `max_wait_time` option to the Iterator.
- [Fix] Fix a case where `Admin#read_topic` would wait for poll interval on non-existing messages instead of early exit.
- [Fix] Fix a case where Iterator with per partition offsets with negative lookups would go below the number of available messages.
- [Fix] Remove unused constant from Admin module.
- [Fix] Add missing `connection.client.rebalance_callback.error` to the `LoggerListener` instrumentation hook.

## 2.1.6 (2023-06-29)
- [Enhancement] Provide time support for iterator
- [Enhancement] Provide time support for admin `#read_topic`
- [Enhancement] Provide time support for consumer `#seek`.
- [Enhancement] Remove no longer needed locks for client operations.
- [Enhancement] Raise `Karafka::Errors::TopicNotFoundError` when trying to iterate over non-existing topic.
- [Enhancement] Ensure that Kafka multi-command operations run under mutex together.
- [Change] Require `waterdrop` `>= 2.6.2`
- [Change] Require `karafka-core` `>= 2.1.1`
- [Refactor] Clean-up iterator code.
- [Fix]  Improve performance in dev environment for a Rails app (juike)
- [Fix] Rename `InvalidRealOffsetUsage` to `InvalidRealOffsetUsageError` to align with naming of other errors.
- [Fix] Fix unstable spec.
- [Fix] Fix a case where automatic `#seek` would overwrite manual seek of a user when running LRJ.
- [Fix] Make sure, that user direct `#seek` and `#pause` operations take precedence over system actions.
- [Fix] Make sure, that `#pause` and `#resume` with one underlying connection do not race-condition.

## 2.1.5 (2023-06-19)
- [Enhancement] Drastically improve `#revoked?` response quality by checking the real time assignment lost state on librdkafka.
- [Enhancement] Improve eviction of saturated jobs that would run on already revoked assignments.
- [Enhancement] Expose `#commit_offsets` and `#commit_offsets!` methods in the consumer to provide ability to commit offsets directly to Kafka without having to mark new messages as consumed.
- [Enhancement] No longer skip offset commit when no messages marked as consumed as `librdkafka` has fixed the crashes there.
- [Enhancement] Remove no longer needed patches.
- [Enhancement] Ensure, that the coordinator revocation status is switched upon revocation detection when using `#revoked?`
- [Enhancement] Add benchmarks for marking as consumed (sync and async).
- [Change] Require `karafka-core` `>= 2.1.0`
- [Change] Require `waterdrop` `>= 2.6.1`

## 2.1.4 (2023-06-06)
- [Fix] `processing_lag` and `consumption_lag` on empty batch fail on shutdown usage (#1475)

## 2.1.3 (2023-05-29)
- [Maintenance] Add linter to ensure, that all integration specs end with `_spec.rb`.
- [Fix] Fix `#retrying?` helper result value (Aerdayne).
- [Fix] Fix `mark_as_consumed!` raising an error instead of `false` on `unknown_member_id` (#1461).
- [Fix] Enable phantom tests.

## 2.1.2 (2023-05-26)
- Set minimum `karafka-core` on `2.0.13` to make sure correct version of `karafka-rdkafka` is used.
- Set minimum `waterdrop` on `2.5.3` to make sure correct version of `waterdrop` is used.

## 2.1.1 (2023-05-24)
- [Fix] Liveness Probe Doesn't Meet HTTP 1.1 Criteria - Causing Kubernetes Restarts (#1450)

## 2.1.0 (2023-05-22)
- **[Feature]** Provide ability to use CurrentAttributes with ActiveJob's Karafka adapter (federicomoretti).
- **[Feature]** Introduce collective Virtual Partitions offset management.
- **[Feature]** Use virtual offsets to filter out messages that would be re-processed upon retries.
- [Enhancement] No longer break processing on failing parallel virtual partitions in ActiveJob because it is compensated by virtual marking.
- [Enhancement] Always use Virtual offset management for Pro ActiveJobs.
- [Enhancement] Do not attempt to mark offsets on already revoked partitions.
- [Enhancement] Make sure, that VP components are not injected into non VP strategies.
- [Enhancement] Improve complex strategies inheritance flow.
- [Enhancement] Optimize offset management for DLQ + MoM feature combinations.
- [Change] Removed `Karafka::Pro::BaseConsumer` in favor of `Karafka::BaseConsumer`. (#1345)
- [Fix] Fix for `max_messages` and `max_wait_time` not having reference in errors.yml (#1443)

### Upgrade Notes

1. Upgrade to Karafka `2.0.41` prior to upgrading to `2.1.0`.
2. Replace `Karafka::Pro::BaseConsumer` references to `Karafka::BaseConsumer`.
3. Replace `Karafka::Instrumentation::Vendors::Datadog:Listener` with `Karafka::Instrumentation::Vendors::Datadog::MetricsListener`.

## 2.0.41 (2023-04-19)
- **[Feature]** Provide `Karafka::Pro::Iterator` for anonymous topic/partitions iterations and messages lookups (#1389 and #1427).
- [Enhancement] Optimize topic lookup for `read_topic` admin method usage.
- [Enhancement] Report via `LoggerListener` information about the partition on which a given job has started and finished.
- [Enhancement] Slightly normalize the `LoggerListener` format. Always report partition related operations as followed: `TOPIC_NAME/PARTITION`.
- [Enhancement] Do not retry recovery from `unknown_topic_or_part` when Karafka is shutting down as there is no point and no risk of any data losses.
- [Enhancement] Report `client.software.name` and `client.software.version` according to `librdkafka` recommendation.
- [Enhancement] Report ten longest integration specs after the suite execution.
- [Enhancement] Prevent user originating errors related to statistics processing after listener loop crash from potentially crashing the listener loop and hanging Karafka process.

## 2.0.40 (2023-04-13)
- [Enhancement] Introduce `Karafka::Messages::Messages#empty?` method to handle Idle related cases where shutdown or revocation would be called on an empty messages set. This method allows for checking if there are any messages in the messages batch.
- [Refactor] Require messages builder to accept partition and do not fetch it from messages.
- [Refactor] Use empty messages set for internal APIs (Idle) (so there always is `Karafka::Messages::Messages`)
- [Refactor] Allow for empty messages set initialization with -1001 and -1 on metadata (similar to `librdkafka`)

## 2.0.39 (2023-04-11)
- **[Feature]** Provide ability to throttle/limit number of messages processed in a time unit (#1203)
- **[Feature]** Provide Delayed Topics (#1000)
- **[Feature]** Provide ability to expire messages (expiring topics)
- **[Feature]** Provide ability to apply filters after messages are polled and before enqueued. This is a generic filter API for any usage.
- [Enhancement] When using ActiveJob with Virtual Partitions, Karafka will stop if collectively VPs are failing. This minimizes number of jobs that will be collectively re-processed.
- [Enhancement] `#retrying?` method has been added to consumers to provide ability to check, that we're reprocessing data after a failure. This is useful for branching out processing based on errors.
- [Enhancement] Track active_job_id in instrumentation (#1372)
- [Enhancement] Introduce new housekeeping job type called `Idle` for non-consumption execution flows.
- [Enhancement] Change how a manual offset management works with Long-Running Jobs. Use the last message offset to move forward instead of relying on the last message marked as consumed for a scenario where no message is marked.
- [Enhancement] Prioritize in Pro non-consumption jobs execution over consumption despite LJF. This will ensure, that housekeeping as well as other non-consumption events are not saturated when running a lot of work.
- [Enhancement] Normalize the DLQ behaviour with MoM. Always pause on dispatch for all the strategies.
- [Enhancement] Improve the manual offset management and DLQ behaviour when no markings occur for OSS.
- [Enhancement] Do not early stop ActiveJob work running under virtual partitions to prevent extensive reprocessing.
- [Enhancement] Drastically increase number of scenarios covered by integration specs (OSS and Pro).
- [Enhancement] Introduce a `Coordinator#synchronize` lock for cross virtual partitions operations.
- [Fix] Do not resume partition that is not paused.
- [Fix] Fix `LoggerListener` cases where logs would not include caller id (when available)
- [Fix] Fix not working benchmark tests.
- [Fix] Fix a case where when using manual offset management with a user pause would ignore the pause and seek to the next message.
- [Fix] Fix a case where dead letter queue would go into an infinite loop on message with first ever offset if the first ever offset would not recover.
- [Fix] Make sure to resume always for all LRJ strategies on revocation.
- [Refactor] Make sure that coordinator is topic aware. Needed for throttling, delayed processing and expired jobs.
- [Refactor] Put Pro strategies into namespaces to better organize multiple combinations.
- [Refactor] Do not rely on messages metadata for internal topic and partition operations like `#seek` so they can run independently from the consumption flow.
- [Refactor] Hold a single topic/partition reference on a coordinator instead of in executor, coordinator and consumer.
- [Refactor] Move `#mark_as_consumed` and `#mark_as_consumed!`into `Strategies::Default` to be able to introduce marking for virtual partitions.

## 2.0.38 (2023-03-27)
- [Enhancement] Introduce `Karafka::Admin#read_watermark_offsets` to get low and high watermark offsets values.
- [Enhancement] Track active_job_id in instrumentation (#1372)
- [Enhancement] Improve `#read_topic` reading in case of a compacted partition where the offset is below the low watermark offset. This should optimize reading and should not go beyond the low watermark offset.
- [Enhancement] Allow `#read_topic` to accept instance settings to overwrite any settings needed to customize reading behaviours.

## 2.0.37 (2023-03-20)
- [Fix] Declarative topics execution on a secondary cluster run topics creation on the primary one (#1365)
- [Fix]  Admin read operations commit offset when not needed (#1369)

## 2.0.36 (2023-03-17)
- [Refactor] Rename internal naming of `Structurable` to `Declaratives` for declarative topics feature.
- [Fix] AJ + DLQ + MOM + LRJ is pausing indefinitely after the first job (#1362)

## 2.0.35 (2023-03-13)
- **[Feature]** Allow for defining topics config via the DSL and its automatic creation via CLI command.
- **[Feature]** Allow for full topics reset and topics repartitioning via the CLI.

## 2.0.34 (2023-03-04)
- [Enhancement] Attach an `embedded` tag to Karafka processes started using the embedded API.
- [Change] Renamed `Datadog::Listener` to `Datadog::MetricsListener` for consistency. (#1124)

### Upgrade Notes

1. Replace `Datadog::Listener` references to `Datadog::MetricsListener`.

## 2.0.33 (2023-02-24)
- **[Feature]** Support `perform_all_later` in ActiveJob adapter for Rails `7.1+`
- **[Feature]** Introduce ability to assign and re-assign tags in consumer instances. This can be used for extra instrumentation that is context aware.
- **[Feature]** Introduce ability to assign and reassign tags to the `Karafka::Process`.
- [Enhancement] When using `ActiveJob` adapter, automatically tag jobs with the name of the `ActiveJob` class that is running inside of the `ActiveJob` consumer.
- [Enhancement] Make `::Karafka::Instrumentation::Notifications::EVENTS` list public for anyone wanting to re-bind those into a different notification bus.
- [Enhancement] Set `fetch.message.max.bytes` for `Karafka::Admin` to `5MB` to make sure that all data is fetched correctly for Web UI under heavy load (many consumers).
- [Enhancement] Introduce a `strict_topics_namespacing` config option to enable/disable the strict topics naming validations. This can be useful when working with pre-existing topics which we cannot or do not want to rename.
- [Fix] Karafka monitor is prematurely cached (#1314)

### Upgrade Notes

Since `#tags` were introduced on consumers, the `#tags` method is now part of the consumers API.

This means, that in case you were using a method called `#tags` in your consumers, you will have to rename it:

```ruby
class EventsConsumer < ApplicationConsumer
  def consume
    messages.each do |message|
      tags << message.payload.tag
    end

    tags.each { |tags| puts tag }
  end

  private

  # This will collide with the tagging API
  # This NEEDS to be renamed not to collide with `#tags` method provided by the consumers API.
  def tags
    @tags ||= Set.new
  end
end
```

## 2.0.32 (2023-02-13)
- [Fix] Many non-existing topic subscriptions propagate poll errors beyond client
- [Enhancement] Ignore `unknown_topic_or_part` errors in dev when `allow.auto.create.topics` is on.
- [Enhancement] Optimize temporary errors handling in polling for a better backoff policy

## 2.0.31 (2023-02-12)
- [Feature] Allow for adding partitions via `Admin#create_partitions` API.
- [Fix] Do not ignore admin errors upon invalid configuration (#1254)
- [Fix] Topic name validation (#1300) - CandyFet
- [Enhancement] Increase the `max_wait_timeout` on admin operations to five minutes to make sure no timeout on heavily loaded clusters.
- [Maintenance] Require `karafka-core` >= `2.0.11` and switch to shared RSpec locator.
- [Maintenance] Require `karafka-rdkafka` >= `0.12.1`

## 2.0.30 (2023-01-31)
- [Enhancement] Alias `--consumer-groups` with `--include-consumer-groups`
- [Enhancement] Alias `--subscription-groups` with `--include-subscription-groups`
- [Enhancement] Alias `--topics` with `--include-topics`
- [Enhancement] Introduce `--exclude-consumer-groups` for ability to exclude certain consumer groups from running
- [Enhancement] Introduce `--exclude-subscription-groups` for ability to exclude certain subscription groups from running
- [Enhancement] Introduce `--exclude-topics` for ability to exclude certain topics from running

## 2.0.29 (2023-01-30)
- [Enhancement] Make sure, that the `Karafka#producer` instance has the `LoggerListener` enabled in the install template, so Karafka by default prints both consumer and producer info.
- [Enhancement] Extract the code loading capabilities of Karafka console from the executable, so web can use it to provide CLI commands.
- [Fix] Fix for: running karafka console results in NameError with Rails (#1280)
- [Fix] Make sure, that the `caller` for async errors is being published.
- [Change] Make sure that WaterDrop `2.4.10` or higher is used with this release to support Web-UI.

## 2.0.28 (2023-01-25)
- **[Feature]** Provide the ability to use Dead Letter Queue with Virtual Partitions.
- [Enhancement] Collapse Virtual Partitions upon retryable error to a single partition. This allows dead letter queue to operate and mitigate issues arising from work virtualization. This removes uncertainties upon errors that can be retried and processed. Affects given topic partition virtualization only for multi-topic and multi-partition parallelization. It also minimizes potential "flickering" where given data set has potentially many corrupted messages. The collapse will last until all the messages from the collective corrupted batch are processed. After that, virtualization will resume.
- [Enhancement] Introduce `#collapsed?` consumer method available for consumers using Virtual Partitions.
- [Enhancement] Allow for customization of DLQ dispatched message details in Pro (#1266) via the `#enhance_dlq_message` consumer method.
- [Enhancement] Include `original_consumer_group` in the DLQ dispatched messages in Pro.
- [Enhancement] Use Karafka `client_id` as kafka `client.id` value by default

### Upgrade Notes

If you want to continue to use `karafka` as default for kafka `client.id`, assign it manually:

```ruby
class KarafkaApp < Karafka::App
  setup do |config|
    # Other settings...
    config.kafka = {
      'client.id': 'karafka'
    }
```

## 2.0.27 (2023-01-11)
- Do not lock Ruby version in Karafka in favour of `karafka-core`.
- Make sure `karafka-core` version is at least `2.0.9` to make sure we run `karafka-rdkafka`.

## 2.0.26 (2023-01-10)
- **[Feature]** Allow for disabling given topics by setting `active` to false. It will exclude them from consumption but will allow to have their definitions for using admin APIs, etc.
- [Enhancement] Early terminate on `read_topic` when reaching the last offset available on the request time.
- [Enhancement] Introduce a `quiet` state that indicates that Karafka is not only moving to quiet mode but actually that it reached it and no work will happen anymore in any of the consumer groups.
- [Enhancement] Use Karafka defined routes topics when possible for `read_topic` admin API.
- [Enhancement] Introduce `client.pause` and `client.resume` instrumentation hooks for tracking client topic partition pausing and resuming. This is alongside of `consumer.consuming.pause` that can be used to track both manual and automatic pausing with more granular consumer related details. The `client.*` should be used for low level tracking.
- [Enhancement] Replace `LoggerListener` pause notification with one based on `client.pause` instead of `consumer.consuming.pause`.
- [Enhancement] Expand `LoggerListener` with `client.resume` notification.
- [Enhancement] Replace random anonymous subscription groups ids with stable once.
- [Enhancement] Add `consumer.consume`, `consumer.revoke` and `consumer.shutting_down` notification events and move the revocation logic calling to strategies.
- [Change] Rename job queue statistics `processing` key to `busy`. No changes needed because naming in the DataDog listener stays the same.
- [Fix] Fix proctitle listener state changes reporting on new states.
- [Fix] Make sure all files descriptors are closed in the integration specs.
- [Fix] Fix a case where empty subscription groups could leak into the execution flow.
- [Fix] Fix `LoggerListener` reporting so it does not end with `.`.
- [Fix] Run previously defined (if any) signal traps created prior to Karafka signals traps.

## 2.0.25 (2023-01-10)
- Release yanked due to accidental release with local changes.

## 2.0.24 (2022-12-19)
- **[Feature]** Provide out of the box encryption support for Pro.
- [Enhancement] Add instrumentation upon `#pause`.
- [Enhancement] Add instrumentation upon retries.
- [Enhancement] Assign `#id` to consumers similar to other entities for ease of debugging.
- [Enhancement] Add retries and pausing to the default `LoggerListener`.
- [Enhancement] Introduce a new final `terminated` state that will kick in prior to exit but after all the instrumentation and other things are done.
- [Enhancement] Ensure that state transitions are thread-safe and ensure state transitions can occur in one direction.
- [Enhancement] Optimize status methods proxying to `Karafka::App`.
- [Enhancement] Allow for easier state usage by introducing explicit `#to_s` for reporting.
- [Enhancement] Change auto-generated id from `SecureRandom#uuid` to `SecureRandom#hex(6)`
- [Enhancement] Emit statistic every 5 seconds by default.
- [Enhancement] Introduce general messages parser that can be swapped when needed.
- [Fix] Do not trigger code reloading when `consumer_persistence` is enabled.
- [Fix] Shutdown producer after all the consumer components are down and the status is stopped. This will ensure, that any instrumentation related Kafka messaging can still operate.

### Upgrade Notes

If you want to disable `librdkafka` statistics because you do not use them at all, update the `kafka` `statistics.interval.ms` setting and set it to `0`:

```ruby
class KarafkaApp < Karafka::App
  setup do |config|
    # Other settings...
    config.kafka = {
      'statistics.interval.ms': 0
    }
  end
end
```

## 2.0.23 (2022-12-07)
- [Maintenance] Align with `waterdrop` and `karafka-core`
- [Enhancement] Provide `Admin#read_topic` API to get topic data without subscribing.
- [Enhancement] Upon an end user `#pause`, do not commit the offset in automatic offset management mode. This will prevent from a scenario where pause is needed but during it a rebalance occurs and a different assigned process starts not from the pause location but from the automatic offset that may be different. This still allows for using the `#mark_as_consumed`.
- [Fix] Fix a scenario where manual `#pause` would be overwritten by a resume initiated by the strategy.
- [Fix] Fix a scenario where manual `#pause` in LRJ would cause infinite pause.

## 2.0.22 (2022-12-02)
- [Enhancement] Load Pro components upon Karafka require so they can be altered prior to setup.
- [Enhancement] Do not run LRJ jobs that were added to the jobs queue but were revoked meanwhile.
- [Enhancement] Allow running particular named subscription groups similar to consumer groups.
- [Enhancement] Allow running particular topics similar to consumer groups.
- [Enhancement] Raise configuration error when trying to run Karafka with options leading to no subscriptions.
- [Fix] Fix `karafka info` subscription groups count reporting as it was misleading.
- [Fix] Allow for defining subscription groups with symbols similar to consumer groups and topics to align the API.
- [Fix] Do not allow for an explicit `nil` as a `subscription_group` block argument.
- [Fix] Fix instability in subscription groups static members ids when using `--consumer_groups` CLI flag.
- [Fix] Fix a case in routing, where anonymous subscription group could not be used inside of a consumer group.
- [Fix] Fix a case where shutdown prior to listeners build would crash the server initialization.
- [Fix] Duplicated logs in development environment for Rails when logger set to `$stdout`.

## 20.0.21 (2022-11-25)
- [Enhancement] Make revocation jobs for LRJ topics non-blocking to prevent blocking polling when someone uses non-revocation aware LRJ jobs and revocation happens.

## 2.0.20 (2022-11-24)
- [Enhancement] Support `group.instance.id` assignment (static group membership) for a case where a single consumer group has multiple subscription groups (#1173).

## 2.0.19 (2022-11-20)
- **[Feature]** Provide ability to skip failing messages without dispatching them to an alternative topic (DLQ).
- [Enhancement] Improve the integration with Ruby on Rails by preventing double-require of components.
- [Enhancement] Improve stability of the shutdown process upon critical errors.
- [Enhancement] Improve stability of the integrations spec suite.
- [Fix] Fix an issue where upon fast startup of multiple subscription groups from the same consumer group, a ghost queue would be created due to problems in `Concurrent::Hash`.

## 2.0.18 (2022-11-18)
- **[Feature]** Support quiet mode via `TSTP` signal. When used, Karafka will finish processing current messages, run `shutdown` jobs, and switch to a quiet mode where no new work is being accepted. At the same time, it will keep the consumer group quiet, and thus no rebalance will be triggered. This can be particularly useful during deployments.
- [Enhancement] Trigger `#revoked` for jobs in case revocation would happen during shutdown when jobs are still running. This should ensure, we get a notion of revocation for Pro LRJ jobs even when revocation happening upon shutdown (#1150).
- [Enhancement] Stabilize the shutdown procedure for consumer groups with many subscription groups that have non-aligned processing cost per batch.
- [Enhancement] Remove double loading of Karafka via Rails railtie.
- [Fix] Fix invalid class references in YARD docs.
- [Fix] prevent parallel closing of many clients.
- [Fix] fix a case where information about revocation for a combination of LRJ + VP would not be dispatched until all VP work is done.

## 2.0.17 (2022-11-10)
- [Fix] Few typos around DLQ and Pro DLQ Dispatch original metadata naming.
- [Fix] Narrow the components lookup to the appropriate scope (#1114)

### Upgrade Notes

1. Replace `original-*` references from DLQ dispatched metadata with `original_*`

```ruby
# DLQ topic consumption
def consume
  messages.each do |broken_message|
    topic = broken_message.metadata['original_topic'] # was original-topic
    partition = broken_message.metadata['original_partition'] # was original-partition
    offset = broken_message.metadata['original_offset'] # was original-offset

    Rails.logger.error "This message is broken: #{topic}/#{partition}/#{offset}"
  end
end
```

## 2.0.16 (2022-11-09)
- **[Breaking]** Disable the root `manual_offset_management` setting and require it to be configured per topic. This is part of "topic features" configuration extraction for better code organization.
- **[Feature]** Introduce **Dead Letter Queue** feature and Pro **Enhanced Dead Letter Queue** feature
- [Enhancement] Align attributes available in the instrumentation bus for listener related events.
- [Enhancement] Include consumer group id in consumption related events (#1093)
- [Enhancement] Delegate pro components loading to Zeitwerk
- [Enhancement] Include `Datadog::LoggerListener` for tracking logger data with DataDog (@bruno-b-martins)
- [Enhancement] Include `seek_offset` in the `consumer.consume.error` event payload (#1113)
- [Refactor] Remove unused logger listener event handler.
- [Refactor] Internal refactoring of routing validations flow.
- [Refactor] Reorganize how routing related features are represented internally to simplify features management.
- [Refactor] Extract supported features combinations processing flow into separate strategies.
- [Refactor] Auto-create topics in the integration specs based on the defined routing
- [Refactor] Auto-inject Pro components via composition instead of requiring to use `Karafka::Pro::BaseConsumer` (#1116)
- [Fix] Fix a case where routing tags would not be injected when given routing definition would not be used with a block
- [Fix] Fix a case where using `#active_job_topic` without extra block options would cause `manual_offset_management` to stay false.
- [Fix] Fix a case when upon Pro ActiveJob usage with Virtual Partitions, correct offset would not be stored
- [Fix] Fix a case where upon Virtual Partitions usage, same underlying real partition would be resumed several times.
- [Fix] Fix LRJ enqueuing pause increases the coordinator counter (#115)
- [Fix] Release `ActiveRecord` connection to the pool after the work in non-dev envs (#1130)
- [Fix] Fix a case where post-initialization shutdown would not initiate shutdown procedures.
- [Fix] Prevent Karafka from committing offsets twice upon shutdown.
- [Fix] Fix for a case where fast consecutive stop signaling could hang the stopping listeners.
- [Specs] Split specs into regular and pro to simplify how resources are loaded
- [Specs] Add specs to ensure, that all the Pro components have a proper per-file license (#1099)

### Upgrade Notes

1. Remove the `manual_offset_management` setting from the main config if you use it:

```ruby
class KarafkaApp < Karafka::App
  setup do |config|
    # ...

    # This line needs to be removed:
    config.manual_offset_management = true
  end
end
```

2. Set the `manual_offset_management` feature flag per each topic where you want to use it in the routing. Don't set it for topics where you want the default offset management strategy to be used.

```ruby
class KarafkaApp < Karafka::App
  routes.draw do
    consumer_group :group_name do
      topic :example do
        consumer ExampleConsumer
        manual_offset_management true
      end

      topic :example2 do
        consumer ExampleConsumer2
        manual_offset_management true
      end
    end
  end
end
```

3. If you were using code to restart dead connections similar to this:

```ruby
class ActiveRecordConnectionsCleaner
  def on_error_occurred(event)
    return unless event[:error].is_a?(ActiveRecord::StatementInvalid)

    ::ActiveRecord::Base.clear_active_connections!
  end
end

Karafka.monitor.subscribe(ActiveRecordConnectionsCleaner.new)
```

It **should** be removed. This code is **no longer needed**.

## 2.0.15 (2022-10-20)
- Sanitize admin config prior to any admin action.
- Make messages partitioner outcome for virtual partitions consistently distributed in regards to concurrency.
- Improve DataDog/StatsD metrics reporting by reporting per topic partition lags and trends.
- Replace synchronous offset commit with async on resuming paused partition (#1087).

## 2.0.14 (2022-10-16)
- Prevent consecutive stop signals from starting multiple supervision shutdowns.
- Provide `Karafka::Embedded` to simplify the start/stop process when running Karafka from within other process (Puma, Sidekiq, etc).
- Fix a race condition when un-pausing a long-running-job exactly upon listener resuming would crash the listener loop (#1072).

## 2.0.13 (2022-10-14)
- Early exit upon attempts to commit current or earlier offset twice.
- Add more integration specs covering edge cases.
- Strip non producer related config when default producer is initialized (#776)

## 2.0.12 (2022-10-06)
- Commit stored offsets upon rebalance revocation event to reduce number of messages that are re-processed.
- Support cooperative-sticky rebalance strategy.
- Replace offset commit after each batch with a per-rebalance commit.
- User instrumentation to publish internal rebalance errors.

## 2.0.11 (2022-09-29)
- Report early on errors related to network and on max poll interval being exceeded to indicate critical problems that will be retries but may mean some underlying problems in the system.
- Fix support of Ruby 2.7.0 to 2.7.2 (#1045)

## 2.0.10 (2022-09-23)
- Improve error recovery by delegating the recovery to the existing `librdkafka` instance.

## 2.0.9 (2022-09-22)
- Fix Singleton not visible when used in PORO (#1034)
- Divide pristine specs into pristine and poro. Pristine will still have helpers loaded, poro will have nothing.
- Fix a case where `manual_offset_management` offset upon error is not reverted to the first message in a case where there were no markings as consumed at all for multiple batches.
- Implement small reliability improvements around marking as consumed.
- Introduce a config sanity check to make sure Virtual Partitions are not used with manual offset management.
- Fix a possibility of using `active_job_topic` with Virtual Partitions and manual offset management (ActiveJob still can use due to atomicity of jobs).
- Move seek offset ownership to the coordinator to allow Virtual Partitions further development.
- Improve client shutdown in specs.
- Do not reset client on network issue and rely on `librdkafka` to do so.
- Allow for nameless (anonymous) subscription groups (#1033)

## 2.0.8 (2022-09-19)
- [Breaking change] Rename Virtual Partitions `concurrency` to `max_partitions` to avoid confusion  (#1023).
-  Allow for block based subscription groups management (#1030).

## 2.0.7 (2022-09-05)
- [Breaking change] Redefine the Virtual Partitions routing DSL to accept concurrency
- Allow for `concurrency` setting in Virtual Partitions to extend or limit number of jobs per regular partition. This allows to make sure, we do not use all the threads on virtual partitions jobs
- Allow for creation of as many Virtual Partitions as needed, without taking global `concurrency` into consideration

## 2.0.6 (2022-09-02)
- Improve client closing.
- Fix for: Multiple LRJ topics fetched concurrently block ability for LRJ to kick in (#1002)
- Introduce a pre-enqueue sync execution layer to prevent starvation cases for LRJ
- Close admin upon critical errors to prevent segmentation faults
- Add support for manual subscription group management (#852)

## 2.0.5 (2022-08-23)
- Fix unnecessary double new line in the `karafka.rb` template for Ruby on Rails
- Fix a case where a manually paused partition would not be processed after rebalance (#988)
- Increase specs stability.
- Lower concurrency of execution of specs in Github CI.

## 2.0.4 (2022-08-19)
- Fix hanging topic creation (#964)
- Fix conflict with other Rails loading libraries like `gruf` (#974)

## 2.0.3 (2022-08-09)
- Update boot info on server startup.
- Update `karafka info` with more descriptive Ruby version info.
- Fix issue where when used with Rails in development, log would be too verbose.
- Fix issue where Zeitwerk with Rails would not load Pro components despite license being present.

## 2.0.2 (2022-08-07)
- Bypass issue with Rails reload in development by releasing the connection (https://github.com/rails/rails/issues/44183).

## 2.0.1 (2022-08-06)
- Provide `Karafka::Admin` for creation and destruction of topics and fetching cluster info.
- Update integration specs to always use one-time disposable topics.
- Remove no longer needed `wait_for_kafka` script.
- Add more integration specs for cover offset management upon errors.

## 2.0.0 (2022-08-05)

This changelog describes changes between `1.4` and `2.0`. Please refer to appropriate release notes for changes between particular `rc` releases.

Karafka 2.0 is a **major** rewrite that brings many new things to the table but also removes specific concepts that happened not to be as good as I initially thought when I created them.

Please consider getting a Pro version if you want to **support** my work on the Karafka ecosystem!

For anyone worried that I will start converting regular features into Pro: This will **not** happen. Anything free and fully OSS in Karafka 1.4 will **forever** remain free. Most additions and improvements to the ecosystem are to its free parts. Any feature that is introduced as a free and open one will not become paid.

### Additions

This section describes **new** things and concepts introduced with Karafka 2.0.

Karafka 2.0:

- Introduces multi-threaded support for [concurrent work](https://github.com/karafka/karafka/wiki/Concurrency-and-multithreading) consumption for separate partitions as well as for single partition work via [Virtual Partitions](https://github.com/karafka/karafka/wiki/Pro-Virtual-Partitions).
- Introduces [Active Job adapter](https://github.com/karafka/karafka/wiki/Active-Job) for using Karafka as a jobs backend with Ruby on Rails Active Job.
- Introduces fully automatic integration end-to-end [test suite](https://github.com/karafka/karafka/tree/master/spec/integrations) that checks any case I could imagine.
- Introduces [Virtual Partitions](https://github.com/karafka/karafka/wiki/Pro-Virtual-Partitions) for ability to parallelize work of a single partition.
- Introduces [Long-Running Jobs](https://github.com/karafka/karafka/wiki/Pro-Long-Running-Jobs) to allow for work that would otherwise exceed the `max.poll.interval.ms`.
- Introduces the [Enhanced Scheduler](https://github.com/karafka/karafka/wiki/Pro-Enhanced-Scheduler) that uses a non-preemptive LJF (Longest Job First) algorithm instead of a a FIFO (First-In, First-Out) one.
- Introduces [Enhanced Active Job adapter](https://github.com/karafka/karafka/wiki/Pro-Enhanced-Active-Job) that is optimized and allows for strong ordering of jobs and more.
- Introduces seamless [Ruby on Rails integration](https://github.com/karafka/karafka/wiki/Integrating-with-Ruby-on-Rails-and-other-frameworks) via `Rails::Railte` without need for any extra configuration.
- Provides `#revoked` [method](https://github.com/karafka/karafka/wiki/Consuming-messages#shutdown-and-partition-revocation-handlers) for taking actions upon topic revocation.
- Emits underlying async errors emitted from `librdkafka` via the standardized `error.occurred` [monitor channel](https://github.com/karafka/karafka/wiki/Error-handling-and-back-off-policy#error-tracking).
- Replaces `ruby-kafka` with `librdkafka` as an underlying driver.
- Introduces official [EOL policies](https://github.com/karafka/karafka/wiki/Versions-Lifecycle-and-EOL).
- Introduces [benchmarks](https://github.com/karafka/karafka/tree/master/spec/benchmarks) that can be used to profile Karafka.
- Introduces a requirement that the end user code **needs** to be [thread-safe](https://github.com/karafka/karafka/wiki/FAQ#does-karafka-require-gems-to-be-thread-safe).
- Introduces a [Pro subscription](https://github.com/karafka/karafka/wiki/Build-vs-Buy) with a [commercial license](https://github.com/karafka/karafka/blob/master/LICENSE-COMM) to fund further ecosystem development.

### Deletions

This section describes things that are **no longer** part of the Karafka ecosystem.

Karafka 2.0:

- Removes topics mappers concept completely.
- Removes pidfiles support.
- Removes daemonization support.
- Removes support for using `sidekiq-backend` due to introduction of [multi-threading](https://github.com/karafka/karafka/wiki/Concurrency-and-multithreading).
- Removes the `Responders` concept in favour of WaterDrop producer usage.
- Removes completely all the callbacks in favour of finalizer method `#shutdown`.
- Removes single message consumption mode in favour of [documentation](https://github.com/karafka/karafka/wiki/Consuming-messages#one-at-a-time) on how to do it easily by yourself.

### Changes

This section describes things that were **changed** in Karafka but are still present.

Karafka 2.0:

- Uses only instrumentation that comes from Karafka. This applies also to notifications coming natively from `librdkafka`. They are now piped through Karafka prior to being dispatched.
- Integrates WaterDrop `2.x` tightly with autoconfiguration inheritance and an option to redefine it.
- Integrates with the `karafka-testing` gem for RSpec that also has been updated.
- Updates `cli info` to reflect the `2.0` details.
- Stops validating `kafka` configuration beyond minimum as the rest is handled by `librdkafka`.
- No longer uses `dry-validation`.
- No longer uses `dry-monitor`.
- No longer uses `dry-configurable`.
- Lowers general external dependencies three **heavily**.
- Renames `Karafka::Params::BatchMetadata` to `Karafka::Messages::BatchMetadata`.
- Renames `Karafka::Params::Params` to `Karafka::Messages::Message`.
- Renames `#params_batch` in consumers to `#messages`.
- Renames `Karafka::Params::Metadata` to `Karafka::Messages::Metadata`.
- Renames `Karafka::Fetcher` to `Karafka::Runner` and align notifications key names.
- Renames `StdoutListener` to `LoggerListener`.
- Reorganizes [monitoring and logging](https://github.com/karafka/karafka/wiki/Monitoring-and-logging) to match new concepts.
- Notifies on fatal worker processing errors.
- Contains updated install templates for Rails and no-non Rails.
- Changes how the routing style (`0.5`) behaves. It now builds a single consumer group instead of one per topic.
- Introduces changes that will allow me to build full web-UI in the upcoming `2.1`.
- Contains updated example apps.
- Standardizes error hooks for all error reporting (`error.occurred`).
- Changes license to `LGPL-3.0`.
- Introduces a `karafka-core` dependency that contains common code used across the ecosystem.
- Contains updated [wiki](https://github.com/karafka/karafka/wiki) on everything I could think of.

## Older releases

This changelog tracks Karafka `2.0` and higher changes.

If you are looking for changes in the unsupported releases, we recommend checking the [`1.4`](https://github.com/karafka/karafka/blob/1.4/CHANGELOG.md) branch of the Karafka repository.<|MERGE_RESOLUTION|>--- conflicted
+++ resolved
@@ -6,13 +6,10 @@
 - [Enhancement] Add a buffer to the supervisor supervision on shutdown to prevent a potential race condition when signal pass lags.
 - [Enhancement] Provide ability to automatically generate and validate fingerprints of encrypted payload.
 - [Enhancement] Support `enable.partition.eof` fast yielding.
-<<<<<<< HEAD
 - [Enhancement] Provide `#mark_as_consumed` and `#mark_as_consumed!` to the iterator.
 - [Enhancement] Introduce graceful `#stop` to the iterator instead of recommending of usage of `break`.
 - [Change] Do not create new proxy object to Rdkafka with certain low-level operations and re-use existing.
-=======
 - [Change] Update `karafka.erb` template with a placeholder for waterdrop and karafka error instrumentation.
->>>>>>> 6445c04f
 - [Fix] Fix a case where critically crashed supervisor would raise incorrect error.
 - [Fix] Re-raise critical supervisor errors before shutdown.
 - [Fix] Fix a case when right-open (infinite) swarm matching would not pass validations.
