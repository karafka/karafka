--- conflicted
+++ resolved
@@ -1,9 +1,8 @@
 # Karafka framework changelog
 
-<<<<<<< HEAD
-## 0.1.11
+## 0.1.14
  - Add an ability to use user-defined parsers for a messages
-=======
+
 ## 0.1.13
 - Ability to assign custom workers and use them bypassing Karafka::BaseWorker (or its descendants)
 - Gem dump
@@ -16,7 +15,6 @@
 - Fixed dying actors after connection error
 - Added a new app status - "initializing"
 - Karafka::Status model cleanup
->>>>>>> d9773188
 
 ## 0.1.10
 - Added possibility to specify redis namespace in configuration (failover to app name)
