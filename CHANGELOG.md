# Karafka framework changelog

## 0.5.0-head
- Fixed inconsistency in responders non-required topic definition. Now only required: false available
- #101
- fix error on startup from waterdrop #102
- Waterdrop 0.3.2.1 with kafka.hosts instead of kafka_hosts
- #105 - Karafka::Monitor#caller_label not working with inherited monitors
- #99 - Standalone mode (without Sidekiq)
- #97 - Buffer responders single topics before send (prevalidation)
<<<<<<< HEAD
- Better control over consumer thanks to additional config options
=======
- #111 - Dynamic worker assignment based on the income params
>>>>>>> 28c8fd3f

## 0.5.0
- Removed Zookeeper totally as dependency
- Better group and partition rebalancing
- Automatic thread management (no need for tunning) - each topic is a separate actor/thread
- Moved from Poseidon into Ruby-Kafka
- No more max_concurrency setting
- After you define your App class and routes (and everything else) you need to add execute App.boot!
- Manual consuming is no longer available (no more karafka consume command)
- Karafka topics CLI is no longer available. No Zookeeper - no global topic discovery
- Dropped ZK as dependency
- karafka info command no longer prints details about Zookeeper
- Better shutdown
- No more autodiscovery via Zookeeper - instead, the whole cluster will be discovered directly from Kafka
- No more support for Kafka 0.8
- Support for Kafka 0.9
- No more need for ActorCluster, since now we have a single thread (and Kafka connection) per topic
- Ruby 2.2.* support dropped
- Using App name as a Kafka client_id
- Automatic Capistrano integration
- Responders support for handling better responses pipelining and better responses flow description and design (see README for more details)
- Gem dump
- Readme updates
- karafka flow CLI command for printing the application flow
- Some internal refactorings

## 0.4.2
- #87 - Reconsume mode with crone for better Rails/Rack integration
- Moved Karafka server related stuff into separate Karafka::Server class
- Renamed Karafka::Runner into Karafka::Fetcher
- Gem dump
- Added chroot option to Zookeeper options
- Moved BROKERS_PATH into config from constant
- Added Karafka consume CLI action for a short running single consumption round
- Small fixes to close broken connections
- Readme updates

## 0.4.1
- Explicit throw(:abort) required to halt before_enqueue (like in Rails 5)
- #61 - Autodiscover Kafka brokers based on Zookeeper data
- #63 - Graceful shutdown with current offset state during data processing
- #65 - Example of NewRelic monitor is outdated
- #71 - Setup should be executed after user code is loaded
- Gem dump x3
- Rubocop remarks
- worker_timeout config option has been removed. It now needs to be defined manually by the framework user because WorkerGlass::Timeout can be disabled and we cannot use Karafka settings on a class level to initialize user code stuff
- Moved setup logic under setup/Setup namespace
- Better defaults handling
- #75 - Kafka and Zookeeper options as a hash
- #82 - Karafka autodiscovery fails upon caching of configs
- #81 - Switch config management to dry configurable
- Version fix
- Dropped support for Ruby 2.1.*
- Ruby dump to 2.3.1

## 0.4.0
- Added WaterDrop gem with default configuration
- Refactoring of config logic to simplify adding new dependencies that need to be configured based on #setup data
- Gem dump
- Readme updates
- Renamed cluster to actor_cluster for method names
- Replaced SidekiqGlass with generic WorkerGlass lib
- Application bootstrap in app.rb no longer required
- Karafka.boot needs to be executed after all the application files are loaded (template updated)
- Small loader refactor (no API changes)
- Ruby 2.3.0 support (default)
- No more rake tasks
- Karafka CLI instead of rake tasks
- Worker cli command allows passing additional options directly to Sidekiq
- Renamed concurrency to max_concurrency - it describes better what happens - Karafka will use this number of threads only when required
- Added wait_timeout that allows us to tune how long should we wait on a single socket connection (single topic) for new messages before going to next one (this applies to each thread separately)
- Rubocop remarks
- Removed Sinatra and Puma dependencies
- Karafka Cli internal reorganization
- Karafka Cli routes task
- #37 - warn log for failed parsing of a message
- #43 - wrong constant name
- #44 - Method name conflict
- #48 - Cannot load such file -- celluloid/current
- #46 - Loading application
- #45 - Set up monitor in config
- #47 - rake karafka:run uses app.rb only
- #53 - README update with Sinatra/Rails integration description
- #41 - New Routing engine
- #54 - Move Karafka::Workers::BaseWorker to Karafka::BaseWorker
- #55 - ApplicationController and ApplicationWorker

## 0.3.2
- Karafka::Params::Params lazy load merge keys with string/symbol names priorities fix

## 0.3.1
- Renamed Karafka::Monitor to Karafka::Process to represent a Karafka process wrapper
- Added Karafka::Monitoring that allows to add custom logging and monitoring with external libraries and systems
- Moved logging functionality into Karafka::Monitoring default monitoring
- Added possibility to provide own monitoring as long as in responds to #notice and #notice_error
- Standarized logging format for all logs

## 0.3.0
- Switched from custom ParserError for each parser to general catching of Karafka::Errors::ParseError and its descendants
- Gem dump
- Fixed #32 - now when using custom workers that does not inherit from Karafka::BaseWorker perform method is not required. Using custom workers means that the logic that would normally lie under #perform, needs to be executed directly from the worker.
- Fixed #31 - Technically didn't fix because this is how Sidekiq is meant to work, but provided possibility to assign custom interchangers that allow to bypass JSON encoding issues by converting data that goes to Redis to a required format (and parsing it back when it is fetched)
- Added full parameters lazy load - content is no longer loaded during #perform_async if params are not used in before_enqueue
- No more namespaces for Redis by default (use separate DBs)

## 0.1.21
- Sidekiq 4.0.1 dump
- Gem dump
- Added direct celluloid requirement to Karafka (removed from Sidekiq)

## 0.1.19
- Internal call - schedule naming change
- Enqueue to perform_async naming in controller to follow Sidekiqs naming convention
- Gem dump

## 0.1.18
- Changed Redis configuration options into a single hash that is directly passed to Redis setup for Sidekiq
- Added config.ru to provide a Sidekiq web UI (see README for more details)

## 0.1.17
- Changed Karafka::Connection::Cluster tp Karafka::Connection::ActorCluster to distinguish between a single thread actor cluster for multiple topic connection and a future feature that will allow process clusterization.
- Add an ability to use user-defined parsers for a messages
- Lazy load params for before callbacks
- Automatic loading/initializng all workers classes during startup (so Sidekiq won't fail with unknown workers exception)
- Params are now private to controller
- Added bootstrap method to app.rb

## 0.1.16
- Cluster level error catching for all exceptions so actor is not killer
- Cluster level error logging
- Listener refactoring (QueueConsumer extracted)
- Karafka::Connection::QueueConsumer to wrap around fetching logic - technically we could replace Kafka with any other messaging engine as long as we preserve the same API
- Added debug env for debugging purpose in applications

## 0.1.15
- Fixed max_wait_ms vs socket_timeout_ms issue
- Fixed closing queue connection after Poseidon::Errors::ProtocolError failure
- Fixed wrong logging file selection based on env
- Extracted Karafka::Connection::QueueConsumer object to wrap around queue connection

## 0.1.14
- Rake tasks for listing all the topics on Kafka server (rake kafka:topics)

## 0.1.13
- Ability to assign custom workers and use them bypassing Karafka::BaseWorker (or its descendants)
- Gem dump

## 0.1.12
- All internal errors went to Karafka::Errors namespace

## 0.1.11
- Rescuing all the "before Sidekiq" processing so errors won't affect other incoming messages
- Fixed dying actors after connection error
- Added a new app status - "initializing"
- Karafka::Status model cleanup

## 0.1.10
- Added possibility to specify redis namespace in configuration (failover to app name)
- Renamed redis_host to redis_url in configuration

## 0.1.9
- Added worker logger

## 0.1.8
- Droped local env suppot in favour of [Envlogic](https://github.com/karafka/envlogic) - no changes in API

## 0.1.7
- Karafka option for Redis hosts (not localhost only)

## 0.1.6
- Added better concurency by clusterization of listeners
- Added graceful shutdown
- Added concurency that allows to handle bigger applications with celluloid
- Karafka controllers no longer require group to be defined (created based on the topic and app name)
- Karafka controllers no longer require topic to be defined (created based on the controller name)
- Readme updates

## 0.1.5
- Celluloid support for listeners
- Multi target logging (STDOUT and file)

## 0.1.4
- Renamed events to messages to follow Apache Kafka naming convention

## 0.1.3
- Karafka::App.logger moved to Karafka.logger
- README updates (Usage section was added)

## 0.1.2
- Logging to log/environment.log
- Karafka::Runner

## 0.1.1
- README updates
- Raketasks updates
- Rake installation task
- Changelog file added

## 0.1.0
- Initial framework code
<|MERGE_RESOLUTION|>--- conflicted
+++ resolved
@@ -8,11 +8,8 @@
 - #105 - Karafka::Monitor#caller_label not working with inherited monitors
 - #99 - Standalone mode (without Sidekiq)
 - #97 - Buffer responders single topics before send (prevalidation)
-<<<<<<< HEAD
 - Better control over consumer thanks to additional config options
-=======
 - #111 - Dynamic worker assignment based on the income params
->>>>>>> 28c8fd3f
 
 ## 0.5.0
 - Removed Zookeeper totally as dependency
