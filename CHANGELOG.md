# Karafka framework changelog

## 2.1.10 (Unreleased)
- [Enhancement] Introduce `connection.client.rebalance_callback` event for instrumentation of rebalances.
- [Refactor] Introduce low level commands proxy to handle deviation in how we want to run certain commands and how rdkafka-ruby runs that by design.
<<<<<<< HEAD
- [Fix] Extremely fast shutdown after boot in specs can cause process not to stop.
=======
- [Fix] Disable `allow.auto.create.topics` for admin by default to prevent accidental topics creation on topics metadata lookups.
>>>>>>> 37452871
- [Fix] Improve the `query_watermark_offsets` operations by increasing too low timeout.
- [Fix] Increase `TplBuilder` timeouts to compensate for remote clusters.
- [Fix] Always try to unsubscribe short-lived consumers used throughout the system, especially in the admin APIs.
- [Fix] Add missing `connection.client.poll.error` error type reference.

## 2.1.9 (2023-08-06)
- **[Feature]** Introduce ability to customize pause strategy on a per topic basis (Pro).
- [Improvement] Disable the extensive messages logging in the default `karafka.rb` template.
- [Change] Require `waterdrop` `>= 2.6.6` due to extra `LoggerListener` API.

## 2.1.8 (2023-07-29)
- [Improvement] Introduce `Karafka::BaseConsumer#used?` method to indicate, that at least one invocation of `#consume` took or will take place. This can be used as a replacement to the non-direct `messages.count` check for shutdown and revocation to ensure, that the consumption took place or is taking place (in case of running LRJ).
- [Improvement] Make `messages#to_a` return copy of the underlying array to prevent scenarios, where the mutation impacts offset management.
- [Improvement] Mitigate a librdkafka `cooperative-sticky` rebalance crash issue.
- [Improvement] Provide ability to overwrite `consumer_persistence` per subscribed topic. This is mostly useful for plugins and extensions developers.
- [Fix] Fix a case where the performance tracker would crash in case of mutation of messages to an empty state.

## 2.1.7 (2023-07-22)
- [Improvement] Always query for watermarks in the Iterator to improve the initial response time.
- [Improvement] Add `max_wait_time` option to the Iterator.
- [Fix] Fix a case where `Admin#read_topic` would wait for poll interval on non-existing messages instead of early exit.
- [Fix] Fix a case where Iterator with per partition offsets with negative lookups would go below the number of available messages.
- [Fix] Remove unused constant from Admin module.
- [Fix] Add missing `connection.client.rebalance_callback.error` to the `LoggerListener` instrumentation hook.

## 2.1.6 (2023-06-29)
- [Improvement] Provide time support for iterator
- [Improvement] Provide time support for admin `#read_topic`
- [Improvement] Provide time support for consumer `#seek`.
- [Improvement] Remove no longer needed locks for client operations.
- [Improvement] Raise `Karafka::Errors::TopicNotFoundError` when trying to iterate over non-existing topic.
- [Improvement] Ensure that Kafka multi-command operations run under mutex together.
- [Change] Require `waterdrop` `>= 2.6.2`
- [Change] Require `karafka-core` `>= 2.1.1`
- [Refactor] Clean-up iterator code.
- [Fix]  Improve performance in dev environment for a Rails app (juike)
- [Fix] Rename `InvalidRealOffsetUsage` to `InvalidRealOffsetUsageError` to align with naming of other errors.
- [Fix] Fix unstable spec.
- [Fix] Fix a case where automatic `#seek` would overwrite manual seek of a user when running LRJ.
- [Fix] Make sure, that user direct `#seek` and `#pause` operations take precedence over system actions.
- [Fix] Make sure, that `#pause` and `#resume` with one underlying connection do not race-condition.

## 2.1.5 (2023-06-19)
- [Improvement] Drastically improve `#revoked?` response quality by checking the real time assignment lost state on librdkafka.
- [Improvement] Improve eviction of saturated jobs that would run on already revoked assignments.
- [Improvement] Expose `#commit_offsets` and `#commit_offsets!` methods in the consumer to provide ability to commit offsets directly to Kafka without having to mark new messages as consumed.
- [Improvement] No longer skip offset commit when no messages marked as consumed as `librdkafka` has fixed the crashes there.
- [Improvement] Remove no longer needed patches.
- [Improvement] Ensure, that the coordinator revocation status is switched upon revocation detection when using `#revoked?`
- [Improvement] Add benchmarks for marking as consumed (sync and async).
- [Change] Require `karafka-core` `>= 2.1.0`
- [Change] Require `waterdrop` `>= 2.6.1`

## 2.1.4 (2023-06-06)
- [Fix] `processing_lag` and `consumption_lag` on empty batch fail on shutdown usage (#1475)

## 2.1.3 (2023-05-29)
- [Maintenance] Add linter to ensure, that all integration specs end with `_spec.rb`.
- [Fix] Fix `#retrying?` helper result value (Aerdayne).
- [Fix] Fix `mark_as_consumed!` raising an error instead of `false` on `unknown_member_id` (#1461).
- [Fix] Enable phantom tests.

## 2.1.2 (2023-05-26)
- Set minimum `karafka-core` on `2.0.13` to make sure correct version of `karafka-rdkafka` is used.
- Set minimum `waterdrop` on `2.5.3` to make sure correct version of `waterdrop` is used.

## 2.1.1 (2023-05-24)
- [Fix] Liveness Probe Doesn't Meet HTTP 1.1 Criteria - Causing Kubernetes Restarts (#1450)

## 2.1.0 (2023-05-22)
- **[Feature]** Provide ability to use CurrentAttributes with ActiveJob's Karafka adapter (federicomoretti).
- **[Feature]** Introduce collective Virtual Partitions offset management.
- **[Feature]** Use virtual offsets to filter out messages that would be re-processed upon retries.
- [Improvement] No longer break processing on failing parallel virtual partitions in ActiveJob because it is compensated by virtual marking.
- [Improvement] Always use Virtual offset management for Pro ActiveJobs.
- [Improvement] Do not attempt to mark offsets on already revoked partitions.
- [Improvement] Make sure, that VP components are not injected into non VP strategies.
- [Improvement] Improve complex strategies inheritance flow.
- [Improvement] Optimize offset management for DLQ + MoM feature combinations.
- [Change] Removed `Karafka::Pro::BaseConsumer` in favor of `Karafka::BaseConsumer`. (#1345)
- [Fix] Fix for `max_messages` and `max_wait_time` not having reference in errors.yml (#1443)

### Upgrade notes

1. Upgrade to Karafka `2.0.41` prior to upgrading to `2.1.0`.
2. Replace `Karafka::Pro::BaseConsumer` references to `Karafka::BaseConsumer`.
3. Replace `Karafka::Instrumentation::Vendors::Datadog:Listener` with `Karafka::Instrumentation::Vendors::Datadog::MetricsListener`.

## 2.0.41 (2023-04-19)
- **[Feature]** Provide `Karafka::Pro::Iterator` for anonymous topic/partitions iterations and messages lookups (#1389 and #1427).
- [Improvement] Optimize topic lookup for `read_topic` admin method usage.
- [Improvement] Report via `LoggerListener` information about the partition on which a given job has started and finished.
- [Improvement] Slightly normalize the `LoggerListener` format. Always report partition related operations as followed: `TOPIC_NAME/PARTITION`.
- [Improvement] Do not retry recovery from `unknown_topic_or_part` when Karafka is shutting down as there is no point and no risk of any data losses.
- [Improvement] Report `client.software.name` and `client.software.version` according to `librdkafka` recommendation.
- [Improvement] Report ten longest integration specs after the suite execution.
- [Improvement] Prevent user originating errors related to statistics processing after listener loop crash from potentially crashing the listener loop and hanging Karafka process.

## 2.0.40 (2023-04-13)
- [Improvement] Introduce `Karafka::Messages::Messages#empty?` method to handle Idle related cases where shutdown or revocation would be called on an empty messages set. This method allows for checking if there are any messages in the messages batch.
- [Refactor] Require messages builder to accept partition and do not fetch it from messages.
- [Refactor] Use empty messages set for internal APIs (Idle) (so there always is `Karafka::Messages::Messages`)
- [Refactor] Allow for empty messages set initialization with -1001 and -1 on metadata (similar to `librdkafka`)

## 2.0.39 (2023-04-11)
- **[Feature]** Provide ability to throttle/limit number of messages processed in a time unit (#1203)
- **[Feature]** Provide Delayed Topics (#1000)
- **[Feature]** Provide ability to expire messages (expiring topics)
- **[Feature]** Provide ability to apply filters after messages are polled and before enqueued. This is a generic filter API for any usage.
- [Improvement] When using ActiveJob with Virtual Partitions, Karafka will stop if collectively VPs are failing. This minimizes number of jobs that will be collectively re-processed.
- [Improvement] `#retrying?` method has been added to consumers to provide ability to check, that we're reprocessing data after a failure. This is useful for branching out processing based on errors.
- [Improvement] Track active_job_id in instrumentation (#1372)
- [Improvement] Introduce new housekeeping job type called `Idle` for non-consumption execution flows.
- [Improvement] Change how a manual offset management works with Long-Running Jobs. Use the last message offset to move forward instead of relying on the last message marked as consumed for a scenario where no message is marked.
- [Improvement] Prioritize in Pro non-consumption jobs execution over consumption despite LJF. This will ensure, that housekeeping as well as other non-consumption events are not saturated when running a lot of work.
- [Improvement] Normalize the DLQ behaviour with MoM. Always pause on dispatch for all the strategies.
- [Improvement] Improve the manual offset management and DLQ behaviour when no markings occur for OSS.
- [Improvement] Do not early stop ActiveJob work running under virtual partitions to prevent extensive reprocessing.
- [Improvement] Drastically increase number of scenarios covered by integration specs (OSS and Pro).
- [Improvement] Introduce a `Coordinator#synchronize` lock for cross virtual partitions operations.
- [Fix] Do not resume partition that is not paused.
- [Fix] Fix `LoggerListener` cases where logs would not include caller id (when available)
- [Fix] Fix not working benchmark tests.
- [Fix] Fix a case where when using manual offset management with a user pause would ignore the pause and seek to the next message.
- [Fix] Fix a case where dead letter queue would go into an infinite loop on message with first ever offset if the first ever offset would not recover.
- [Fix] Make sure to resume always for all LRJ strategies on revocation.
- [Refactor] Make sure that coordinator is topic aware. Needed for throttling, delayed processing and expired jobs.
- [Refactor] Put Pro strategies into namespaces to better organize multiple combinations.
- [Refactor] Do not rely on messages metadata for internal topic and partition operations like `#seek` so they can run independently from the consumption flow.
- [Refactor] Hold a single topic/partition reference on a coordinator instead of in executor, coordinator and consumer.
- [Refactor] Move `#mark_as_consumed` and `#mark_as_consumed!`into `Strategies::Default` to be able to introduce marking for virtual partitions.

## 2.0.38 (2023-03-27)
- [Improvement] Introduce `Karafka::Admin#read_watermark_offsets` to get low and high watermark offsets values.
- [Improvement] Track active_job_id in instrumentation (#1372)
- [Improvement] Improve `#read_topic` reading in case of a compacted partition where the offset is below the low watermark offset. This should optimize reading and should not go beyond the low watermark offset.
- [Improvement] Allow `#read_topic` to accept instance settings to overwrite any settings needed to customize reading behaviours.

## 2.0.37 (2023-03-20)
- [Fix] Declarative topics execution on a secondary cluster run topics creation on the primary one (#1365)
- [Fix]  Admin read operations commit offset when not needed (#1369)

## 2.0.36 (2023-03-17)
- [Refactor] Rename internal naming of `Structurable` to `Declaratives` for declarative topics feature.
- [Fix] AJ + DLQ + MOM + LRJ is pausing indefinitely after the first job (#1362)

## 2.0.35 (2023-03-13)
- **[Feature]** Allow for defining topics config via the DSL and its automatic creation via CLI command.
- **[Feature]** Allow for full topics reset and topics repartitioning via the CLI.

## 2.0.34 (2023-03-04)
- [Improvement] Attach an `embedded` tag to Karafka processes started using the embedded API.
- [Change] Renamed `Datadog::Listener` to `Datadog::MetricsListener` for consistency. (#1124)

### Upgrade notes

1. Replace `Datadog::Listener` references to `Datadog::MetricsListener`.

## 2.0.33 (2023-02-24)
- **[Feature]** Support `perform_all_later` in ActiveJob adapter for Rails `7.1+`
- **[Feature]** Introduce ability to assign and re-assign tags in consumer instances. This can be used for extra instrumentation that is context aware.
- **[Feature]** Introduce ability to assign and reassign tags to the `Karafka::Process`.
- [Improvement] When using `ActiveJob` adapter, automatically tag jobs with the name of the `ActiveJob` class that is running inside of the `ActiveJob` consumer.
- [Improvement] Make `::Karafka::Instrumentation::Notifications::EVENTS` list public for anyone wanting to re-bind those into a different notification bus.
- [Improvement] Set `fetch.message.max.bytes` for `Karafka::Admin` to `5MB` to make sure that all data is fetched correctly for Web UI under heavy load (many consumers).
- [Improvement] Introduce a `strict_topics_namespacing` config option to enable/disable the strict topics naming validations. This can be useful when working with pre-existing topics which we cannot or do not want to rename.
- [Fix] Karafka monitor is prematurely cached (#1314)

### Upgrade notes

Since `#tags` were introduced on consumers, the `#tags` method is now part of the consumers API.

This means, that in case you were using a method called `#tags` in your consumers, you will have to rename it:

```ruby
class EventsConsumer < ApplicationConsumer
  def consume
    messages.each do |message|
      tags << message.payload.tag
    end

    tags.each { |tags| puts tag }
  end

  private

  # This will collide with the tagging API
  # This NEEDS to be renamed not to collide with `#tags` method provided by the consumers API.
  def tags
    @tags ||= Set.new
  end
end
```

## 2.0.32 (2023-02-13)
- [Fix] Many non-existing topic subscriptions propagate poll errors beyond client
- [Improvement] Ignore `unknown_topic_or_part` errors in dev when `allow.auto.create.topics` is on.
- [Improvement] Optimize temporary errors handling in polling for a better backoff policy

## 2.0.31 (2023-02-12)
- [Feature] Allow for adding partitions via `Admin#create_partitions` API.
- [Fix] Do not ignore admin errors upon invalid configuration (#1254)
- [Fix] Topic name validation (#1300) - CandyFet
- [Improvement] Increase the `max_wait_timeout` on admin operations to five minutes to make sure no timeout on heavily loaded clusters.
- [Maintenance] Require `karafka-core` >= `2.0.11` and switch to shared RSpec locator.
- [Maintenance] Require `karafka-rdkafka` >= `0.12.1`

## 2.0.30 (2023-01-31)
- [Improvement] Alias `--consumer-groups` with `--include-consumer-groups`
- [Improvement] Alias `--subscription-groups` with `--include-subscription-groups`
- [Improvement] Alias `--topics` with `--include-topics`
- [Improvement] Introduce `--exclude-consumer-groups` for ability to exclude certain consumer groups from running
- [Improvement] Introduce `--exclude-subscription-groups` for ability to exclude certain subscription groups from running
- [Improvement] Introduce `--exclude-topics` for ability to exclude certain topics from running

## 2.0.29 (2023-01-30)
- [Improvement] Make sure, that the `Karafka#producer` instance has the `LoggerListener` enabled in the install template, so Karafka by default prints both consumer and producer info.
- [Improvement] Extract the code loading capabilities of Karafka console from the executable, so web can use it to provide CLI commands.
- [Fix] Fix for: running karafka console results in NameError with Rails (#1280)
- [Fix] Make sure, that the `caller` for async errors is being published.
- [Change] Make sure that WaterDrop `2.4.10` or higher is used with this release to support Web-UI.

## 2.0.28 (2023-01-25)
- **[Feature]** Provide the ability to use Dead Letter Queue with Virtual Partitions.
- [Improvement] Collapse Virtual Partitions upon retryable error to a single partition. This allows dead letter queue to operate and mitigate issues arising from work virtualization. This removes uncertainties upon errors that can be retried and processed. Affects given topic partition virtualization only for multi-topic and multi-partition parallelization. It also minimizes potential "flickering" where given data set has potentially many corrupted messages. The collapse will last until all the messages from the collective corrupted batch are processed. After that, virtualization will resume.
- [Improvement] Introduce `#collapsed?` consumer method available for consumers using Virtual Partitions.
- [Improvement] Allow for customization of DLQ dispatched message details in Pro (#1266) via the `#enhance_dlq_message` consumer method.
- [Improvement] Include `original_consumer_group` in the DLQ dispatched messages in Pro.
- [Improvement] Use Karafka `client_id` as kafka `client.id` value by default

### Upgrade notes

If you want to continue to use `karafka` as default for kafka `client.id`, assign it manually:

```ruby
class KarafkaApp < Karafka::App
  setup do |config|
    # Other settings...
    config.kafka = {
      'client.id': 'karafka'
    }
```

## 2.0.27 (2023-01-11)
- Do not lock Ruby version in Karafka in favour of `karafka-core`.
- Make sure `karafka-core` version is at least `2.0.9` to make sure we run `karafka-rdkafka`.

## 2.0.26 (2023-01-10)
- **[Feature]** Allow for disabling given topics by setting `active` to false. It will exclude them from consumption but will allow to have their definitions for using admin APIs, etc.
- [Improvement] Early terminate on `read_topic` when reaching the last offset available on the request time.
- [Improvement] Introduce a `quiet` state that indicates that Karafka is not only moving to quiet mode but actually that it reached it and no work will happen anymore in any of the consumer groups.
- [Improvement] Use Karafka defined routes topics when possible for `read_topic` admin API.
- [Improvement] Introduce `client.pause` and `client.resume` instrumentation hooks for tracking client topic partition pausing and resuming. This is alongside of `consumer.consuming.pause` that can be used to track both manual and automatic pausing with more granular consumer related details. The `client.*` should be used for low level tracking.
- [Improvement] Replace `LoggerListener` pause notification with one based on `client.pause` instead of `consumer.consuming.pause`.
- [Improvement] Expand `LoggerListener` with `client.resume` notification.
- [Improvement] Replace random anonymous subscription groups ids with stable once.
- [Improvement] Add `consumer.consume`, `consumer.revoke` and `consumer.shutting_down` notification events and move the revocation logic calling to strategies.
- [Change] Rename job queue statistics `processing` key to `busy`. No changes needed because naming in the DataDog listener stays the same.
- [Fix] Fix proctitle listener state changes reporting on new states.
- [Fix] Make sure all files descriptors are closed in the integration specs.
- [Fix] Fix a case where empty subscription groups could leak into the execution flow.
- [Fix] Fix `LoggerListener` reporting so it does not end with `.`.
- [Fix] Run previously defined (if any) signal traps created prior to Karafka signals traps.

## 2.0.25 (2023-01-10)
- Release yanked due to accidental release with local changes.

## 2.0.24 (2022-12-19)
- **[Feature]** Provide out of the box encryption support for Pro.
- [Improvement] Add instrumentation upon `#pause`.
- [Improvement] Add instrumentation upon retries.
- [Improvement] Assign `#id` to consumers similar to other entities for ease of debugging.
- [Improvement] Add retries and pausing to the default `LoggerListener`.
- [Improvement] Introduce a new final `terminated` state that will kick in prior to exit but after all the instrumentation and other things are done.
- [Improvement] Ensure that state transitions are thread-safe and ensure state transitions can occur in one direction.
- [Improvement] Optimize status methods proxying to `Karafka::App`.
- [Improvement] Allow for easier state usage by introducing explicit `#to_s` for reporting.
- [Improvement] Change auto-generated id from `SecureRandom#uuid` to `SecureRandom#hex(6)`
- [Improvement] Emit statistic every 5 seconds by default.
- [Improvement] Introduce general messages parser that can be swapped when needed.
- [Fix] Do not trigger code reloading when `consumer_persistence` is enabled.
- [Fix] Shutdown producer after all the consumer components are down and the status is stopped. This will ensure, that any instrumentation related Kafka messaging can still operate.

### Upgrade notes

If you want to disable `librdkafka` statistics because you do not use them at all, update the `kafka` `statistics.interval.ms` setting and set it to `0`:

```ruby
class KarafkaApp < Karafka::App
  setup do |config|
    # Other settings...
    config.kafka = {
      'statistics.interval.ms': 0
    }
  end
end
```

## 2.0.23 (2022-12-07)
- [Maintenance] Align with `waterdrop` and `karafka-core`
- [Improvement] Provide `Admin#read_topic` API to get topic data without subscribing.
- [Improvement] Upon an end user `#pause`, do not commit the offset in automatic offset management mode. This will prevent from a scenario where pause is needed but during it a rebalance occurs and a different assigned process starts not from the pause location but from the automatic offset that may be different. This still allows for using the `#mark_as_consumed`.
- [Fix] Fix a scenario where manual `#pause` would be overwritten by a resume initiated by the strategy.
- [Fix] Fix a scenario where manual `#pause` in LRJ would cause infinite pause.

## 2.0.22 (2022-12-02)
- [Improvement] Load Pro components upon Karafka require so they can be altered prior to setup.
- [Improvement] Do not run LRJ jobs that were added to the jobs queue but were revoked meanwhile.
- [Improvement] Allow running particular named subscription groups similar to consumer groups.
- [Improvement] Allow running particular topics similar to consumer groups.
- [Improvement] Raise configuration error when trying to run Karafka with options leading to no subscriptions.
- [Fix] Fix `karafka info` subscription groups count reporting as it was misleading.
- [Fix] Allow for defining subscription groups with symbols similar to consumer groups and topics to align the API.
- [Fix] Do not allow for an explicit `nil` as a `subscription_group` block argument.
- [Fix] Fix instability in subscription groups static members ids when using `--consumer_groups` CLI flag.
- [Fix] Fix a case in routing, where anonymous subscription group could not be used inside of a consumer group.
- [Fix] Fix a case where shutdown prior to listeners build would crash the server initialization.
- [Fix] Duplicated logs in development environment for Rails when logger set to `$stdout`.

## 20.0.21 (2022-11-25)
- [Improvement] Make revocation jobs for LRJ topics non-blocking to prevent blocking polling when someone uses non-revocation aware LRJ jobs and revocation happens.

## 2.0.20 (2022-11-24)
- [Improvement] Support `group.instance.id` assignment (static group membership) for a case where a single consumer group has multiple subscription groups (#1173).

## 2.0.19 (2022-11-20)
- **[Feature]** Provide ability to skip failing messages without dispatching them to an alternative topic (DLQ).
- [Improvement] Improve the integration with Ruby on Rails by preventing double-require of components.
- [Improvement] Improve stability of the shutdown process upon critical errors.
- [Improvement] Improve stability of the integrations spec suite.
- [Fix] Fix an issue where upon fast startup of multiple subscription groups from the same consumer group, a ghost queue would be created due to problems in `Concurrent::Hash`.

## 2.0.18 (2022-11-18)
- **[Feature]** Support quiet mode via `TSTP` signal. When used, Karafka will finish processing current messages, run `shutdown` jobs, and switch to a quiet mode where no new work is being accepted. At the same time, it will keep the consumer group quiet, and thus no rebalance will be triggered. This can be particularly useful during deployments.
- [Improvement] Trigger `#revoked` for jobs in case revocation would happen during shutdown when jobs are still running. This should ensure, we get a notion of revocation for Pro LRJ jobs even when revocation happening upon shutdown (#1150).
- [Improvement] Stabilize the shutdown procedure for consumer groups with many subscription groups that have non-aligned processing cost per batch.
- [Improvement] Remove double loading of Karafka via Rails railtie.
- [Fix] Fix invalid class references in YARD docs.
- [Fix] prevent parallel closing of many clients.
- [Fix] fix a case where information about revocation for a combination of LRJ + VP would not be dispatched until all VP work is done.

## 2.0.17 (2022-11-10)
- [Fix] Few typos around DLQ and Pro DLQ Dispatch original metadata naming.
- [Fix] Narrow the components lookup to the appropriate scope (#1114)

### Upgrade notes

1. Replace `original-*` references from DLQ dispatched metadata with `original_*`

```ruby
# DLQ topic consumption
def consume
  messages.each do |broken_message|
    topic = broken_message.metadata['original_topic'] # was original-topic
    partition = broken_message.metadata['original_partition'] # was original-partition
    offset = broken_message.metadata['original_offset'] # was original-offset

    Rails.logger.error "This message is broken: #{topic}/#{partition}/#{offset}"
  end
end
```

## 2.0.16 (2022-11-09)
- **[Breaking]** Disable the root `manual_offset_management` setting and require it to be configured per topic. This is part of "topic features" configuration extraction for better code organization.
- **[Feature]** Introduce **Dead Letter Queue** feature and Pro **Enhanced Dead Letter Queue** feature
- [Improvement] Align attributes available in the instrumentation bus for listener related events.
- [Improvement] Include consumer group id in consumption related events (#1093)
- [Improvement] Delegate pro components loading to Zeitwerk
- [Improvement] Include `Datadog::LoggerListener` for tracking logger data with DataDog (@bruno-b-martins)
- [Improvement] Include `seek_offset` in the `consumer.consume.error` event payload (#1113)
- [Refactor] Remove unused logger listener event handler.
- [Refactor] Internal refactoring of routing validations flow.
- [Refactor] Reorganize how routing related features are represented internally to simplify features management.
- [Refactor] Extract supported features combinations processing flow into separate strategies.
- [Refactor] Auto-create topics in the integration specs based on the defined routing
- [Refactor] Auto-inject Pro components via composition instead of requiring to use `Karafka::Pro::BaseConsumer` (#1116)
- [Fix] Fix a case where routing tags would not be injected when given routing definition would not be used with a block
- [Fix] Fix a case where using `#active_job_topic` without extra block options would cause `manual_offset_management` to stay false.
- [Fix] Fix a case when upon Pro ActiveJob usage with Virtual Partitions, correct offset would not be stored
- [Fix] Fix a case where upon Virtual Partitions usage, same underlying real partition would be resumed several times.
- [Fix] Fix LRJ enqueuing pause increases the coordinator counter (#115)
- [Fix] Release `ActiveRecord` connection to the pool after the work in non-dev envs (#1130)
- [Fix] Fix a case where post-initialization shutdown would not initiate shutdown procedures.
- [Fix] Prevent Karafka from committing offsets twice upon shutdown.
- [Fix] Fix for a case where fast consecutive stop signaling could hang the stopping listeners.
- [Specs] Split specs into regular and pro to simplify how resources are loaded
- [Specs] Add specs to ensure, that all the Pro components have a proper per-file license (#1099)

### Upgrade notes

1. Remove the `manual_offset_management` setting from the main config if you use it:

```ruby
class KarafkaApp < Karafka::App
  setup do |config|
    # ...

    # This line needs to be removed:
    config.manual_offset_management = true
  end
end
```

2. Set the `manual_offset_management` feature flag per each topic where you want to use it in the routing. Don't set it for topics where you want the default offset management strategy to be used.

```ruby
class KarafkaApp < Karafka::App
  routes.draw do
    consumer_group :group_name do
      topic :example do
        consumer ExampleConsumer
        manual_offset_management true
      end

      topic :example2 do
        consumer ExampleConsumer2
        manual_offset_management true
      end
    end
  end
end
```

3. If you were using code to restart dead connections similar to this:

```ruby
class ActiveRecordConnectionsCleaner
  def on_error_occurred(event)
    return unless event[:error].is_a?(ActiveRecord::StatementInvalid)

    ::ActiveRecord::Base.clear_active_connections!
  end
end

Karafka.monitor.subscribe(ActiveRecordConnectionsCleaner.new)
```

It **should** be removed. This code is **no longer needed**.

## 2.0.15 (2022-10-20)
- Sanitize admin config prior to any admin action.
- Make messages partitioner outcome for virtual partitions consistently distributed in regards to concurrency.
- Improve DataDog/StatsD metrics reporting by reporting per topic partition lags and trends.
- Replace synchronous offset commit with async on resuming paused partition (#1087).

## 2.0.14 (2022-10-16)
- Prevent consecutive stop signals from starting multiple supervision shutdowns.
- Provide `Karafka::Embedded` to simplify the start/stop process when running Karafka from within other process (Puma, Sidekiq, etc).
- Fix a race condition when un-pausing a long-running-job exactly upon listener resuming would crash the listener loop (#1072).

## 2.0.13 (2022-10-14)
- Early exit upon attempts to commit current or earlier offset twice.
- Add more integration specs covering edge cases.
- Strip non producer related config when default producer is initialized (#776)

## 2.0.12 (2022-10-06)
- Commit stored offsets upon rebalance revocation event to reduce number of messages that are re-processed.
- Support cooperative-sticky rebalance strategy.
- Replace offset commit after each batch with a per-rebalance commit.
- User instrumentation to publish internal rebalance errors.

## 2.0.11 (2022-09-29)
- Report early on errors related to network and on max poll interval being exceeded to indicate critical problems that will be retries but may mean some underlying problems in the system.
- Fix support of Ruby 2.7.0 to 2.7.2 (#1045)

## 2.0.10 (2022-09-23)
- Improve error recovery by delegating the recovery to the existing `librdkafka` instance.

## 2.0.9 (2022-09-22)
- Fix Singleton not visible when used in PORO (#1034)
- Divide pristine specs into pristine and poro. Pristine will still have helpers loaded, poro will have nothing.
- Fix a case where `manual_offset_management` offset upon error is not reverted to the first message in a case where there were no markings as consumed at all for multiple batches.
- Implement small reliability improvements around marking as consumed.
- Introduce a config sanity check to make sure Virtual Partitions are not used with manual offset management.
- Fix a possibility of using `active_job_topic` with Virtual Partitions and manual offset management (ActiveJob still can use due to atomicity of jobs).
- Move seek offset ownership to the coordinator to allow Virtual Partitions further development.
- Improve client shutdown in specs.
- Do not reset client on network issue and rely on `librdkafka` to do so.
- Allow for nameless (anonymous) subscription groups (#1033)

## 2.0.8 (2022-09-19)
- [Breaking change] Rename Virtual Partitions `concurrency` to `max_partitions` to avoid confusion  (#1023).
-  Allow for block based subscription groups management (#1030).

## 2.0.7 (2022-09-05)
- [Breaking change] Redefine the Virtual Partitions routing DSL to accept concurrency
- Allow for `concurrency` setting in Virtual Partitions to extend or limit number of jobs per regular partition. This allows to make sure, we do not use all the threads on virtual partitions jobs
- Allow for creation of as many Virtual Partitions as needed, without taking global `concurrency` into consideration

## 2.0.6 (2022-09-02)
- Improve client closing.
- Fix for: Multiple LRJ topics fetched concurrently block ability for LRJ to kick in (#1002)
- Introduce a pre-enqueue sync execution layer to prevent starvation cases for LRJ
- Close admin upon critical errors to prevent segmentation faults
- Add support for manual subscription group management (#852)

## 2.0.5 (2022-08-23)
- Fix unnecessary double new line in the `karafka.rb` template for Ruby on Rails
- Fix a case where a manually paused partition would not be processed after rebalance (#988)
- Increase specs stability.
- Lower concurrency of execution of specs in Github CI.

## 2.0.4 (2022-08-19)
- Fix hanging topic creation (#964)
- Fix conflict with other Rails loading libraries like `gruf` (#974)

## 2.0.3 (2022-08-09)
- Update boot info on server startup.
- Update `karafka info` with more descriptive Ruby version info.
- Fix issue where when used with Rails in development, log would be too verbose.
- Fix issue where Zeitwerk with Rails would not load Pro components despite license being present.

## 2.0.2 (2022-08-07)
- Bypass issue with Rails reload in development by releasing the connection (https://github.com/rails/rails/issues/44183).

## 2.0.1 (2022-08-06)
- Provide `Karafka::Admin` for creation and destruction of topics and fetching cluster info.
- Update integration specs to always use one-time disposable topics.
- Remove no longer needed `wait_for_kafka` script.
- Add more integration specs for cover offset management upon errors.

## 2.0.0 (2022-08-05)

This changelog describes changes between `1.4` and `2.0`. Please refer to appropriate release notes for changes between particular `rc` releases.

Karafka 2.0 is a **major** rewrite that brings many new things to the table but also removes specific concepts that happened not to be as good as I initially thought when I created them.

Please consider getting a Pro version if you want to **support** my work on the Karafka ecosystem!

For anyone worried that I will start converting regular features into Pro: This will **not** happen. Anything free and fully OSS in Karafka 1.4 will **forever** remain free. Most additions and improvements to the ecosystem are to its free parts. Any feature that is introduced as a free and open one will not become paid.

### Additions

This section describes **new** things and concepts introduced with Karafka 2.0.

Karafka 2.0:

- Introduces multi-threaded support for [concurrent work](https://github.com/karafka/karafka/wiki/Concurrency-and-multithreading) consumption for separate partitions as well as for single partition work via [Virtual Partitions](https://github.com/karafka/karafka/wiki/Pro-Virtual-Partitions).
- Introduces [Active Job adapter](https://github.com/karafka/karafka/wiki/Active-Job) for using Karafka as a jobs backend with Ruby on Rails Active Job.
- Introduces fully automatic integration end-to-end [test suite](https://github.com/karafka/karafka/tree/master/spec/integrations) that checks any case I could imagine.
- Introduces [Virtual Partitions](https://github.com/karafka/karafka/wiki/Pro-Virtual-Partitions) for ability to parallelize work of a single partition.
- Introduces [Long-Running Jobs](https://github.com/karafka/karafka/wiki/Pro-Long-Running-Jobs) to allow for work that would otherwise exceed the `max.poll.interval.ms`.
- Introduces the [Enhanced Scheduler](https://github.com/karafka/karafka/wiki/Pro-Enhanced-Scheduler) that uses a non-preemptive LJF (Longest Job First) algorithm instead of a a FIFO (First-In, First-Out) one.
- Introduces [Enhanced Active Job adapter](https://github.com/karafka/karafka/wiki/Pro-Enhanced-Active-Job) that is optimized and allows for strong ordering of jobs and more.
- Introduces seamless [Ruby on Rails integration](https://github.com/karafka/karafka/wiki/Integrating-with-Ruby-on-Rails-and-other-frameworks) via `Rails::Railte` without need for any extra configuration.
- Provides `#revoked` [method](https://github.com/karafka/karafka/wiki/Consuming-messages#shutdown-and-partition-revocation-handlers) for taking actions upon topic revocation.
- Emits underlying async errors emitted from `librdkafka` via the standardized `error.occurred` [monitor channel](https://github.com/karafka/karafka/wiki/Error-handling-and-back-off-policy#error-tracking).
- Replaces `ruby-kafka` with `librdkafka` as an underlying driver.
- Introduces official [EOL policies](https://github.com/karafka/karafka/wiki/Versions-Lifecycle-and-EOL).
- Introduces [benchmarks](https://github.com/karafka/karafka/tree/master/spec/benchmarks) that can be used to profile Karafka.
- Introduces a requirement that the end user code **needs** to be [thread-safe](https://github.com/karafka/karafka/wiki/FAQ#does-karafka-require-gems-to-be-thread-safe).
- Introduces a [Pro subscription](https://github.com/karafka/karafka/wiki/Build-vs-Buy) with a [commercial license](https://github.com/karafka/karafka/blob/master/LICENSE-COMM) to fund further ecosystem development.

### Deletions

This section describes things that are **no longer** part of the Karafka ecosystem.

Karafka 2.0:

- Removes topics mappers concept completely.
- Removes pidfiles support.
- Removes daemonization support.
- Removes support for using `sidekiq-backend` due to introduction of [multi-threading](https://github.com/karafka/karafka/wiki/Concurrency-and-multithreading).
- Removes the `Responders` concept in favour of WaterDrop producer usage.
- Removes completely all the callbacks in favour of finalizer method `#shutdown`.
- Removes single message consumption mode in favour of [documentation](https://github.com/karafka/karafka/wiki/Consuming-messages#one-at-a-time) on how to do it easily by yourself.

### Changes

This section describes things that were **changed** in Karafka but are still present.

Karafka 2.0:

- Uses only instrumentation that comes from Karafka. This applies also to notifications coming natively from `librdkafka`. They are now piped through Karafka prior to being dispatched.
- Integrates WaterDrop `2.x` tightly with autoconfiguration inheritance and an option to redefine it.
- Integrates with the `karafka-testing` gem for RSpec that also has been updated.
- Updates `cli info` to reflect the `2.0` details.
- Stops validating `kafka` configuration beyond minimum as the rest is handled by `librdkafka`.
- No longer uses `dry-validation`.
- No longer uses `dry-monitor`.
- No longer uses `dry-configurable`.
- Lowers general external dependencies three **heavily**.
- Renames `Karafka::Params::BatchMetadata` to `Karafka::Messages::BatchMetadata`.
- Renames `Karafka::Params::Params` to `Karafka::Messages::Message`.
- Renames `#params_batch` in consumers to `#messages`.
- Renames `Karafka::Params::Metadata` to `Karafka::Messages::Metadata`.
- Renames `Karafka::Fetcher` to `Karafka::Runner` and align notifications key names.
- Renames `StdoutListener` to `LoggerListener`.
- Reorganizes [monitoring and logging](https://github.com/karafka/karafka/wiki/Monitoring-and-logging) to match new concepts.
- Notifies on fatal worker processing errors.
- Contains updated install templates for Rails and no-non Rails.
- Changes how the routing style (`0.5`) behaves. It now builds a single consumer group instead of one per topic.
- Introduces changes that will allow me to build full web-UI in the upcoming `2.1`.
- Contains updated example apps.
- Standardizes error hooks for all error reporting (`error.occurred`).
- Changes license to `LGPL-3.0`.
- Introduces a `karafka-core` dependency that contains common code used across the ecosystem.
- Contains updated [wiki](https://github.com/karafka/karafka/wiki) on everything I could think of.

## Older releases

This changelog tracks Karafka `2.0` and higher changes.

If you are looking for changes in the unsupported releases, we recommend checking the [`1.4`](https://github.com/karafka/karafka/blob/1.4/CHANGELOG.md) branch of the Karafka repository.<|MERGE_RESOLUTION|>--- conflicted
+++ resolved
@@ -3,11 +3,8 @@
 ## 2.1.10 (Unreleased)
 - [Enhancement] Introduce `connection.client.rebalance_callback` event for instrumentation of rebalances.
 - [Refactor] Introduce low level commands proxy to handle deviation in how we want to run certain commands and how rdkafka-ruby runs that by design.
-<<<<<<< HEAD
 - [Fix] Extremely fast shutdown after boot in specs can cause process not to stop.
-=======
 - [Fix] Disable `allow.auto.create.topics` for admin by default to prevent accidental topics creation on topics metadata lookups.
->>>>>>> 37452871
 - [Fix] Improve the `query_watermark_offsets` operations by increasing too low timeout.
 - [Fix] Increase `TplBuilder` timeouts to compensate for remote clusters.
 - [Fix] Always try to unsubscribe short-lived consumers used throughout the system, especially in the admin APIs.
