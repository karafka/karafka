# Karafka framework changelog

## Unreleased
<<<<<<< HEAD
- Require rdkafka 0.13.0 or higher.
=======
- Early exit upon attempts to commit current or earlier offset twice.
- Add more integration specs covering edge cases.
>>>>>>> 4fc17b41

## 2.0.12 (2022-10-06)
- Commit stored offsets upon rebalance revocation event to reduce number of messages that are re-processed.
- Support cooperative-sticky rebalance strategy.
- Replace offset commit after each batch with a per-rebalance commit.
- User instrumentation to publish internal rebalance errors.

## 2.0.11 (2022-09-29)
- Report early on errors related to network and on max poll interval being exceeded to indicate critical problems that will be retries but may mean some underlying problems in the system.
- Fix support of Ruby 2.7.0 to 2.7.2 (#1045)

## 2.0.10 (2022-09-23)
- Improve error recovery by delegating the recovery to the existing `librdkafka` instance.

## 2.0.9 (2022-09-22)
- Fix Singleton not visible when used in PORO (#1034)
- Divide pristine specs into pristine and poro. Pristine will still have helpers loaded, poro will have nothing.
- Fix a case where `manual_offset_management` offset upon error is not reverted to the first message in a case where there were no markings as consumed at all for multiple batches.
- Implement small reliability improvements around marking as consumed.
- Introduce a config sanity check to make sure Virtual Partitions are not used with manual offset management.
- Fix a possibility of using `active_job_topic` with Virtual Partitions and manual offset management (ActiveJob still can use due to atomicity of jobs).
- Move seek offset ownership to the coordinator to allow Virtual Partitions further development.
- Improve client shutdown in specs.
- Do not reset client on network issue and rely on `librdkafka` to do so.
- Allow for nameless (anonymous) subscription groups (#1033)

## 2.0.8 (2022-09-19)
- [Breaking change] Rename Virtual Partitions `concurrency` to `max_partitions` to avoid confusion  (#1023).
-  Allow for block based subscription groups management (#1030).

## 2.0.7 (2022-09-05)
- [Breaking change] Redefine the Virtual Partitions routing DSL to accept concurrency
- Allow for `concurrency` setting in Virtual Partitions to extend or limit number of jobs per regular partition. This allows to make sure, we do not use all the threads on virtual partitions jobs
- Allow for creation of as many Virtual Partitions as needed, without taking global `concurrency` into consideration

## 2.0.6 (2022-09-02)
- Improve client closing.
- Fix for: Multiple LRJ topics fetched concurrently block ability for LRJ to kick in (#1002)
- Introduce a pre-enqueue sync execution layer to prevent starvation cases for LRJ
- Close admin upon critical errors to prevent segmentation faults
- Add support for manual subscription group management (#852)

## 2.0.5 (2022-08-23)
- Fix unnecessary double new line in the `karafka.rb` template for Ruby on Rails
- Fix a case where a manually paused partition would not be processed after rebalance (#988)
- Increase specs stability.
- Lower concurrency of execution of specs in Github CI.

## 2.0.4 (2022-08-19)
- Fix hanging topic creation (#964)
- Fix conflict with other Rails loading libraries like `gruf` (#974)

## 2.0.3 (2022-08-09)
- Update boot info on server startup.
- Update `karafka info` with more descriptive Ruby version info.
- Fix issue where when used with Rails in development, log would be too verbose.
- Fix issue where Zeitwerk with Rails would not load Pro components despite license being present.

## 2.0.2 (2022-08-07)
- Bypass issue with Rails reload in development by releasing the connection (https://github.com/rails/rails/issues/44183).

## 2.0.1 (2022-08-06)
- Provide `Karafka::Admin` for creation and destruction of topics and fetching cluster info.
- Update integration specs to always use one-time disposable topics.
- Remove no longer needed `wait_for_kafka` script.
- Add more integration specs for cover offset management upon errors.

## 2.0.0 (2022-08-05)

This changelog describes changes between `1.4` and `2.0`. Please refer to appropriate release notes for changes between particular `rc` releases.

Karafka 2.0 is a **major** rewrite that brings many new things to the table but also removes specific concepts that happened not to be as good as I initially thought when I created them.

Please consider getting a Pro version if you want to **support** my work on the Karafka ecosystem!

For anyone worried that I will start converting regular features into Pro: This will **not** happen. Anything free and fully OSS in Karafka 1.4 will **forever** remain free. Most additions and improvements to the ecosystem are to its free parts. Any feature that is introduced as a free and open one will not become paid.

### Additions

This section describes **new** things and concepts introduced with Karafka 2.0.

Karafka 2.0:

- Introduces multi-threaded support for [concurrent work](https://github.com/karafka/karafka/wiki/Concurrency-and-multithreading) consumption for separate partitions as well as for single partition work via [Virtual Partitions](https://github.com/karafka/karafka/wiki/Pro-Virtual-Partitions).
- Introduces [Active Job adapter](https://github.com/karafka/karafka/wiki/Active-Job) for using Karafka as a jobs backend with Ruby on Rails Active Job.
- Introduces fully automatic integration end-to-end [test suite](https://github.com/karafka/karafka/tree/master/spec/integrations) that checks any case I could imagine.
- Introduces [Virtual Partitions](https://github.com/karafka/karafka/wiki/Pro-Virtual-Partitions) for ability to parallelize work of a single partition.
- Introduces [Long-Running Jobs](https://github.com/karafka/karafka/wiki/Pro-Long-Running-Jobs) to allow for work that would otherwise exceed the `max.poll.interval.ms`.
- Introduces the [Enhanced Scheduler](https://github.com/karafka/karafka/wiki/Pro-Enhanced-Scheduler) that uses a non-preemptive LJF (Longest Job First) algorithm instead of a a FIFO (First-In, First-Out) one.
- Introduces [Enhanced Active Job adapter](https://github.com/karafka/karafka/wiki/Pro-Enhanced-Active-Job) that is optimized and allows for strong ordering of jobs and more.
- Introduces seamless [Ruby on Rails integration](https://github.com/karafka/karafka/wiki/Integrating-with-Ruby-on-Rails-and-other-frameworks) via `Rails::Railte` without need for any extra configuration.
- Provides `#revoked` [method](https://github.com/karafka/karafka/wiki/Consuming-messages#shutdown-and-partition-revocation-handlers) for taking actions upon topic revocation.
- Emits underlying async errors emitted from `librdkafka` via the standardized `error.occurred` [monitor channel](https://github.com/karafka/karafka/wiki/Error-handling-and-back-off-policy#error-tracking).
- Replaces `ruby-kafka` with `librdkafka` as an underlying driver.
- Introduces official [EOL policies](https://github.com/karafka/karafka/wiki/Versions-Lifecycle-and-EOL).
- Introduces [benchmarks](https://github.com/karafka/karafka/tree/master/spec/benchmarks) that can be used to profile Karafka.
- Introduces a requirement that the end user code **needs** to be [thread-safe](https://github.com/karafka/karafka/wiki/FAQ#does-karafka-require-gems-to-be-thread-safe).
- Introduces a [Pro subscription](https://github.com/karafka/karafka/wiki/Build-vs-Buy) with a [commercial license](https://github.com/karafka/karafka/blob/master/LICENSE-COMM) to fund further ecosystem development.

### Deletions

This section describes things that are **no longer** part of the Karafka ecosystem.

Karafka 2.0:

- Removes topics mappers concept completely.
- Removes pidfiles support.
- Removes daemonization support.
- Removes support for using `sidekiq-backend` due to introduction of [multi-threading](https://github.com/karafka/karafka/wiki/Concurrency-and-multithreading).
- Removes the `Responders` concept in favour of WaterDrop producer usage.
- Removes completely all the callbacks in favour of finalizer method `#shutdown`.
- Removes single message consumption mode in favour of [documentation](https://github.com/karafka/karafka/wiki/Consuming-messages#one-at-a-time) on how to do it easily by yourself.

### Changes

This section describes things that were **changed** in Karafka but are still present.

Karafka 2.0:

- Uses only instrumentation that comes from Karafka. This applies also to notifications coming natively from `librdkafka`. They are now piped through Karafka prior to being dispatched.
- Integrates WaterDrop `2.x` tightly with autoconfiguration inheritance and an option to redefine it.
- Integrates with the `karafka-testing` gem for RSpec that also has been updated.
- Updates `cli info` to reflect the `2.0` details.
- Stops validating `kafka` configuration beyond minimum as the rest is handled by `librdkafka`.
- No longer uses `dry-validation`.
- No longer uses `dry-monitor`.
- No longer uses `dry-configurable`.
- Lowers general external dependencies three **heavily**.
- Renames `Karafka::Params::BatchMetadata` to `Karafka::Messages::BatchMetadata`.
- Renames `Karafka::Params::Params` to `Karafka::Messages::Message`.
- Renames `#params_batch` in consumers to `#messages`.
- Renames `Karafka::Params::Metadata` to `Karafka::Messages::Metadata`.
- Renames `Karafka::Fetcher` to `Karafka::Runner` and align notifications key names.
- Renames `StdoutListener` to `LoggerListener`.
- Reorganizes [monitoring and logging](https://github.com/karafka/karafka/wiki/Monitoring-and-logging) to match new concepts.
- Notifies on fatal worker processing errors.
- Contains updated install templates for Rails and no-non Rails.
- Changes how the routing style (`0.5`) behaves. It now builds a single consumer group instead of one per topic.
- Introduces changes that will allow me to build full web-UI in the upcoming `2.1`.
- Contains updated example apps.
- Standardizes error hooks for all error reporting (`error.occurred`).
- Changes license to `LGPL-3.0`.
- Introduces a `karafka-core` dependency that contains common code used across the ecosystem.
- Contains updated [wiki](https://github.com/karafka/karafka/wiki) on everything I could think of.

### What's ahead

Karafka 2.0 is just the beginning.

There are several things in the plan already for 2.1 and beyond, including a web dashboard, at-rest encryption, transactions support, and more.

## 2.0.0.rc6 (2022-08-05)
- Update licenser to use a gem based approach based on `karafka-license`.
- Do not mark intermediate jobs as consumed when Karafka runs Enhanced Active Job with Virtual Partitions.
- Improve development experience by adding fast cluster state changes refresh (#944)
- Improve the license loading.

## 2.0.0.rc5 (2022-08-01)
- Improve specs stability
- Improve forceful shutdown
- Add support for debug `TTIN` backtrace printing
- Fix a case where logger listener would not intercept `warn` level
- Require `rdkafka` >= `0.12`
- Replace statistics decorator with the one from `karafka-core`

## 2.0.0.rc4 (2022-07-28)
- Remove `dry-monitor`
- Use `karafka-core`
- Improve forceful shutdown resources finalization
- Cache consumer client name

## 2.0.0.rc3 (2022-07-26)
- Fix Pro partitioner hash function may not utilize all the threads (#907).
- Improve virtual partitions messages distribution.
- Add StatsD/DataDog optional monitoring listener + dashboard template.
- Validate that Pro consumer is always used for Pro subscription.
- Improve ActiveJob consumer shutdown behaviour.
- Change default `max_wait_time` to 1 second.
- Change default `max_messages` to 100 (#915).
- Move logger listener polling reporting level to debug when no messages (#916).
- Improve stability on aggressive rebalancing (multiple rebalances in a short period).
- Improve specs stability.
- Allow using `:key` and `:partition_key` for Enhanced Active Job partitioning.

## 2.0.0.rc2 (2022-07-19)
- Fix `example_consumer.rb.erb` `#shutdown` and `#revoked` signatures to correct once.
- Improve the install user experience (print status and created files).
- Change default `max_wait_time` from 10s to 5s.
- Remove direct dependency on `dry-configurable` in favour of a home-brew.
- Remove direct dependency on `dry-validation` in favour of a home-brew.

## 2.0.0-rc1 (2022-07-08)
- Extract consumption partitioner out of listener inline code.
- Introduce virtual partitioner concept for parallel processing of data from a single topic partition.
- Improve stability when there kafka internal errors occur while polling.
- Fix a case where we would resume a LRJ partition upon rebalance where we would reclaim the partition while job was still running.
- Do not revoke pauses for lost partitions. This will allow to un-pause reclaimed partitions when LRJ jobs are done.
- Fail integrations by default (unless configured otherwise) if any errors occur during Karafka server execution.

## 2.0.0-beta5 (2022-07-05)
- Always resume processing of a revoked partition upon assignment.
- Improve specs stability.
- Fix a case where revocation job would be executed on partition for which we never did any work.
- Introduce a jobs group coordinator for easier jobs management.
- Improve stability of resuming paused partitions that were revoked and re-assigned.
- Optimize reaction time on partition ownership changes.
- Fix a bug where despite setting long max wait time, we would return messages prior to it while not reaching the desired max messages count.
- Add more integration specs related to polling limits.
- Remove auto-detection of re-assigned partitions upon rebalance as for too fast rebalances it could not be accurate enough. It would also mess up in case of rebalances that would happen right after a `#seek` was issued for a partition.
- Optimize the removal of pre-buffered lost partitions data.
- Always run `#revoked` when rebalance with revocation happens.
- Evict executors upon rebalance, to prevent race-conditions.
- Align topics names for integration specs.

## 2.0.0-beta4 (2022-06-20)
- Rename job internal api methods from `#prepare` to `#before_call` and from `#teardown` to `#after_call` to abstract away jobs execution from any type of executors and consumers logic
- Remove ability of running `before_consume` and `after_consume` completely. Those should be for internal usage only.
- Reorganize how Pro consumer and Pro AJ consumers inherit.
- Require WaterDrop `2.3.1`.
- Add more integration specs for rebalancing and max poll exceeded.
- Move `revoked?` state from PRO to regular Karafka.
- Use return value of `mark_as_consumed!` and `mark_as_consumed` as indicator of partition ownership + use it to switch the ownership state.
- Do not remove rebalance manager upon client reset and recovery. This will allow us to keep the notion of lost partitions, so we can run revocation jobs for blocking jobs that exceeded the max poll interval.
- Run revocation jobs upon reaching max poll interval for blocking jobs.
- Early exit `poll` operation upon partition lost or max poll exceeded event.
- Always reset consumer instances on timeout exceeded.
- Wait for Kafka to create all the needed topics before running specs in CI.

## 2.0.0-beta3 (2022-06-14)
- Jobs building responsibility extracted out of the listener code base.
- Fix a case where specs supervisor would try to kill no longer running process (#868)
- Fix an instable integration spec that could misbehave under load
- Commit offsets prior to pausing partitions to ensure that the latest offset is always committed
- Fix a case where consecutive CTRL+C (non-stop) would case an exception during forced shutdown
- Add missing `consumer.prepared.error` into `LoggerListener`
- Delegate partition resuming from the consumers to listeners threads.
- Add support for Long-Running Jobs (LRJ) for ActiveJob [PRO]
- Add support for Long-Running Jobs for consumers [PRO]
- Allow `active_job_topic` to accept a block for extra topic related settings
- Remove no longer needed logger threads
- Auto-adapt number of processes for integration specs based on the number of CPUs
- Introduce an integration spec runner that prints everything to stdout (better for development)
- Introduce extra integration specs for various ActiveJob usage scenarios
- Rename consumer method `#prepared` to `#prepare` to reflect better its use-case
- For test and dev raise an error when expired license key is used (never for non dev)
- Add worker related monitor events (`worker.process` and `worker.processed`)
- Update `LoggerListener` to include more useful information about processing and polling messages

## 2.0.0-beta2 (2022-06-07)
- Abstract away notion of topics groups (until now it was just an array)
- Optimize how jobs queue is closed. Since we enqueue jobs only from the listeners, we can safely close jobs queue once listeners are done. By extracting this responsibility from listeners, we remove corner cases and race conditions. Note here: for non-blocking jobs we do wait for them to finish while running the `poll`. This ensures, that for async jobs that are long-living, we do not reach `max.poll.interval`.
- `Shutdown` jobs are executed in workers to align all the jobs behaviours.
- `Shutdown` jobs are always blocking.
- Notion of `ListenersBatch` was introduced similar to `WorkersBatch` to abstract this concept.
- Change default `shutdown_timeout` to be more than `max_wait_time` not to cause forced shutdown when no messages are being received from Kafka.
- Abstract away scheduling of revocation and shutdown jobs for both default and pro schedulers
- Introduce a second (internal) messages buffer to distinguish between raw messages buffer and karafka messages buffer
- Move messages and their metadata remap process to the listener thread to allow for their inline usage
- Change how we wait in the shutdown phase, so shutdown jobs can still use Kafka connection even if they run for a longer period of time. This will prevent us from being kicked out from the group early.
- Introduce validation that ensures, that `shutdown_timeout` is more than `max_wait_time`. This will prevent users from ending up with a config that could lead to frequent forceful shutdowns.

## 2.0.0-beta1 (2022-05-22)
- Update the jobs queue blocking engine and allow for non-blocking jobs execution
- Provide `#prepared` hook that always runs before the fetching loop is unblocked
- [Pro] Introduce performance tracker for scheduling optimizer
- Provide ability to pause (`#pause`) and resume (`#resume`) given partitions from the consumers
- Small integration specs refactoring + specs for pausing scenarios

## 2.0.0-alpha6 (2022-04-17)
- Fix a bug, where upon missing boot file and Rails, railtie would fail with a generic exception (#818) 
- Fix an issue with parallel pristine specs colliding with each other during `bundle install` (#820)
- Replace `consumer.consume` with `consumer.consumed` event to match the behaviour
- Make sure, that offset committing happens before the `consumer.consumed` event is propagated
- Fix for failing when not installed (just a dependency) (#817)
- Evict messages from partitions that were lost upon rebalancing (#825)
- Do **not** run `#revoked` on partitions that were lost and assigned back upon rebalancing (#825)
- Remove potential duplicated that could occur upon rebalance with re-assigned partitions (#825)
- Optimize integration test suite additional consumers shutdown process (#828)
- Optimize messages eviction and duplicates removal on poll stopped due to lack of messages
- Add static group membership integration spec

## 2.0.0-alpha5 (2022-04-03)
- Rename StdoutListener to LoggerListener (#811)

## 2.0.0-alpha4 (2022-03-20)
- Rails support without ActiveJob queue adapter usage (#805)

## 2.0.0-alpha3 (2022-03-16)
- Restore 'app.initialized' state and add notification on it
- Fix the installation flow for Rails and add integration tests for this scenario
- Add more integration tests covering some edge cases

## 2.0.0-alpha2 (2022-02-19)
- Require `kafka` keys to be symbols
- [Pro] Added ActiveJob Pro adapter
- Small updates to the license and docs

## 2.0.0-alpha1 (2022-01-30)
- Change license to `LGPL-3.0`
- [Pro] Introduce a Pro subscription
- Switch from `ruby-kafka` to `librdkafka` as an underlying driver
- Introduce fully automatic integration tests that go through the whole server lifecycle
- Integrate WaterDrop tightly with autoconfiguration inheritance and an option to redefine it
- Multi-threaded support for concurrent jobs consumption (when in separate topics and/or partitions)
- Introduce subscriptions groups concept for better resources management
- Remove completely all the callbacks in favour of finalizer method `#on_shutdown`
- Provide `on_revoked` method for taking actions upon topic revoke
- Remove single message consumption mode in favour of documentation on how to do it easily by yourself
- Provide sync and async offset management with async preferred
- Introduce seamless Ruby on Rails integration via `Rails::Railte`
- Update `cli info` to reflect the `2.0` details
- Remove responders in favour of WaterDrop `2.0` producer
- Remove pidfiles support
- Remove daemonization support
- Stop validating `kafka` configuration beyond minimum as it is handled by `librdkafka`
- Remove topics mappers concept
- Reorganize monitoring to match new concepts
- Notify on fatal worker processing errors
- Rename `Karafka::Params::BatchMetadata` to `Karafka::Messages::BatchMetadata`
- Rename `Karafka::Params::Params` to `Karafka::Messages::Message`
- Rename `#params_batch` in consumers to `#messages`
- Rename `Karafka::Params::Metadata` to `Karafka::Messages::Metadata`
- Allow for processing work of multiple consumer groups by the same worker poll
- Rename `Karafka::Fetcher` to `Karafka::Runner` and align notifications key names
- Update install templates
- `sidekiq-backend` is no longer supported
- `testing` gem for RSpec has been updated
- `WaterDrop` `2.1+` support
- Simple routing style (`0.5`) now builds a single consumer group instead of one per topic
- Example apps were updated
- Hook for underlying statistics emitted from librdkafka have been added
- Hook for underlying async errors emitted from  librdkafka have been added
- ActiveJob Rails adapter
- Added benchmarks that can be used to profile Karafka
- Standardize error hook for all error reporting

## 1.4.11 (2021-12-04)
- Source code metadata url added to the gemspec
- Gem bump

## 1.4.10 (2021-10-30)
- update gems requirements in the gemspec (nijikon)

## 1.4.9 (2021-09-29)
- fix `dry-configurable` deprecation warnings for default value as positional argument

## 1.4.8 (2021-09-08)
- Allow 'rails' in Gemfile to enable rails-aware generator (rewritten)

## 1.4.7 (2021-09-04)
- Update ruby-kafka to `1.4.0`
- Support for `resolve_seed_brokers` option (with Azdaroth)
- Set minimum `ruby-kafka` requirement to `1.3.0`

## 1.4.6 (2021-08-05)
- #700 Fix Ruby 3 compatibility issues in Connection::Client#pause (MmKolodziej)

## 1.4.5 (2021-06-16)
- Fixup logger checks for non-writeable logfile (ojab)
- #689 - Update the stdout initialization message for framework initialization

## 1.4.4 (2021-04-19)
- Remove Ruby 2.5 support and update minimum Ruby requirement to 2.6
- Remove rake dependency

## 1.4.3 (2021-03-24)
- Fixes for Ruby 3.0 compatibility

## 1.4.2 (2021-02-16)
- Rescue Errno::EROFS in ensure_dir_exists (unasuke)

## 1.4.1 (2020-12-04)
- Return non-zero exit code when printing usage
- Add support for :assignment_strategy for consumers

## 1.4.0 (2020-09-05)
- Rename `Karafka::Params::Metadata` to `Karafka::Params::BatchMetadata`
- Rename consumer `#metadata` to `#batch_metadata`
- Separate metadata (including Karafka native metadata) from the root of params (backwards compatibility preserved thanks to rabotyaga)
- Remove metadata hash dependency
- Remove params dependency on a hash in favour of PORO
- Remove batch metadata dependency on a hash
- Remove MultiJson in favour of JSON in the default deserializer
- allow accessing all the metadata without accessing the payload
- freeze params and underlying elements except for the mutable payload
- provide access to raw payload after serialization
- fixes a bug where a non-deserializable (error) params would be marked as deserialized after first unsuccessful deserialization attempt
- fixes bug where karafka would mutate internal ruby-kafka state
- fixes bug where topic name in metadata would not be mapped using topic mappers
- simplifies the params and params batch API, before `#payload` usage, it won't be deserialized
- removes the `#[]` API from params to prevent from accessing raw data in a different way than #raw_payload
- makes the params batch operations consistent as params payload is deserialized only when accessed explicitly

## 1.3.7 (2020-08-11)
- #599 - Allow metadata access without deserialization attempt (rabotyaga)
- Sync with ruby-kafka `1.2.0` api

## 1.3.6 (2020-04-24)
- #583 - Use Karafka.logger for CLI messages (prikha)
- #582 - Cannot only define seed brokers in consumer groups

## 1.3.5 (2020-04-02)
- #578 - ThreadError: can't be called from trap context patch

## 1.3.4 (2020-02-17)
- `dry-configurable` upgrade (solnic)
- Remove temporary `thor` patches that are no longer needed

## 1.3.3 (2019-12-23)
- Require `delegate` to fix missing dependency in `ruby-kafka`

## 1.3.2 (2019-12-23)
- #561 - Allow `thor` 1.0.x usage in Karafka
- #567 - Ruby 2.7.0 support + unfreeze of a frozen string fix

## 1.3.1 (2019-11-11)
- #545 - Makes sure the log directory exists when is possible (robertomiranda)
- Ruby 2.6.5 support
- #551 - add support for DSA keys
- #549 - Missing directories after `karafka install` (nijikon)

## 1.3.0 (2019-09-09)
- Drop support for Ruby 2.4
- YARD docs tags cleanup

## 1.3.0.rc1 (2019-07-31)
- Drop support for Kafka 0.10 in favor of native support for Kafka 0.11.
- Update ruby-kafka to the 0.7 version
- Support messages headers receiving
- Message bus unification
- Parser available in metadata
- Cleanup towards moving to a non-global state app management
- Drop Ruby 2.3 support
- Support for Ruby 2.6.3
- `Karafka::Loader` has been removed in favor of Zeitwerk
- Schemas are now contracts
- #393 - Reorganize responders - removed `multiple_usage` constrain
- #388 - ssl_client_cert_chain sync
- #300 - Store value in a value key and replace its content with parsed version - without root merge
- #331 - Disallow building groups without topics
- #340 - Instrumentation unification. Better and more consistent naming
- #340 - Procline instrumentation for a nicer process name
- #342 - Change default for `fetcher_max_queue_size` from `100` to `10` to lower max memory usage
- #345 - Cleanup exceptions names
- #341 - Split connection delegator into batch delegator and single_delegator
- #351 - Rename `#retrieve!` to `#parse!` on params and `#parsed` to `parse!` on params batch.
- #351 - Adds '#first' for params_batch that returns parsed first element from the params_batch object.
- #360 - Single params consuming mode automatically parses data specs
- #359 - Divide mark_as_consumed into mark_as_consumed and mark_as_consumed!
- #356 - Provide a `#values` for params_batch to extract only values of objects from the params_batch
- #363 - Too shallow ruby-kafka version lock
- #354 - Expose consumer heartbeat
- #377 - Remove the persistent setup in favor of persistence
- #375 - Sidekiq Backend parser mismatch
- #369 - Single consumer can support more than one topic
- #288 - Drop dependency on `activesupport` gem
- #371 - SASL over SSL
- #392 - Move params redundant data to metadata
- #335 - Metadata access from within the consumer
- #402 - Delayed reconnection upon critical failures
- #405 - `reconnect_timeout` value is now being validated
- #437 - Specs ensuring that the `#437` won't occur in the `1.3` release
- #426 - ssl client cert key password
- #444 - add certificate and private key validation
- #460 - Decouple responder "parser" (generator?) from topic.parser (benissimo)
- #463 - Split parsers into serializers / deserializers
- #473 - Support SASL OAuthBearer Authentication
- #475 - Disallow subscribing to the same topic with multiple consumers
- #485 - Setting shutdown_timeout to nil kills the app without waiting for anything
- #487 - Make listeners as instances
- #29 - Consumer class names must have the word "Consumer" in it in order to work (Sidekiq backend)
- #491 - irb is missing for console to work
- #502 - Karafka process hangs when sending multiple sigkills
- #506 - ssl_verify_hostname sync
- #483 - Upgrade dry-validation before releasing 1.3
- #492 - Use Zeitwerk for code reload in development
- #508 - Reset the consumers instances upon reconnecting to a cluster
- [#530](https://github.com/karafka/karafka/pull/530) - expose ruby and ruby-kafka version
- [534](https://github.com/karafka/karafka/pull/534) - Allow to use headers in the deserializer object
- [#319](https://github.com/karafka/karafka/pull/328) - Support for exponential backoff in pause

## 1.2.11
- [#470](https://github.com/karafka/karafka/issues/470) Karafka not working with dry-configurable 0.8

## 1.2.10
- [#453](https://github.com/karafka/karafka/pull/453) require `Forwardable` module

## 1.2.9
- Critical exceptions now will cause consumer to stop instead of retrying without a break
- #412 - Fix dry-inflector dependency lock in gemspec
- #414 - Backport to 1.2 the delayed retry upon failure
- #437 - Raw message is no longer added to params after ParserError raised

## 1.2.8
- #408 - Responder Topic Lookup Bug on Heroku

## 1.2.7
- Unlock Ruby-kafka version with a warning

## 1.2.6
- Lock WaterDrop to 1.2.3
- Lock Ruby-Kafka to 0.6.x (support for 0.7 will be added in Karafka 1.3)
- #382 - Full logging with AR, etc for development mode when there is Rails integration

## 1.2.5
- #354 - Expose consumer heartbeat
- #373 - Async producer not working properly with responders

## 1.2.4
- #332 - Fetcher for max queue size

## 1.2.3
- #313 - support PLAINTEXT and SSL for scheme
- #288 - drop activesupport callbacks in favor of notifications
- #320 - Pausing indefinitely with nil pause timeout doesn't work
- #318 - Partition pausing doesn't work with custom topic mappers
- Rename ConfigAdapter to ApiAdapter to better reflect what it does
- #317 - Manual offset committing doesn't work with custom topic mappers

## 1.2.2
- #312 - Broken for ActiveSupport 5.2.0

## 1.2.1
- #304 - Unification of error instrumentation event details
- #306 - Using file logger from within a trap context upon shutdown is impossible

## 1.2.0
- Spec improvements
- #260 - Specs missing randomization
- #251 - Shutdown upon non responding (unreachable) cluster is not possible
- #258 - Investigate lowering requirements on activesupport
- #246 - Alias consumer#mark_as_consumed on controller
- #259 - Allow forcing key/partition key on responders
- #267 - Styling inconsistency
- #242 - Support setting the max bytes to fetch per request
- #247 - Support SCRAM once released
- #271 - Provide an after_init option to pass a configuration block
- #262 - Error in the monitor code for NewRelic
- #241 - Performance metrics
- #274 - Rename controllers to consumers
- #184 - Seek to
- #284 - Dynamic Params parent class
- #275 - ssl_ca_certs_from_system
- #296 - Instrument forceful exit with an error
- Replaced some of the activesupport parts with dry-inflector
- Lower ActiveSupport dependency
- Remove configurators in favor of the after_init block configurator
- Ruby 2.5.0 support
- Renamed Karafka::Connection::Processor to Karafka::Connection::Delegator to match incoming naming conventions
- Renamed Karafka::Connection::Consumer to Karafka::Connection::Client due to #274
- Removed HashWithIndifferentAccess in favor of a regular hash
- JSON parsing defaults now to string keys
- Lower memory usage due to less params data internal details
- Support multiple ```after_init``` blocks in favor of a single one
- Renamed ```received_at``` to ```receive_time``` to follow ruby-kafka and WaterDrop conventions
- Adjust internal setup to easier map Ruby-Kafka config changes
- System callbacks reorganization
- Added ```before_fetch_loop``` configuration block for early client usage (```#seek```, etc)
- Renamed ```after_fetched``` to ```after_fetch``` to normalize the naming convention
- Instrumentation on a connection delegator level
- Added ```params_batch#last``` method to retrieve last element after unparsing
- All params keys are now strings

## 1.1.2
- #256 - Default kafka.seed_brokers configuration is created in invalid format

## 1.1.1
- #253 - Allow providing a global per app parser in config settings

## 1.1.0
- Gem bump
- Switch from Celluloid to native Thread management
- Improved shutdown process
- Introduced optional fetch callbacks and moved current the ```after_received``` there as well
- Karafka will raise Errors::InvalidPauseTimeout exception when trying to pause but timeout set to 0
- Allow float for timeouts and other time based second settings
- Renamed MessagesProcessor to Processor and MessagesConsumer to Consumer - we don't process and don't consumer anything else so it was pointless to keep this "namespace"
- #232 - Remove unused ActiveSupport require
- #214 - Expose consumer on a controller layer
- #193 - Process shutdown callbacks
- Fixed accessibility of ```#params_batch``` from the outside of the controller
- connection_pool config options are no longer required
- celluloid config options are no longer required
- ```#perform``` is now renamed to ```#consume``` with warning level on using the old one (deprecated)
- #235 - Rename perform to consume
- Upgrade to ruby-kafka 0.5
- Due to redesign of Waterdrop concurrency setting is no longer needed
- #236 - Manual offset management
- WaterDrop 1.0.0 support with async
- Renamed ```batch_consuming``` option to ```batch_fetching``` as it is not a consumption (with processing) but a process of fetching messages from Kafka. The messages is considered consumed, when it is processed.
- Renamed ```batch_processing``` to ```batch_consuming``` to resemble Kafka concept of consuming messages.
- Renamed ```after_received``` to ```after_fetched``` to normalize the naming conventions.
- Responders support the per topic ```async``` option.

## 1.0.1
- #210 - LoadError: cannot load such file -- [...]/karafka.rb
- Ruby 2.4.2 as a default (+travis integration)
- JRuby upgrade
- Expanded persistence layer (moved to a namespace for easier future development)
- #213 - Misleading error when non-existing dependency is required
- #212 - Make params react to #topic, #partition, #offset
- #215 - Consumer group route dynamic options are ignored
- #217 - check RUBY_ENGINE constant if RUBY_VERSION is missing (#217)
- #218 - add configuration setting to control Celluloid's shutdown timeout
- Renamed Karafka::Routing::Mapper to Karafka::Routing::TopicMapper to match naming conventions
- #219 - Allow explicit consumer group names, without prefixes
- Fix to early removed pid upon shutdown of demonized process
- max_wait_time updated to match https://github.com/zendesk/ruby-kafka/issues/433
- #230 - Better uri validation for seed brokers (incompatibility as the kafka:// or kafka+ssl:// is required)
- Small internal docs fixes
- Dry::Validation::MissingMessageError: message for broker_schema? was not found
- #238 - warning: already initialized constant Karafka::Schemas::URI_SCHEMES

## 1.0.0

### Closed issues:

- #103 - Env for logger is loaded 2 early (on gem load not on app init)
- #142 - Possibility to better control Kafka consumers (consumer groups management)
- #150 - Add support for start_from_beginning on a per topic basis
- #154 - Support for min_bytes and max_wait_time on messages consuming
- #160 - Reorganize settings to better resemble ruby-kafka requirements
- #164 - If we decide to have configuration per topic, topic uniqueness should be removed
- #165 - Router validator
- #166 - Params and route reorganization (new API)
- #167 - Remove Sidekiq UI from Karafka
- #168 - Introduce unique IDs of routes
- #171 - Add kafka message metadata to params
- #176 - Transform Karafka::Connection::Consumer into a module
- #177 - Monitor not reacting when kafka killed with -9
- #175 - Allow single consumer to subscribe to multiple topics
- #178 - Remove parsing failover when cannot unparse data
- #174 - Extended config validation
- ~~#180 - Switch from JSON parser to yajl-ruby~~
- #181 - When responder is defined and not used due to ```respond_with``` not being triggered in the perform, it won't raise an exception.
- #188 - Rename name in config to client id
- #186 - Support ruby-kafka ```ssl_ca_cert_file_path``` config
- #189 - karafka console does not preserve history on exit
- #191 - Karafka 0.6.0rc1 does not work with jruby / now it does :-)
- Switch to multi json so everyone can use their favourite JSON parser
- Added jruby support in general and in Travis
- #196 - Topic mapper does not map topics when subscribing thanks to @webandtech
- #96 - Karafka server - possibility to run it only for a certain topics
- ~~karafka worker cli option is removed (please use sidekiq directly)~~ - restored, bad idea
- (optional) pausing upon processing failures ```pause_timeout```
- Karafka console main process no longer intercepts irb errors
- Wiki updates
- #204 - Long running controllers
- Better internal API to handle multiple usage cases using ```Karafka::Controllers::Includer```
- #207 - Rename before_enqueued to after_received
- #147 - De-attach Karafka from Sidekiq by extracting Sidekiq backend

### New features and improvements

- batch processing thanks to ```#batch_consuming``` flag and ```#params_batch``` on controllers
- ```#topic``` method on an controller instance to make a clear distinction in between params and route details
- Changed routing model (still compatible with 0.5) to allow better resources management
- Lower memory requirements due to object creation limitation (2-3 times less objects on each new message)
- Introduced the ```#batch_consuming``` config flag (config for #126) that can be set per each consumer_group
- Added support for partition, offset and partition key in the params hash
- ```name``` option in config renamed to ```client_id```
- Long running controllers with ```persistent``` flag on a topic config level, to make controller instances persistent between messages batches (single controller instance per topic per partition no per messages batch) - turned on by default

### Incompatibilities

- Default boot file is renamed from app.rb to karafka.rb
- Removed worker glass as dependency (now and independent gem)
- ```kafka.hosts``` option renamed to ```kafka.seed_brokers``` - you don't need to provide all the hosts to work with Kafka
- ```start_from_beginning``` moved into kafka scope (```kafka.start_from_beginning```)
- Router no longer checks for route uniqueness - now you can define same routes for multiple kafkas and do a lot of crazy stuff, so it's your responsibility to check uniqueness
- Change in the way we identify topics in between Karafka and Sidekiq workers. If you upgrade, please make sure, all the jobs scheduled in Sidekiq are finished before the upgrade.
- ```batch_mode``` renamed to ```batch_fetching```
- Renamed content to value to better resemble ruby-kafka internal messages naming convention
- When having a responder with ```required``` topics and not using ```#respond_with``` at all, it will raise an exception
- Renamed ```inline_mode``` to ```inline_processing``` to resemble other settings conventions
- Renamed ```inline_processing``` to ```backend``` to reach 1.0 future compatibility
- Single controller **needs** to be used for a single topic consumption
- Renamed ```before_enqueue``` to ```after_received``` to better resemble internal logic, since for inline backend, there is no enqueue.
- Due to the level on which topic and controller are related (class level), the dynamic worker selection is no longer available.
- Renamed params #retrieve to params #retrieve! to better reflect what it does

### Other changes
- PolishGeeksDevTools removed (in favour of Coditsu)
- Waaaaaay better code quality thanks to switching from dev tools to Coditsu
- Gem bump
- Cleaner internal API
- SRP
- Better settings proxying and management between ruby-kafka and karafka
- All internal validations are now powered by dry-validation
- Better naming conventions to reflect Kafka reality
- Removed Karafka::Connection::Message in favour of direct message details extraction from Kafka::FetchedMessage

## 0.5.0.3
- #132 - When Kafka is gone, should reconnect after a time period
- #136 - new ruby-kafka version + other gem bumps
- ruby-kafka update
- #135 - NonMatchingRouteError - better error description in the code
- #140 - Move Capistrano Karafka to a different specific gem
- #110 - Add call method on a responder class to alias instance build and call
- #76 - Configs validator
- #138 - Possibility to have no worker class defined if inline_mode is being used
- #145 - Topic Mapper
- Ruby update to 2.4.1
- Gem bump x2
- #158 - Update docs section on heroku usage
- #150 - Add support for start_from_beginning on a per topic basis
- #148 - Lower Karafka Sidekiq dependency
- Allow karafka root to be specified from ENV
- Handle SIGTERM as a shutdown command for kafka server to support Heroku deployment

## 0.5.0.2
- Gems update x3
- Default Ruby set to 2.3.3
- ~~Default Ruby set to 2.4.0~~
- Readme updates to match bug fixes and resolved issues
- #95 - Allow options into responder
- #98 - Use parser when responding on a topic
- #114 - Option to configure waterdrop connection pool timeout and concurrency
- #118 - Added dot in topic validation format
- #119 - add support for authentication using SSL
- #121 - JSON as a default for standalone responders usage
- #122 - Allow on capistrano role customization
- #125 - Add support to batch incoming messages
- #130 - start_from_beginning flag on routes and default
- #128 - Monitor caller_label not working with super on inheritance
- Renamed *inline* to *inline_mode* to stay consistent with flags that change the way karafka works (#125)
- Dry-configurable bump to 0.5 with fixed proc value evaluation on retrieve patch (internal change)

## 0.5.0.1
- Fixed inconsistency in responders non-required topic definition. Now only required: false available
- #101 - Responders fail when multiple_usage true and required false
- fix error on startup from waterdrop #102
- Waterdrop 0.3.2.1 with kafka.hosts instead of kafka_hosts
- #105 - Karafka::Monitor#caller_label not working with inherited monitors
- #99 - Standalone mode (without Sidekiq)
- #97 - Buffer responders single topics before send (pre-validation)
- Better control over consumer thanks to additional config options
- #111 - Dynamic worker assignment based on the income params
- Long shutdown time fix

## 0.5.0
- Removed Zookeeper totally as dependency
- Better group and partition rebalancing
- Automatic thread management (no need for tuning) - each topic is a separate actor/thread
- Moved from Poseidon into Ruby-Kafka
- No more max_concurrency setting
- After you define your App class and routes (and everything else) you need to add execute App.boot!
- Manual consuming is no longer available (no more karafka consume command)
- Karafka topics CLI is no longer available. No Zookeeper - no global topic discovery
- Dropped ZK as dependency
- karafka info command no longer prints details about Zookeeper
- Better shutdown
- No more autodiscovery via Zookeeper - instead, the whole cluster will be discovered directly from Kafka
- No more support for Kafka 0.8
- Support for Kafka 0.9
- No more need for ActorCluster, since now we have a single thread (and Kafka connection) per topic
- Ruby 2.2.* support dropped
- Using App name as a Kafka client_id
- Automatic Capistrano integration
- Responders support for handling better responses pipe-lining and better responses flow description and design (see README for more details)
- Gem bump
- Readme updates
- karafka flow CLI command for printing the application flow
- Some internal refactoring

## 0.4.2
- #87 - Re-consume mode with crone for better Rails/Rack integration
- Moved Karafka server related stuff into separate Karafka::Server class
- Renamed Karafka::Runner into Karafka::Fetcher
- Gem bump
- Added chroot option to Zookeeper options
- Moved BROKERS_PATH into config from constant
- Added Karafka consume CLI action for a short running single consumption round
- Small fixes to close broken connections
- Readme updates

## 0.4.1
- Explicit throw(:abort) required to halt before_enqueue (like in Rails 5)
- #61 - autodiscovery of Kafka brokers based on Zookeeper data
- #63 - Graceful shutdown with current offset state during data processing
- #65 - Example of NewRelic monitor is outdated
- #71 - Setup should be executed after user code is loaded
- Gem bump x3
- Rubocop remarks
- worker_timeout config option has been removed. It now needs to be defined manually by the framework user because WorkerGlass::Timeout can be disabled and we cannot use Karafka settings on a class level to initialize user code stuff
- Moved setup logic under setup/Setup namespace
- Better defaults handling
- #75 - Kafka and Zookeeper options as a hash
- #82 - Karafka autodiscovery fails upon caching of configs
- #81 - Switch config management to dry configurable
- Version fix
- Dropped support for Ruby 2.1.*
- Ruby bump to 2.3.1

## 0.4.0
- Added WaterDrop gem with default configuration
- Refactoring of config logic to simplify adding new dependencies that need to be configured based on #setup data
- Gem bump
- Readme updates
- Renamed cluster to actor_cluster for method names
- Replaced SidekiqGlass with generic WorkerGlass lib
- Application bootstrap in app.rb no longer required
- Karafka.boot needs to be executed after all the application files are loaded (template updated)
- Small loader refactor (no API changes)
- Ruby 2.3.0 support (default)
- No more rake tasks
- Karafka CLI instead of rake tasks
- Worker cli command allows passing additional options directly to Sidekiq
- Renamed concurrency to max_concurrency - it describes better what happens - Karafka will use this number of threads only when required
- Added wait_timeout that allows us to tune how long should we wait on a single socket connection (single topic) for new messages before going to next one (this applies to each thread separately)
- Rubocop remarks
- Removed Sinatra and Puma dependencies
- Karafka Cli internal reorganization
- Karafka Cli routes task
- #37 - warn log for failed parsing of a message
- #43 - wrong constant name
- #44 - Method name conflict
- #48 - Cannot load such file -- celluloid/current
- #46 - Loading application
- #45 - Set up monitor in config
- #47 - rake karafka:run uses app.rb only
- #53 - README update with Sinatra/Rails integration description
- #41 - New Routing engine
- #54 - Move Karafka::Workers::BaseWorker to Karafka::BaseWorker
- #55 - ApplicationController and ApplicationWorker

## 0.3.2
- Karafka::Params::Params lazy load merge keys with string/symbol names priorities fix

## 0.3.1
- Renamed Karafka::Monitor to Karafka::Process to represent a Karafka process wrapper
- Added Karafka::Monitoring that allows to add custom logging and monitoring with external libraries and systems
- Moved logging functionality into Karafka::Monitoring default monitoring
- Added possibility to provide own monitoring as long as in responds to #notice and #notice_error
- Standardized logging format for all logs

## 0.3.0
- Switched from custom ParserError for each parser to general catching of Karafka::Errors::ParseError and its descendants
- Gem bump
- Fixed #32 - now when using custom workers that does not inherit from Karafka::BaseWorker perform method is not required. Using custom workers means that the logic that would normally lie under #perform, needs to be executed directly from the worker.
- Fixed #31 - Technically didn't fix because this is how Sidekiq is meant to work, but provided possibility to assign custom interchangers that allow to bypass JSON encoding issues by converting data that goes to Redis to a required format (and parsing it back when it is fetched)
- Added full parameters lazy load - content is no longer loaded during #perform_async if params are not used in before_enqueue
- No more namespaces for Redis by default (use separate DBs)

## 0.1.21
- Sidekiq 4.0.1 bump
- Gem bump
- Added direct celluloid requirement to Karafka (removed from Sidekiq)

## 0.1.19
- Internal call - schedule naming change
- Enqueue to perform_async naming in controller to follow Sidekiq naming convention
- Gem bump

## 0.1.18
- Changed Redis configuration options into a single hash that is directly passed to Redis setup for Sidekiq
- Added config.ru to provide a Sidekiq web UI (see README for more details)

## 0.1.17
- Changed Karafka::Connection::Cluster tp Karafka::Connection::ActorCluster to distinguish between a single thread actor cluster for multiple topic connection and a future feature that will allow process clusterization.
- Add an ability to use user-defined parsers for a messages
- Lazy load params for before callbacks
- Automatic loading/initializing all workers classes during startup (so Sidekiq won't fail with unknown workers exception)
- Params are now private to controller
- Added bootstrap method to app.rb

## 0.1.16
- Cluster level error catching for all exceptions so actor is not killer
- Cluster level error logging
- Listener refactoring (QueueConsumer extracted)
- Karafka::Connection::QueueConsumer to wrap around fetching logic - technically we could replace Kafka with any other messaging engine as long as we preserve the same API
- Added debug env for debugging purpose in applications

## 0.1.15
- Fixed max_wait_ms vs socket_timeout_ms issue
- Fixed closing queue connection after Poseidon::Errors::ProtocolError failure
- Fixed wrong logging file selection based on env
- Extracted Karafka::Connection::QueueConsumer object to wrap around queue connection

## 0.1.14
- Rake tasks for listing all the topics on Kafka server (rake kafka:topics)

## 0.1.13
- Ability to assign custom workers and use them bypassing Karafka::BaseWorker (or its descendants)
- Gem bump

## 0.1.12
- All internal errors went to Karafka::Errors namespace

## 0.1.11
- Rescuing all the "before Sidekiq" processing so errors won't affect other incoming messages
- Fixed dying actors after connection error
- Added a new app status - "initializing"
- Karafka::Status model cleanup

## 0.1.10
- Added possibility to specify redis namespace in configuration (failover to app name)
- Renamed redis_host to redis_url in configuration

## 0.1.9
- Added worker logger

## 0.1.8
- Dropped local env support in favour of [Envlogic](https://github.com/karafka/envlogic) - no changes in API

## 0.1.7
- Karafka option for Redis hosts (not localhost only)

## 0.1.6
- Added better concurency by clusterization of listeners
- Added graceful shutdown
- Added concurency that allows to handle bigger applications with celluloid
- Karafka controllers no longer require group to be defined (created based on the topic and app name)
- Karafka controllers no longer require topic to be defined (created based on the controller name)
- Readme updates

## 0.1.5
- Celluloid support for listeners
- Multi target logging (STDOUT and file)

## 0.1.4
- Renamed events to messages to follow Apache Kafka naming convention

## 0.1.3
- Karafka::App.logger moved to Karafka.logger
- README updates (Usage section was added)

## 0.1.2
- Logging to log/environment.log
- Karafka::Runner

## 0.1.1
- README updates
- Rake tasks updates
- Rake installation task
- Changelog file added

## 0.1.0
- Initial framework code<|MERGE_RESOLUTION|>--- conflicted
+++ resolved
@@ -1,12 +1,9 @@
 # Karafka framework changelog
 
 ## Unreleased
-<<<<<<< HEAD
 - Require rdkafka 0.13.0 or higher.
-=======
 - Early exit upon attempts to commit current or earlier offset twice.
 - Add more integration specs covering edge cases.
->>>>>>> 4fc17b41
 
 ## 2.0.12 (2022-10-06)
 - Commit stored offsets upon rebalance revocation event to reduce number of messages that are re-processed.
