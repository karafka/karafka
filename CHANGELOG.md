--- conflicted
+++ resolved
@@ -7,11 +7,8 @@
 - [Enhancement] Tag with `mode:swarm` each of the running swarm consumers.
 - [Change] Tag with `mode:embedded` instead of `embedded` the embedded consumers.
 - [Fix] License identifier `LGPL-3.0` is deprecated for SPDX (#2177).
-<<<<<<< HEAD
-=======
 - [Fix] Fix an issue where custom clusters would not have default settings populated same as the primary cluster.
 - [Fix] Fix Rspec warnings of nil mocks.
->>>>>>> c2e53cab
 - [Maintenance] Cover `cooperative-sticky` librdkafka issues with integration spec.
 
 ## 2.4.6 (2024-07-22)
