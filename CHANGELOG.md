# Karafka framework changelog

## Unreleased
- Align attributes available in the instrumentation bus for listener related events.
- Include consumer group id in consumption related events (#1093)
- Remove unused logger listener event handler.
- Internal refactoring of routing validations flow.
- **[Breaking]** Disable the root `manual_offset_management` setting and require it to be configured per topic. This is part of "topic features" configuration extraction for better code organization.
- Reorganize how routing related features are represented internally to simplify features management.
- Fix a case where routing tags would not be injected when given routing definition would not be used with a block
- Fix a case where using `#active_job_topic` without extra block options would cause `manual_offset_management` to stay false.
- Fix a case when upon Pro ActiveJob usage with Virtual Partitions, correct offset would not be stored
- Add specs to ensure, that all the Pro components have a proper per-file license (#1099)
- Extract supported features combinations processing flow into separate strategies.
- Delegate pro components loading to Zeitwerk
- Fix a case where upon Virtual Partitions usage, same underlying real partition would be resumed several times.
- Split specs into regular and pro to simplify how resources are loaded
- Introduce Dead Letter Queue feature and Pro Enhanced Dead Letter Queue feature
- Fix LRJ enqueuing pause increases the coordinator counter (#115)
- Auto-create topics in the integration specs based on the defined routing
<<<<<<< HEAD
- Include `Datadog::LoggerListener` for tracking logger data with DataDog (@bruno-b-martins)
=======
- Auto-inject Pro components via composition instead of requiring to use `Karafka::Pro::BaseConsumer` (#1116)
>>>>>>> de26fb90

### Upgrade notes

1. Remove the `manual_offset_management` setting from the main config if you use it:

```ruby
class KarafkaApp < Karafka::App
  setup do |config|
    # ...

    # This line needs to be removed:
    config.manual_offset_management = true
  end
end
```

2. Set the `manual_offset_management` feature flag per each topic where you want to use it in the routing. Don't set it for topics where you want the default offset management strategy to be used.

```ruby
class KarafkaApp < Karafka::App
  routes.draw do
    consumer_group :group_name do
      topic :example do
        consumer ExampleConsumer
        manual_offset_management true
      end

      topic :example2 do
        consumer ExampleConsumer2
        manual_offset_management true
      end
    end
  end
end
```

## 2.0.15 (2022-10-20)
- Sanitize admin config prior to any admin action.
- Make messages partitioner outcome for virtual partitions consistently distributed in regards to concurrency.
- Improve DataDog/StatsD metrics reporting by reporting per topic partition lags and trends.
- Replace synchronous offset commit with async on resuming paused partition (#1087).

## 2.0.14 (2022-10-16)
- Prevent consecutive stop signals from starting multiple supervision shutdowns.
- Provide `Karafka::Embedded` to simplify the start/stop process when running Karafka from within other process (Puma, Sidekiq, etc).
- Fix a race condition when un-pausing a long-running-job exactly upon listener resuming would crash the listener loop (#1072).

## 2.0.13 (2022-10-14)
- Early exit upon attempts to commit current or earlier offset twice.
- Add more integration specs covering edge cases.
- Strip non producer related config when default producer is initialized (#776)

## 2.0.12 (2022-10-06)
- Commit stored offsets upon rebalance revocation event to reduce number of messages that are re-processed.
- Support cooperative-sticky rebalance strategy.
- Replace offset commit after each batch with a per-rebalance commit.
- User instrumentation to publish internal rebalance errors.

## 2.0.11 (2022-09-29)
- Report early on errors related to network and on max poll interval being exceeded to indicate critical problems that will be retries but may mean some underlying problems in the system.
- Fix support of Ruby 2.7.0 to 2.7.2 (#1045)

## 2.0.10 (2022-09-23)
- Improve error recovery by delegating the recovery to the existing `librdkafka` instance.

## 2.0.9 (2022-09-22)
- Fix Singleton not visible when used in PORO (#1034)
- Divide pristine specs into pristine and poro. Pristine will still have helpers loaded, poro will have nothing.
- Fix a case where `manual_offset_management` offset upon error is not reverted to the first message in a case where there were no markings as consumed at all for multiple batches.
- Implement small reliability improvements around marking as consumed.
- Introduce a config sanity check to make sure Virtual Partitions are not used with manual offset management.
- Fix a possibility of using `active_job_topic` with Virtual Partitions and manual offset management (ActiveJob still can use due to atomicity of jobs).
- Move seek offset ownership to the coordinator to allow Virtual Partitions further development.
- Improve client shutdown in specs.
- Do not reset client on network issue and rely on `librdkafka` to do so.
- Allow for nameless (anonymous) subscription groups (#1033)

## 2.0.8 (2022-09-19)
- [Breaking change] Rename Virtual Partitions `concurrency` to `max_partitions` to avoid confusion  (#1023).
-  Allow for block based subscription groups management (#1030).

## 2.0.7 (2022-09-05)
- [Breaking change] Redefine the Virtual Partitions routing DSL to accept concurrency
- Allow for `concurrency` setting in Virtual Partitions to extend or limit number of jobs per regular partition. This allows to make sure, we do not use all the threads on virtual partitions jobs
- Allow for creation of as many Virtual Partitions as needed, without taking global `concurrency` into consideration

## 2.0.6 (2022-09-02)
- Improve client closing.
- Fix for: Multiple LRJ topics fetched concurrently block ability for LRJ to kick in (#1002)
- Introduce a pre-enqueue sync execution layer to prevent starvation cases for LRJ
- Close admin upon critical errors to prevent segmentation faults
- Add support for manual subscription group management (#852)

## 2.0.5 (2022-08-23)
- Fix unnecessary double new line in the `karafka.rb` template for Ruby on Rails
- Fix a case where a manually paused partition would not be processed after rebalance (#988)
- Increase specs stability.
- Lower concurrency of execution of specs in Github CI.

## 2.0.4 (2022-08-19)
- Fix hanging topic creation (#964)
- Fix conflict with other Rails loading libraries like `gruf` (#974)

## 2.0.3 (2022-08-09)
- Update boot info on server startup.
- Update `karafka info` with more descriptive Ruby version info.
- Fix issue where when used with Rails in development, log would be too verbose.
- Fix issue where Zeitwerk with Rails would not load Pro components despite license being present.

## 2.0.2 (2022-08-07)
- Bypass issue with Rails reload in development by releasing the connection (https://github.com/rails/rails/issues/44183).

## 2.0.1 (2022-08-06)
- Provide `Karafka::Admin` for creation and destruction of topics and fetching cluster info.
- Update integration specs to always use one-time disposable topics.
- Remove no longer needed `wait_for_kafka` script.
- Add more integration specs for cover offset management upon errors.

## 2.0.0 (2022-08-05)

This changelog describes changes between `1.4` and `2.0`. Please refer to appropriate release notes for changes between particular `rc` releases.

Karafka 2.0 is a **major** rewrite that brings many new things to the table but also removes specific concepts that happened not to be as good as I initially thought when I created them.

Please consider getting a Pro version if you want to **support** my work on the Karafka ecosystem!

For anyone worried that I will start converting regular features into Pro: This will **not** happen. Anything free and fully OSS in Karafka 1.4 will **forever** remain free. Most additions and improvements to the ecosystem are to its free parts. Any feature that is introduced as a free and open one will not become paid.

### Additions

This section describes **new** things and concepts introduced with Karafka 2.0.

Karafka 2.0:

- Introduces multi-threaded support for [concurrent work](https://github.com/karafka/karafka/wiki/Concurrency-and-multithreading) consumption for separate partitions as well as for single partition work via [Virtual Partitions](https://github.com/karafka/karafka/wiki/Pro-Virtual-Partitions).
- Introduces [Active Job adapter](https://github.com/karafka/karafka/wiki/Active-Job) for using Karafka as a jobs backend with Ruby on Rails Active Job.
- Introduces fully automatic integration end-to-end [test suite](https://github.com/karafka/karafka/tree/master/spec/integrations) that checks any case I could imagine.
- Introduces [Virtual Partitions](https://github.com/karafka/karafka/wiki/Pro-Virtual-Partitions) for ability to parallelize work of a single partition.
- Introduces [Long-Running Jobs](https://github.com/karafka/karafka/wiki/Pro-Long-Running-Jobs) to allow for work that would otherwise exceed the `max.poll.interval.ms`.
- Introduces the [Enhanced Scheduler](https://github.com/karafka/karafka/wiki/Pro-Enhanced-Scheduler) that uses a non-preemptive LJF (Longest Job First) algorithm instead of a a FIFO (First-In, First-Out) one.
- Introduces [Enhanced Active Job adapter](https://github.com/karafka/karafka/wiki/Pro-Enhanced-Active-Job) that is optimized and allows for strong ordering of jobs and more.
- Introduces seamless [Ruby on Rails integration](https://github.com/karafka/karafka/wiki/Integrating-with-Ruby-on-Rails-and-other-frameworks) via `Rails::Railte` without need for any extra configuration.
- Provides `#revoked` [method](https://github.com/karafka/karafka/wiki/Consuming-messages#shutdown-and-partition-revocation-handlers) for taking actions upon topic revocation.
- Emits underlying async errors emitted from `librdkafka` via the standardized `error.occurred` [monitor channel](https://github.com/karafka/karafka/wiki/Error-handling-and-back-off-policy#error-tracking).
- Replaces `ruby-kafka` with `librdkafka` as an underlying driver.
- Introduces official [EOL policies](https://github.com/karafka/karafka/wiki/Versions-Lifecycle-and-EOL).
- Introduces [benchmarks](https://github.com/karafka/karafka/tree/master/spec/benchmarks) that can be used to profile Karafka.
- Introduces a requirement that the end user code **needs** to be [thread-safe](https://github.com/karafka/karafka/wiki/FAQ#does-karafka-require-gems-to-be-thread-safe).
- Introduces a [Pro subscription](https://github.com/karafka/karafka/wiki/Build-vs-Buy) with a [commercial license](https://github.com/karafka/karafka/blob/master/LICENSE-COMM) to fund further ecosystem development.

### Deletions

This section describes things that are **no longer** part of the Karafka ecosystem.

Karafka 2.0:

- Removes topics mappers concept completely.
- Removes pidfiles support.
- Removes daemonization support.
- Removes support for using `sidekiq-backend` due to introduction of [multi-threading](https://github.com/karafka/karafka/wiki/Concurrency-and-multithreading).
- Removes the `Responders` concept in favour of WaterDrop producer usage.
- Removes completely all the callbacks in favour of finalizer method `#shutdown`.
- Removes single message consumption mode in favour of [documentation](https://github.com/karafka/karafka/wiki/Consuming-messages#one-at-a-time) on how to do it easily by yourself.

### Changes

This section describes things that were **changed** in Karafka but are still present.

Karafka 2.0:

- Uses only instrumentation that comes from Karafka. This applies also to notifications coming natively from `librdkafka`. They are now piped through Karafka prior to being dispatched.
- Integrates WaterDrop `2.x` tightly with autoconfiguration inheritance and an option to redefine it.
- Integrates with the `karafka-testing` gem for RSpec that also has been updated.
- Updates `cli info` to reflect the `2.0` details.
- Stops validating `kafka` configuration beyond minimum as the rest is handled by `librdkafka`.
- No longer uses `dry-validation`.
- No longer uses `dry-monitor`.
- No longer uses `dry-configurable`.
- Lowers general external dependencies three **heavily**.
- Renames `Karafka::Params::BatchMetadata` to `Karafka::Messages::BatchMetadata`.
- Renames `Karafka::Params::Params` to `Karafka::Messages::Message`.
- Renames `#params_batch` in consumers to `#messages`.
- Renames `Karafka::Params::Metadata` to `Karafka::Messages::Metadata`.
- Renames `Karafka::Fetcher` to `Karafka::Runner` and align notifications key names.
- Renames `StdoutListener` to `LoggerListener`.
- Reorganizes [monitoring and logging](https://github.com/karafka/karafka/wiki/Monitoring-and-logging) to match new concepts.
- Notifies on fatal worker processing errors.
- Contains updated install templates for Rails and no-non Rails.
- Changes how the routing style (`0.5`) behaves. It now builds a single consumer group instead of one per topic.
- Introduces changes that will allow me to build full web-UI in the upcoming `2.1`.
- Contains updated example apps.
- Standardizes error hooks for all error reporting (`error.occurred`).
- Changes license to `LGPL-3.0`.
- Introduces a `karafka-core` dependency that contains common code used across the ecosystem.
- Contains updated [wiki](https://github.com/karafka/karafka/wiki) on everything I could think of.

### What's ahead

Karafka 2.0 is just the beginning.

There are several things in the plan already for 2.1 and beyond, including a web dashboard, at-rest encryption, transactions support, and more.

## 2.0.0.rc6 (2022-08-05)
- Update licenser to use a gem based approach based on `karafka-license`.
- Do not mark intermediate jobs as consumed when Karafka runs Enhanced Active Job with Virtual Partitions.
- Improve development experience by adding fast cluster state changes refresh (#944)
- Improve the license loading.

## 2.0.0.rc5 (2022-08-01)
- Improve specs stability
- Improve forceful shutdown
- Add support for debug `TTIN` backtrace printing
- Fix a case where logger listener would not intercept `warn` level
- Require `rdkafka` >= `0.12`
- Replace statistics decorator with the one from `karafka-core`

## 2.0.0.rc4 (2022-07-28)
- Remove `dry-monitor`
- Use `karafka-core`
- Improve forceful shutdown resources finalization
- Cache consumer client name

## 2.0.0.rc3 (2022-07-26)
- Fix Pro partitioner hash function may not utilize all the threads (#907).
- Improve virtual partitions messages distribution.
- Add StatsD/DataDog optional monitoring listener + dashboard template.
- Validate that Pro consumer is always used for Pro subscription.
- Improve ActiveJob consumer shutdown behaviour.
- Change default `max_wait_time` to 1 second.
- Change default `max_messages` to 100 (#915).
- Move logger listener polling reporting level to debug when no messages (#916).
- Improve stability on aggressive rebalancing (multiple rebalances in a short period).
- Improve specs stability.
- Allow using `:key` and `:partition_key` for Enhanced Active Job partitioning.

## 2.0.0.rc2 (2022-07-19)
- Fix `example_consumer.rb.erb` `#shutdown` and `#revoked` signatures to correct once.
- Improve the install user experience (print status and created files).
- Change default `max_wait_time` from 10s to 5s.
- Remove direct dependency on `dry-configurable` in favour of a home-brew.
- Remove direct dependency on `dry-validation` in favour of a home-brew.

## 2.0.0-rc1 (2022-07-08)
- Extract consumption partitioner out of listener inline code.
- Introduce virtual partitioner concept for parallel processing of data from a single topic partition.
- Improve stability when there kafka internal errors occur while polling.
- Fix a case where we would resume a LRJ partition upon rebalance where we would reclaim the partition while job was still running.
- Do not revoke pauses for lost partitions. This will allow to un-pause reclaimed partitions when LRJ jobs are done.
- Fail integrations by default (unless configured otherwise) if any errors occur during Karafka server execution.

## 2.0.0-beta5 (2022-07-05)
- Always resume processing of a revoked partition upon assignment.
- Improve specs stability.
- Fix a case where revocation job would be executed on partition for which we never did any work.
- Introduce a jobs group coordinator for easier jobs management.
- Improve stability of resuming paused partitions that were revoked and re-assigned.
- Optimize reaction time on partition ownership changes.
- Fix a bug where despite setting long max wait time, we would return messages prior to it while not reaching the desired max messages count.
- Add more integration specs related to polling limits.
- Remove auto-detection of re-assigned partitions upon rebalance as for too fast rebalances it could not be accurate enough. It would also mess up in case of rebalances that would happen right after a `#seek` was issued for a partition.
- Optimize the removal of pre-buffered lost partitions data.
- Always run `#revoked` when rebalance with revocation happens.
- Evict executors upon rebalance, to prevent race-conditions.
- Align topics names for integration specs.

## 2.0.0-beta4 (2022-06-20)
- Rename job internal api methods from `#prepare` to `#before_call` and from `#teardown` to `#after_call` to abstract away jobs execution from any type of executors and consumers logic
- Remove ability of running `before_consume` and `after_consume` completely. Those should be for internal usage only.
- Reorganize how Pro consumer and Pro AJ consumers inherit.
- Require WaterDrop `2.3.1`.
- Add more integration specs for rebalancing and max poll exceeded.
- Move `revoked?` state from PRO to regular Karafka.
- Use return value of `mark_as_consumed!` and `mark_as_consumed` as indicator of partition ownership + use it to switch the ownership state.
- Do not remove rebalance manager upon client reset and recovery. This will allow us to keep the notion of lost partitions, so we can run revocation jobs for blocking jobs that exceeded the max poll interval.
- Run revocation jobs upon reaching max poll interval for blocking jobs.
- Early exit `poll` operation upon partition lost or max poll exceeded event.
- Always reset consumer instances on timeout exceeded.
- Wait for Kafka to create all the needed topics before running specs in CI.

## 2.0.0-beta3 (2022-06-14)
- Jobs building responsibility extracted out of the listener code base.
- Fix a case where specs supervisor would try to kill no longer running process (#868)
- Fix an instable integration spec that could misbehave under load
- Commit offsets prior to pausing partitions to ensure that the latest offset is always committed
- Fix a case where consecutive CTRL+C (non-stop) would case an exception during forced shutdown
- Add missing `consumer.prepared.error` into `LoggerListener`
- Delegate partition resuming from the consumers to listeners threads.
- Add support for Long-Running Jobs (LRJ) for ActiveJob [PRO]
- Add support for Long-Running Jobs for consumers [PRO]
- Allow `active_job_topic` to accept a block for extra topic related settings
- Remove no longer needed logger threads
- Auto-adapt number of processes for integration specs based on the number of CPUs
- Introduce an integration spec runner that prints everything to stdout (better for development)
- Introduce extra integration specs for various ActiveJob usage scenarios
- Rename consumer method `#prepared` to `#prepare` to reflect better its use-case
- For test and dev raise an error when expired license key is used (never for non dev)
- Add worker related monitor events (`worker.process` and `worker.processed`)
- Update `LoggerListener` to include more useful information about processing and polling messages

## 2.0.0-beta2 (2022-06-07)
- Abstract away notion of topics groups (until now it was just an array)
- Optimize how jobs queue is closed. Since we enqueue jobs only from the listeners, we can safely close jobs queue once listeners are done. By extracting this responsibility from listeners, we remove corner cases and race conditions. Note here: for non-blocking jobs we do wait for them to finish while running the `poll`. This ensures, that for async jobs that are long-living, we do not reach `max.poll.interval`.
- `Shutdown` jobs are executed in workers to align all the jobs behaviours.
- `Shutdown` jobs are always blocking.
- Notion of `ListenersBatch` was introduced similar to `WorkersBatch` to abstract this concept.
- Change default `shutdown_timeout` to be more than `max_wait_time` not to cause forced shutdown when no messages are being received from Kafka.
- Abstract away scheduling of revocation and shutdown jobs for both default and pro schedulers
- Introduce a second (internal) messages buffer to distinguish between raw messages buffer and karafka messages buffer
- Move messages and their metadata remap process to the listener thread to allow for their inline usage
- Change how we wait in the shutdown phase, so shutdown jobs can still use Kafka connection even if they run for a longer period of time. This will prevent us from being kicked out from the group early.
- Introduce validation that ensures, that `shutdown_timeout` is more than `max_wait_time`. This will prevent users from ending up with a config that could lead to frequent forceful shutdowns.

## 2.0.0-beta1 (2022-05-22)
- Update the jobs queue blocking engine and allow for non-blocking jobs execution
- Provide `#prepared` hook that always runs before the fetching loop is unblocked
- [Pro] Introduce performance tracker for scheduling optimizer
- Provide ability to pause (`#pause`) and resume (`#resume`) given partitions from the consumers
- Small integration specs refactoring + specs for pausing scenarios

## 2.0.0-alpha6 (2022-04-17)
- Fix a bug, where upon missing boot file and Rails, railtie would fail with a generic exception (#818) 
- Fix an issue with parallel pristine specs colliding with each other during `bundle install` (#820)
- Replace `consumer.consume` with `consumer.consumed` event to match the behaviour
- Make sure, that offset committing happens before the `consumer.consumed` event is propagated
- Fix for failing when not installed (just a dependency) (#817)
- Evict messages from partitions that were lost upon rebalancing (#825)
- Do **not** run `#revoked` on partitions that were lost and assigned back upon rebalancing (#825)
- Remove potential duplicated that could occur upon rebalance with re-assigned partitions (#825)
- Optimize integration test suite additional consumers shutdown process (#828)
- Optimize messages eviction and duplicates removal on poll stopped due to lack of messages
- Add static group membership integration spec

## 2.0.0-alpha5 (2022-04-03)
- Rename StdoutListener to LoggerListener (#811)

## 2.0.0-alpha4 (2022-03-20)
- Rails support without ActiveJob queue adapter usage (#805)

## 2.0.0-alpha3 (2022-03-16)
- Restore 'app.initialized' state and add notification on it
- Fix the installation flow for Rails and add integration tests for this scenario
- Add more integration tests covering some edge cases

## 2.0.0-alpha2 (2022-02-19)
- Require `kafka` keys to be symbols
- [Pro] Added ActiveJob Pro adapter
- Small updates to the license and docs

## 2.0.0-alpha1 (2022-01-30)
- Change license to `LGPL-3.0`
- [Pro] Introduce a Pro subscription
- Switch from `ruby-kafka` to `librdkafka` as an underlying driver
- Introduce fully automatic integration tests that go through the whole server lifecycle
- Integrate WaterDrop tightly with autoconfiguration inheritance and an option to redefine it
- Multi-threaded support for concurrent jobs consumption (when in separate topics and/or partitions)
- Introduce subscriptions groups concept for better resources management
- Remove completely all the callbacks in favour of finalizer method `#on_shutdown`
- Provide `on_revoked` method for taking actions upon topic revoke
- Remove single message consumption mode in favour of documentation on how to do it easily by yourself
- Provide sync and async offset management with async preferred
- Introduce seamless Ruby on Rails integration via `Rails::Railte`
- Update `cli info` to reflect the `2.0` details
- Remove responders in favour of WaterDrop `2.0` producer
- Remove pidfiles support
- Remove daemonization support
- Stop validating `kafka` configuration beyond minimum as it is handled by `librdkafka`
- Remove topics mappers concept
- Reorganize monitoring to match new concepts
- Notify on fatal worker processing errors
- Rename `Karafka::Params::BatchMetadata` to `Karafka::Messages::BatchMetadata`
- Rename `Karafka::Params::Params` to `Karafka::Messages::Message`
- Rename `#params_batch` in consumers to `#messages`
- Rename `Karafka::Params::Metadata` to `Karafka::Messages::Metadata`
- Allow for processing work of multiple consumer groups by the same worker poll
- Rename `Karafka::Fetcher` to `Karafka::Runner` and align notifications key names
- Update install templates
- `sidekiq-backend` is no longer supported
- `testing` gem for RSpec has been updated
- `WaterDrop` `2.1+` support
- Simple routing style (`0.5`) now builds a single consumer group instead of one per topic
- Example apps were updated
- Hook for underlying statistics emitted from librdkafka have been added
- Hook for underlying async errors emitted from  librdkafka have been added
- ActiveJob Rails adapter
- Added benchmarks that can be used to profile Karafka
- Standardize error hook for all error reporting

## 1.4.11 (2021-12-04)
- Source code metadata url added to the gemspec
- Gem bump

## 1.4.10 (2021-10-30)
- update gems requirements in the gemspec (nijikon)

## 1.4.9 (2021-09-29)
- fix `dry-configurable` deprecation warnings for default value as positional argument

## 1.4.8 (2021-09-08)
- Allow 'rails' in Gemfile to enable rails-aware generator (rewritten)

## 1.4.7 (2021-09-04)
- Update ruby-kafka to `1.4.0`
- Support for `resolve_seed_brokers` option (with Azdaroth)
- Set minimum `ruby-kafka` requirement to `1.3.0`

## 1.4.6 (2021-08-05)
- #700 Fix Ruby 3 compatibility issues in Connection::Client#pause (MmKolodziej)

## 1.4.5 (2021-06-16)
- Fixup logger checks for non-writeable logfile (ojab)
- #689 - Update the stdout initialization message for framework initialization

## 1.4.4 (2021-04-19)
- Remove Ruby 2.5 support and update minimum Ruby requirement to 2.6
- Remove rake dependency

## 1.4.3 (2021-03-24)
- Fixes for Ruby 3.0 compatibility

## 1.4.2 (2021-02-16)
- Rescue Errno::EROFS in ensure_dir_exists (unasuke)

## 1.4.1 (2020-12-04)
- Return non-zero exit code when printing usage
- Add support for :assignment_strategy for consumers

## 1.4.0 (2020-09-05)
- Rename `Karafka::Params::Metadata` to `Karafka::Params::BatchMetadata`
- Rename consumer `#metadata` to `#batch_metadata`
- Separate metadata (including Karafka native metadata) from the root of params (backwards compatibility preserved thanks to rabotyaga)
- Remove metadata hash dependency
- Remove params dependency on a hash in favour of PORO
- Remove batch metadata dependency on a hash
- Remove MultiJson in favour of JSON in the default deserializer
- allow accessing all the metadata without accessing the payload
- freeze params and underlying elements except for the mutable payload
- provide access to raw payload after serialization
- fixes a bug where a non-deserializable (error) params would be marked as deserialized after first unsuccessful deserialization attempt
- fixes bug where karafka would mutate internal ruby-kafka state
- fixes bug where topic name in metadata would not be mapped using topic mappers
- simplifies the params and params batch API, before `#payload` usage, it won't be deserialized
- removes the `#[]` API from params to prevent from accessing raw data in a different way than #raw_payload
- makes the params batch operations consistent as params payload is deserialized only when accessed explicitly

## 1.3.7 (2020-08-11)
- #599 - Allow metadata access without deserialization attempt (rabotyaga)
- Sync with ruby-kafka `1.2.0` api

## 1.3.6 (2020-04-24)
- #583 - Use Karafka.logger for CLI messages (prikha)
- #582 - Cannot only define seed brokers in consumer groups

## 1.3.5 (2020-04-02)
- #578 - ThreadError: can't be called from trap context patch

## 1.3.4 (2020-02-17)
- `dry-configurable` upgrade (solnic)
- Remove temporary `thor` patches that are no longer needed

## 1.3.3 (2019-12-23)
- Require `delegate` to fix missing dependency in `ruby-kafka`

## 1.3.2 (2019-12-23)
- #561 - Allow `thor` 1.0.x usage in Karafka
- #567 - Ruby 2.7.0 support + unfreeze of a frozen string fix

## 1.3.1 (2019-11-11)
- #545 - Makes sure the log directory exists when is possible (robertomiranda)
- Ruby 2.6.5 support
- #551 - add support for DSA keys
- #549 - Missing directories after `karafka install` (nijikon)

## 1.3.0 (2019-09-09)
- Drop support for Ruby 2.4
- YARD docs tags cleanup

## 1.3.0.rc1 (2019-07-31)
- Drop support for Kafka 0.10 in favor of native support for Kafka 0.11.
- Update ruby-kafka to the 0.7 version
- Support messages headers receiving
- Message bus unification
- Parser available in metadata
- Cleanup towards moving to a non-global state app management
- Drop Ruby 2.3 support
- Support for Ruby 2.6.3
- `Karafka::Loader` has been removed in favor of Zeitwerk
- Schemas are now contracts
- #393 - Reorganize responders - removed `multiple_usage` constrain
- #388 - ssl_client_cert_chain sync
- #300 - Store value in a value key and replace its content with parsed version - without root merge
- #331 - Disallow building groups without topics
- #340 - Instrumentation unification. Better and more consistent naming
- #340 - Procline instrumentation for a nicer process name
- #342 - Change default for `fetcher_max_queue_size` from `100` to `10` to lower max memory usage
- #345 - Cleanup exceptions names
- #341 - Split connection delegator into batch delegator and single_delegator
- #351 - Rename `#retrieve!` to `#parse!` on params and `#parsed` to `parse!` on params batch.
- #351 - Adds '#first' for params_batch that returns parsed first element from the params_batch object.
- #360 - Single params consuming mode automatically parses data specs
- #359 - Divide mark_as_consumed into mark_as_consumed and mark_as_consumed!
- #356 - Provide a `#values` for params_batch to extract only values of objects from the params_batch
- #363 - Too shallow ruby-kafka version lock
- #354 - Expose consumer heartbeat
- #377 - Remove the persistent setup in favor of persistence
- #375 - Sidekiq Backend parser mismatch
- #369 - Single consumer can support more than one topic
- #288 - Drop dependency on `activesupport` gem
- #371 - SASL over SSL
- #392 - Move params redundant data to metadata
- #335 - Metadata access from within the consumer
- #402 - Delayed reconnection upon critical failures
- #405 - `reconnect_timeout` value is now being validated
- #437 - Specs ensuring that the `#437` won't occur in the `1.3` release
- #426 - ssl client cert key password
- #444 - add certificate and private key validation
- #460 - Decouple responder "parser" (generator?) from topic.parser (benissimo)
- #463 - Split parsers into serializers / deserializers
- #473 - Support SASL OAuthBearer Authentication
- #475 - Disallow subscribing to the same topic with multiple consumers
- #485 - Setting shutdown_timeout to nil kills the app without waiting for anything
- #487 - Make listeners as instances
- #29 - Consumer class names must have the word "Consumer" in it in order to work (Sidekiq backend)
- #491 - irb is missing for console to work
- #502 - Karafka process hangs when sending multiple sigkills
- #506 - ssl_verify_hostname sync
- #483 - Upgrade dry-validation before releasing 1.3
- #492 - Use Zeitwerk for code reload in development
- #508 - Reset the consumers instances upon reconnecting to a cluster
- [#530](https://github.com/karafka/karafka/pull/530) - expose ruby and ruby-kafka version
- [534](https://github.com/karafka/karafka/pull/534) - Allow to use headers in the deserializer object
- [#319](https://github.com/karafka/karafka/pull/328) - Support for exponential backoff in pause

## 1.2.11
- [#470](https://github.com/karafka/karafka/issues/470) Karafka not working with dry-configurable 0.8

## 1.2.10
- [#453](https://github.com/karafka/karafka/pull/453) require `Forwardable` module

## 1.2.9
- Critical exceptions now will cause consumer to stop instead of retrying without a break
- #412 - Fix dry-inflector dependency lock in gemspec
- #414 - Backport to 1.2 the delayed retry upon failure
- #437 - Raw message is no longer added to params after ParserError raised

## 1.2.8
- #408 - Responder Topic Lookup Bug on Heroku

## 1.2.7
- Unlock Ruby-kafka version with a warning

## 1.2.6
- Lock WaterDrop to 1.2.3
- Lock Ruby-Kafka to 0.6.x (support for 0.7 will be added in Karafka 1.3)
- #382 - Full logging with AR, etc for development mode when there is Rails integration

## 1.2.5
- #354 - Expose consumer heartbeat
- #373 - Async producer not working properly with responders

## 1.2.4
- #332 - Fetcher for max queue size

## 1.2.3
- #313 - support PLAINTEXT and SSL for scheme
- #288 - drop activesupport callbacks in favor of notifications
- #320 - Pausing indefinitely with nil pause timeout doesn't work
- #318 - Partition pausing doesn't work with custom topic mappers
- Rename ConfigAdapter to ApiAdapter to better reflect what it does
- #317 - Manual offset committing doesn't work with custom topic mappers

## 1.2.2
- #312 - Broken for ActiveSupport 5.2.0

## 1.2.1
- #304 - Unification of error instrumentation event details
- #306 - Using file logger from within a trap context upon shutdown is impossible

## 1.2.0
- Spec improvements
- #260 - Specs missing randomization
- #251 - Shutdown upon non responding (unreachable) cluster is not possible
- #258 - Investigate lowering requirements on activesupport
- #246 - Alias consumer#mark_as_consumed on controller
- #259 - Allow forcing key/partition key on responders
- #267 - Styling inconsistency
- #242 - Support setting the max bytes to fetch per request
- #247 - Support SCRAM once released
- #271 - Provide an after_init option to pass a configuration block
- #262 - Error in the monitor code for NewRelic
- #241 - Performance metrics
- #274 - Rename controllers to consumers
- #184 - Seek to
- #284 - Dynamic Params parent class
- #275 - ssl_ca_certs_from_system
- #296 - Instrument forceful exit with an error
- Replaced some of the activesupport parts with dry-inflector
- Lower ActiveSupport dependency
- Remove configurators in favor of the after_init block configurator
- Ruby 2.5.0 support
- Renamed Karafka::Connection::Processor to Karafka::Connection::Delegator to match incoming naming conventions
- Renamed Karafka::Connection::Consumer to Karafka::Connection::Client due to #274
- Removed HashWithIndifferentAccess in favor of a regular hash
- JSON parsing defaults now to string keys
- Lower memory usage due to less params data internal details
- Support multiple ```after_init``` blocks in favor of a single one
- Renamed ```received_at``` to ```receive_time``` to follow ruby-kafka and WaterDrop conventions
- Adjust internal setup to easier map Ruby-Kafka config changes
- System callbacks reorganization
- Added ```before_fetch_loop``` configuration block for early client usage (```#seek```, etc)
- Renamed ```after_fetched``` to ```after_fetch``` to normalize the naming convention
- Instrumentation on a connection delegator level
- Added ```params_batch#last``` method to retrieve last element after unparsing
- All params keys are now strings

## 1.1.2
- #256 - Default kafka.seed_brokers configuration is created in invalid format

## 1.1.1
- #253 - Allow providing a global per app parser in config settings

## 1.1.0
- Gem bump
- Switch from Celluloid to native Thread management
- Improved shutdown process
- Introduced optional fetch callbacks and moved current the ```after_received``` there as well
- Karafka will raise Errors::InvalidPauseTimeout exception when trying to pause but timeout set to 0
- Allow float for timeouts and other time based second settings
- Renamed MessagesProcessor to Processor and MessagesConsumer to Consumer - we don't process and don't consumer anything else so it was pointless to keep this "namespace"
- #232 - Remove unused ActiveSupport require
- #214 - Expose consumer on a controller layer
- #193 - Process shutdown callbacks
- Fixed accessibility of ```#params_batch``` from the outside of the controller
- connection_pool config options are no longer required
- celluloid config options are no longer required
- ```#perform``` is now renamed to ```#consume``` with warning level on using the old one (deprecated)
- #235 - Rename perform to consume
- Upgrade to ruby-kafka 0.5
- Due to redesign of Waterdrop concurrency setting is no longer needed
- #236 - Manual offset management
- WaterDrop 1.0.0 support with async
- Renamed ```batch_consuming``` option to ```batch_fetching``` as it is not a consumption (with processing) but a process of fetching messages from Kafka. The messages is considered consumed, when it is processed.
- Renamed ```batch_processing``` to ```batch_consuming``` to resemble Kafka concept of consuming messages.
- Renamed ```after_received``` to ```after_fetched``` to normalize the naming conventions.
- Responders support the per topic ```async``` option.

## 1.0.1
- #210 - LoadError: cannot load such file -- [...]/karafka.rb
- Ruby 2.4.2 as a default (+travis integration)
- JRuby upgrade
- Expanded persistence layer (moved to a namespace for easier future development)
- #213 - Misleading error when non-existing dependency is required
- #212 - Make params react to #topic, #partition, #offset
- #215 - Consumer group route dynamic options are ignored
- #217 - check RUBY_ENGINE constant if RUBY_VERSION is missing (#217)
- #218 - add configuration setting to control Celluloid's shutdown timeout
- Renamed Karafka::Routing::Mapper to Karafka::Routing::TopicMapper to match naming conventions
- #219 - Allow explicit consumer group names, without prefixes
- Fix to early removed pid upon shutdown of demonized process
- max_wait_time updated to match https://github.com/zendesk/ruby-kafka/issues/433
- #230 - Better uri validation for seed brokers (incompatibility as the kafka:// or kafka+ssl:// is required)
- Small internal docs fixes
- Dry::Validation::MissingMessageError: message for broker_schema? was not found
- #238 - warning: already initialized constant Karafka::Schemas::URI_SCHEMES

## 1.0.0

### Closed issues:

- #103 - Env for logger is loaded 2 early (on gem load not on app init)
- #142 - Possibility to better control Kafka consumers (consumer groups management)
- #150 - Add support for start_from_beginning on a per topic basis
- #154 - Support for min_bytes and max_wait_time on messages consuming
- #160 - Reorganize settings to better resemble ruby-kafka requirements
- #164 - If we decide to have configuration per topic, topic uniqueness should be removed
- #165 - Router validator
- #166 - Params and route reorganization (new API)
- #167 - Remove Sidekiq UI from Karafka
- #168 - Introduce unique IDs of routes
- #171 - Add kafka message metadata to params
- #176 - Transform Karafka::Connection::Consumer into a module
- #177 - Monitor not reacting when kafka killed with -9
- #175 - Allow single consumer to subscribe to multiple topics
- #178 - Remove parsing failover when cannot unparse data
- #174 - Extended config validation
- ~~#180 - Switch from JSON parser to yajl-ruby~~
- #181 - When responder is defined and not used due to ```respond_with``` not being triggered in the perform, it won't raise an exception.
- #188 - Rename name in config to client id
- #186 - Support ruby-kafka ```ssl_ca_cert_file_path``` config
- #189 - karafka console does not preserve history on exit
- #191 - Karafka 0.6.0rc1 does not work with jruby / now it does :-)
- Switch to multi json so everyone can use their favourite JSON parser
- Added jruby support in general and in Travis
- #196 - Topic mapper does not map topics when subscribing thanks to @webandtech
- #96 - Karafka server - possibility to run it only for a certain topics
- ~~karafka worker cli option is removed (please use sidekiq directly)~~ - restored, bad idea
- (optional) pausing upon processing failures ```pause_timeout```
- Karafka console main process no longer intercepts irb errors
- Wiki updates
- #204 - Long running controllers
- Better internal API to handle multiple usage cases using ```Karafka::Controllers::Includer```
- #207 - Rename before_enqueued to after_received
- #147 - De-attach Karafka from Sidekiq by extracting Sidekiq backend

### New features and improvements

- batch processing thanks to ```#batch_consuming``` flag and ```#params_batch``` on controllers
- ```#topic``` method on an controller instance to make a clear distinction in between params and route details
- Changed routing model (still compatible with 0.5) to allow better resources management
- Lower memory requirements due to object creation limitation (2-3 times less objects on each new message)
- Introduced the ```#batch_consuming``` config flag (config for #126) that can be set per each consumer_group
- Added support for partition, offset and partition key in the params hash
- ```name``` option in config renamed to ```client_id```
- Long running controllers with ```persistent``` flag on a topic config level, to make controller instances persistent between messages batches (single controller instance per topic per partition no per messages batch) - turned on by default

### Incompatibilities

- Default boot file is renamed from app.rb to karafka.rb
- Removed worker glass as dependency (now and independent gem)
- ```kafka.hosts``` option renamed to ```kafka.seed_brokers``` - you don't need to provide all the hosts to work with Kafka
- ```start_from_beginning``` moved into kafka scope (```kafka.start_from_beginning```)
- Router no longer checks for route uniqueness - now you can define same routes for multiple kafkas and do a lot of crazy stuff, so it's your responsibility to check uniqueness
- Change in the way we identify topics in between Karafka and Sidekiq workers. If you upgrade, please make sure, all the jobs scheduled in Sidekiq are finished before the upgrade.
- ```batch_mode``` renamed to ```batch_fetching```
- Renamed content to value to better resemble ruby-kafka internal messages naming convention
- When having a responder with ```required``` topics and not using ```#respond_with``` at all, it will raise an exception
- Renamed ```inline_mode``` to ```inline_processing``` to resemble other settings conventions
- Renamed ```inline_processing``` to ```backend``` to reach 1.0 future compatibility
- Single controller **needs** to be used for a single topic consumption
- Renamed ```before_enqueue``` to ```after_received``` to better resemble internal logic, since for inline backend, there is no enqueue.
- Due to the level on which topic and controller are related (class level), the dynamic worker selection is no longer available.
- Renamed params #retrieve to params #retrieve! to better reflect what it does

### Other changes
- PolishGeeksDevTools removed (in favour of Coditsu)
- Waaaaaay better code quality thanks to switching from dev tools to Coditsu
- Gem bump
- Cleaner internal API
- SRP
- Better settings proxying and management between ruby-kafka and karafka
- All internal validations are now powered by dry-validation
- Better naming conventions to reflect Kafka reality
- Removed Karafka::Connection::Message in favour of direct message details extraction from Kafka::FetchedMessage

## 0.5.0.3
- #132 - When Kafka is gone, should reconnect after a time period
- #136 - new ruby-kafka version + other gem bumps
- ruby-kafka update
- #135 - NonMatchingRouteError - better error description in the code
- #140 - Move Capistrano Karafka to a different specific gem
- #110 - Add call method on a responder class to alias instance build and call
- #76 - Configs validator
- #138 - Possibility to have no worker class defined if inline_mode is being used
- #145 - Topic Mapper
- Ruby update to 2.4.1
- Gem bump x2
- #158 - Update docs section on heroku usage
- #150 - Add support for start_from_beginning on a per topic basis
- #148 - Lower Karafka Sidekiq dependency
- Allow karafka root to be specified from ENV
- Handle SIGTERM as a shutdown command for kafka server to support Heroku deployment

## 0.5.0.2
- Gems update x3
- Default Ruby set to 2.3.3
- ~~Default Ruby set to 2.4.0~~
- Readme updates to match bug fixes and resolved issues
- #95 - Allow options into responder
- #98 - Use parser when responding on a topic
- #114 - Option to configure waterdrop connection pool timeout and concurrency
- #118 - Added dot in topic validation format
- #119 - add support for authentication using SSL
- #121 - JSON as a default for standalone responders usage
- #122 - Allow on capistrano role customization
- #125 - Add support to batch incoming messages
- #130 - start_from_beginning flag on routes and default
- #128 - Monitor caller_label not working with super on inheritance
- Renamed *inline* to *inline_mode* to stay consistent with flags that change the way karafka works (#125)
- Dry-configurable bump to 0.5 with fixed proc value evaluation on retrieve patch (internal change)

## 0.5.0.1
- Fixed inconsistency in responders non-required topic definition. Now only required: false available
- #101 - Responders fail when multiple_usage true and required false
- fix error on startup from waterdrop #102
- Waterdrop 0.3.2.1 with kafka.hosts instead of kafka_hosts
- #105 - Karafka::Monitor#caller_label not working with inherited monitors
- #99 - Standalone mode (without Sidekiq)
- #97 - Buffer responders single topics before send (pre-validation)
- Better control over consumer thanks to additional config options
- #111 - Dynamic worker assignment based on the income params
- Long shutdown time fix

## 0.5.0
- Removed Zookeeper totally as dependency
- Better group and partition rebalancing
- Automatic thread management (no need for tuning) - each topic is a separate actor/thread
- Moved from Poseidon into Ruby-Kafka
- No more max_concurrency setting
- After you define your App class and routes (and everything else) you need to add execute App.boot!
- Manual consuming is no longer available (no more karafka consume command)
- Karafka topics CLI is no longer available. No Zookeeper - no global topic discovery
- Dropped ZK as dependency
- karafka info command no longer prints details about Zookeeper
- Better shutdown
- No more autodiscovery via Zookeeper - instead, the whole cluster will be discovered directly from Kafka
- No more support for Kafka 0.8
- Support for Kafka 0.9
- No more need for ActorCluster, since now we have a single thread (and Kafka connection) per topic
- Ruby 2.2.* support dropped
- Using App name as a Kafka client_id
- Automatic Capistrano integration
- Responders support for handling better responses pipe-lining and better responses flow description and design (see README for more details)
- Gem bump
- Readme updates
- karafka flow CLI command for printing the application flow
- Some internal refactoring

## 0.4.2
- #87 - Re-consume mode with crone for better Rails/Rack integration
- Moved Karafka server related stuff into separate Karafka::Server class
- Renamed Karafka::Runner into Karafka::Fetcher
- Gem bump
- Added chroot option to Zookeeper options
- Moved BROKERS_PATH into config from constant
- Added Karafka consume CLI action for a short running single consumption round
- Small fixes to close broken connections
- Readme updates

## 0.4.1
- Explicit throw(:abort) required to halt before_enqueue (like in Rails 5)
- #61 - autodiscovery of Kafka brokers based on Zookeeper data
- #63 - Graceful shutdown with current offset state during data processing
- #65 - Example of NewRelic monitor is outdated
- #71 - Setup should be executed after user code is loaded
- Gem bump x3
- Rubocop remarks
- worker_timeout config option has been removed. It now needs to be defined manually by the framework user because WorkerGlass::Timeout can be disabled and we cannot use Karafka settings on a class level to initialize user code stuff
- Moved setup logic under setup/Setup namespace
- Better defaults handling
- #75 - Kafka and Zookeeper options as a hash
- #82 - Karafka autodiscovery fails upon caching of configs
- #81 - Switch config management to dry configurable
- Version fix
- Dropped support for Ruby 2.1.*
- Ruby bump to 2.3.1

## 0.4.0
- Added WaterDrop gem with default configuration
- Refactoring of config logic to simplify adding new dependencies that need to be configured based on #setup data
- Gem bump
- Readme updates
- Renamed cluster to actor_cluster for method names
- Replaced SidekiqGlass with generic WorkerGlass lib
- Application bootstrap in app.rb no longer required
- Karafka.boot needs to be executed after all the application files are loaded (template updated)
- Small loader refactor (no API changes)
- Ruby 2.3.0 support (default)
- No more rake tasks
- Karafka CLI instead of rake tasks
- Worker cli command allows passing additional options directly to Sidekiq
- Renamed concurrency to max_concurrency - it describes better what happens - Karafka will use this number of threads only when required
- Added wait_timeout that allows us to tune how long should we wait on a single socket connection (single topic) for new messages before going to next one (this applies to each thread separately)
- Rubocop remarks
- Removed Sinatra and Puma dependencies
- Karafka Cli internal reorganization
- Karafka Cli routes task
- #37 - warn log for failed parsing of a message
- #43 - wrong constant name
- #44 - Method name conflict
- #48 - Cannot load such file -- celluloid/current
- #46 - Loading application
- #45 - Set up monitor in config
- #47 - rake karafka:run uses app.rb only
- #53 - README update with Sinatra/Rails integration description
- #41 - New Routing engine
- #54 - Move Karafka::Workers::BaseWorker to Karafka::BaseWorker
- #55 - ApplicationController and ApplicationWorker

## 0.3.2
- Karafka::Params::Params lazy load merge keys with string/symbol names priorities fix

## 0.3.1
- Renamed Karafka::Monitor to Karafka::Process to represent a Karafka process wrapper
- Added Karafka::Monitoring that allows to add custom logging and monitoring with external libraries and systems
- Moved logging functionality into Karafka::Monitoring default monitoring
- Added possibility to provide own monitoring as long as in responds to #notice and #notice_error
- Standardized logging format for all logs

## 0.3.0
- Switched from custom ParserError for each parser to general catching of Karafka::Errors::ParseError and its descendants
- Gem bump
- Fixed #32 - now when using custom workers that does not inherit from Karafka::BaseWorker perform method is not required. Using custom workers means that the logic that would normally lie under #perform, needs to be executed directly from the worker.
- Fixed #31 - Technically didn't fix because this is how Sidekiq is meant to work, but provided possibility to assign custom interchangers that allow to bypass JSON encoding issues by converting data that goes to Redis to a required format (and parsing it back when it is fetched)
- Added full parameters lazy load - content is no longer loaded during #perform_async if params are not used in before_enqueue
- No more namespaces for Redis by default (use separate DBs)

## 0.1.21
- Sidekiq 4.0.1 bump
- Gem bump
- Added direct celluloid requirement to Karafka (removed from Sidekiq)

## 0.1.19
- Internal call - schedule naming change
- Enqueue to perform_async naming in controller to follow Sidekiq naming convention
- Gem bump

## 0.1.18
- Changed Redis configuration options into a single hash that is directly passed to Redis setup for Sidekiq
- Added config.ru to provide a Sidekiq web UI (see README for more details)

## 0.1.17
- Changed Karafka::Connection::Cluster tp Karafka::Connection::ActorCluster to distinguish between a single thread actor cluster for multiple topic connection and a future feature that will allow process clusterization.
- Add an ability to use user-defined parsers for a messages
- Lazy load params for before callbacks
- Automatic loading/initializing all workers classes during startup (so Sidekiq won't fail with unknown workers exception)
- Params are now private to controller
- Added bootstrap method to app.rb

## 0.1.16
- Cluster level error catching for all exceptions so actor is not killer
- Cluster level error logging
- Listener refactoring (QueueConsumer extracted)
- Karafka::Connection::QueueConsumer to wrap around fetching logic - technically we could replace Kafka with any other messaging engine as long as we preserve the same API
- Added debug env for debugging purpose in applications

## 0.1.15
- Fixed max_wait_ms vs socket_timeout_ms issue
- Fixed closing queue connection after Poseidon::Errors::ProtocolError failure
- Fixed wrong logging file selection based on env
- Extracted Karafka::Connection::QueueConsumer object to wrap around queue connection

## 0.1.14
- Rake tasks for listing all the topics on Kafka server (rake kafka:topics)

## 0.1.13
- Ability to assign custom workers and use them bypassing Karafka::BaseWorker (or its descendants)
- Gem bump

## 0.1.12
- All internal errors went to Karafka::Errors namespace

## 0.1.11
- Rescuing all the "before Sidekiq" processing so errors won't affect other incoming messages
- Fixed dying actors after connection error
- Added a new app status - "initializing"
- Karafka::Status model cleanup

## 0.1.10
- Added possibility to specify redis namespace in configuration (failover to app name)
- Renamed redis_host to redis_url in configuration

## 0.1.9
- Added worker logger

## 0.1.8
- Dropped local env support in favour of [Envlogic](https://github.com/karafka/envlogic) - no changes in API

## 0.1.7
- Karafka option for Redis hosts (not localhost only)

## 0.1.6
- Added better concurency by clusterization of listeners
- Added graceful shutdown
- Added concurency that allows to handle bigger applications with celluloid
- Karafka controllers no longer require group to be defined (created based on the topic and app name)
- Karafka controllers no longer require topic to be defined (created based on the controller name)
- Readme updates

## 0.1.5
- Celluloid support for listeners
- Multi target logging (STDOUT and file)

## 0.1.4
- Renamed events to messages to follow Apache Kafka naming convention

## 0.1.3
- Karafka::App.logger moved to Karafka.logger
- README updates (Usage section was added)

## 0.1.2
- Logging to log/environment.log
- Karafka::Runner

## 0.1.1
- README updates
- Rake tasks updates
- Rake installation task
- Changelog file added

## 0.1.0
- Initial framework code<|MERGE_RESOLUTION|>--- conflicted
+++ resolved
@@ -18,11 +18,8 @@
 - Introduce Dead Letter Queue feature and Pro Enhanced Dead Letter Queue feature
 - Fix LRJ enqueuing pause increases the coordinator counter (#115)
 - Auto-create topics in the integration specs based on the defined routing
-<<<<<<< HEAD
 - Include `Datadog::LoggerListener` for tracking logger data with DataDog (@bruno-b-martins)
-=======
 - Auto-inject Pro components via composition instead of requiring to use `Karafka::Pro::BaseConsumer` (#1116)
->>>>>>> de26fb90
 
 ### Upgrade notes
 
