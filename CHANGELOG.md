--- conflicted
+++ resolved
@@ -1,11 +1,8 @@
 # Karafka Framework Changelog
 
 ## 2.4.10 (Unreleased)
-<<<<<<< HEAD
 - **[Feature]** Provide Kafka based Scheduled Messages to be able to send messages in the future via a proxy topic.
-=======
 - [Enhancement] Introduce a `#assigned` hook for consumers to be able to trigger actions when consumer is built and assigned but before first consume/ticking, etc.
->>>>>>> ec11310c
 - [Enhancement] Provide `Karafka::Messages::Message#tombstone?` to be able to quickly check if a message is a tombstone message.
 - [Enhancement] Provide more flexible API for Recurring Tasks topics reconfiguration.
 
