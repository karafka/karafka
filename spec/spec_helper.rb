# frozen_string_literal: true

ENV['KARAFKA_ENV'] = 'test'
$LOAD_PATH.unshift(File.dirname(__FILE__))
$LOAD_PATH.unshift(File.join(File.dirname(__FILE__), '..', 'lib'))

%w[
  byebug
  active_support
  singleton
  factory_bot
  fiddle
  ostruct
  simplecov
  tempfile
  zlib
  fugit
].each do |lib|
  require lib
end

# Are we running regular specs or pro specs
SPECS_TYPE = ENV.fetch('SPECS_TYPE', 'default')

# Don't include unnecessary stuff into rcov
SimpleCov.start do
  add_filter '/vendor/'
  add_filter '/gems/'
  add_filter '/.bundle/'
  add_filter '/doc/'
  add_filter '/spec/'
  add_filter '/config/'
  add_filter '/lib/karafka/railtie'
  add_filter '/lib/karafka/patches'
  # We do not spec strategies here. We do it via integration test suite
  add_filter '/lib/karafka/cli/topics/align'
  add_filter '/lib/karafka/cli/topics/base'
  add_filter '/lib/karafka/cli/topics/plan'
  add_filter '/processing/strategies'
  # Consumers are tested in integrations
  add_filter '/consumer'
  # CLI commands are also checked via integrations
  add_filter '/cli/topics.rb'
  add_filter '/vendors/'

  # enable_coverage :branch
  command_name [SPECS_TYPE, ARGV].flatten.join('-')
  merge_timeout 3600
end

# Require total coverage after running both regular and pro
<<<<<<< HEAD
SimpleCov.minimum_coverage(93.7) if SPECS_TYPE == 'pro'
=======
SimpleCov.minimum_coverage(93.6) if SPECS_TYPE == 'pro'
>>>>>>> 7dbdac2b

Dir["#{File.dirname(__FILE__)}/support/**/*.rb"]
  .sort
  .each { |f| require f }

RSpec.configure do |config|
  config.include FactoryBot::Syntax::Methods
  config.disable_monkey_patching!
  config.order = :random

  config.expect_with :rspec do |expectations|
    expectations.include_chain_clauses_in_custom_matcher_descriptions = true
  end

  config.before do |example|
    # When we test things, we subscribe sometimes with one-off monitors, they need to always be
    # cleared not to spam and break test-suit
    Karafka.monitor.notifications_bus.clear

    next unless example.metadata[:type] == :pro

    Karafka::Pro::Loader.pre_setup_all(Karafka::App.config)
  end

  config.after do
    Karafka::App.routes.clear
    Karafka.monitor.notifications_bus.clear
    Karafka::App.config.internal.routing.activity_manager.clear
    Karafka::Processing::InlineInsights::Tracker.clear
  end

  config.after(:suite) do
    PRODUCERS.regular.close
    PRODUCERS.transactional.close
  end
end

require 'karafka'
require 'active_job/karafka'
require 'karafka/pro/loader'

# This will make all the pro components visible but will not use them anywhere
Karafka::Pro::Loader.require_all if ENV['SPECS_TYPE'] == 'pro'

# We extend this manually since it's done by a Railtie that we do not run here
ActiveJob::Base.extend ::Karafka::ActiveJob::JobExtensions

# Test setup for the framework
module Karafka
  # Configuration for test env
  class App
    setup do |config|
      config.kafka = { 'bootstrap.servers': '127.0.0.1:9092' }
      config.client_id = rand.to_s
      config.pause_timeout = 1
      config.pause_max_timeout = 1
      config.pause_with_exponential_backoff = false
    end
  end
end

RSpec.extend RSpecLocator.new(__FILE__)

# Alias for two producers that we need in specs. Regular one that is not transactional and the
# other one that is transactional for transactional specs
PRODUCERS = OpenStruct.new(
  regular: Karafka.producer,
  transactional: ::WaterDrop::Producer.new do |p_config|
    p_config.kafka = ::Karafka::Setup::AttributesMap.producer(Karafka::App.config.kafka.dup)
    p_config.kafka[:'transactional.id'] = SecureRandom.uuid
    p_config.logger = Karafka::App.config.logger
  end
)

# We by default use the default listeners for specs to check how they work and that
# they don't not break anything
Karafka.monitor.subscribe(Karafka::Instrumentation::LoggerListener.new)
Karafka.monitor.subscribe(Karafka::Instrumentation::ProctitleListener.new)

# @param file_path [String] path within fixtures dir to the expected file
# @return [String] fixture file content
def fixture_file(file_path)
  File.read(
    File.join(
      Karafka.gem_root,
      'spec',
      'support',
      'fixtures',
      file_path
    )
  )
end

# Some operations in Kafka, like topics creation can finish successfully but cluster on a loaded
# machine may still perform some internal operations. In such cases, when using transactional
# producer, state may be refreshed during transaction causing critical errors.
#
# We can run this when waiting is needed to ensure state stability.
def wait_if_needed
  return unless ENV.key?('CI')

  sleep(1)
end

# We need to clear argv because otherwise we would get reports on invalid options for CLI specs
ARGV.clear<|MERGE_RESOLUTION|>--- conflicted
+++ resolved
@@ -49,11 +49,7 @@
 end
 
 # Require total coverage after running both regular and pro
-<<<<<<< HEAD
-SimpleCov.minimum_coverage(93.7) if SPECS_TYPE == 'pro'
-=======
 SimpleCov.minimum_coverage(93.6) if SPECS_TYPE == 'pro'
->>>>>>> 7dbdac2b
 
 Dir["#{File.dirname(__FILE__)}/support/**/*.rb"]
   .sort
