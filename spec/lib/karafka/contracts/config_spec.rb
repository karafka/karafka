# frozen_string_literal: true

RSpec.describe_current do
  subject(:contract) { described_class.new }

  let(:config) do
    {
      client_id: 'name',
      shutdown_timeout: 10,
      consumer_mapper: Karafka::Routing::ConsumerMapper.new,
      consumer_persistence: true,
      pause_max_timeout: 1_000,
      pause_timeout: 1_000,
      pause_with_exponential_backoff: false,
      max_wait_time: 5,
      concurrency: 5,
      license: {
        token: false,
        entity: ''
      },
      internal: {
        status: Karafka::Status.new,
        process: Karafka::Process.new,
<<<<<<< HEAD
        runner: {
          tick: 100
=======
        connection: {
          proxy: {
            query_watermark_offsets: {
              timeout: 100,
              max_attempts: 5,
              wait_time: 1_000
            },
            offsets_for_times: {
              timeout: 100,
              max_attempts: 5,
              wait_time: 1_000
            }
          }
>>>>>>> 11898354
        },
        routing: {
          builder: Karafka::Routing::Builder.new,
          subscription_groups_builder: Karafka::Routing::SubscriptionGroupsBuilder.new
        },
        processing: {
          scheduler: Karafka::Processing::Scheduler.new,
          jobs_builder: Karafka::Processing::JobsBuilder.new,
          coordinator_class: Karafka::Processing::Coordinator,
          partitioner_class: Karafka::Processing::Partitioner
        },
        active_job: {
          dispatcher: Karafka::ActiveJob::Dispatcher.new,
          job_options_contract: Karafka::ActiveJob::JobOptionsContract.new,
          consumer_class: Karafka::ActiveJob::Consumer
        }
      },
      kafka: {
        'bootstrap.servers': '127.0.0.1:9092'
      }
    }
  end

  context 'when we check for the errors yml file reference' do
    it 'expect to have all of them defined' do
      stringified = described_class.config.error_messages.to_s

      described_class.rules.each do |rule|
        expect(stringified).to include(rule.path.last.to_s)
      end
    end
  end

  context 'when config is valid' do
    it { expect(contract.call(config)).to be_success }
  end

  context 'when validating kafka details' do
    context 'when kafka is missing' do
      before { config.delete(:kafka) }

      it { expect(contract.call(config)).not_to be_success }
    end

    context 'when kafka scope is empty' do
      before { config[:kafka] = {} }

      it { expect(contract.call(config)).not_to be_success }
    end

    context 'when kafka scope is not a hash' do
      before { config[:kafka] = [1, 2, 3] }

      it { expect(contract.call(config)).not_to be_success }
    end

    context 'when kafka scope has non symbolized keys' do
      before { config[:kafka] = { 'test' => 1 } }

      it { expect(contract.call(config)).not_to be_success }
    end
  end

  context 'when validating license related components' do
    context 'when license is missing completely' do
      before { config.delete(:license) }

      it { expect(contract.call(config)).not_to be_success }
    end

    context 'when token is nil' do
      before { config[:license][:token] = nil }

      it { expect(contract.call(config)).not_to be_success }
    end

    context 'when entity token is nil' do
      before { config[:license][:entity] = nil }

      it { expect(contract.call(config)).not_to be_success }
    end
  end

  context 'when we validate client_id' do
    context 'when client_id is nil' do
      before { config[:client_id] = nil }

      it { expect(contract.call(config)).not_to be_success }
    end

    context 'when client_id is not a string' do
      before { config[:client_id] = 2 }

      it { expect(contract.call(config)).not_to be_success }
    end
  end

  context 'when we validate shutdown_timeout' do
    context 'when shutdown_timeout is nil' do
      before { config[:shutdown_timeout] = nil }

      it { expect(contract.call(config)).not_to be_success }
    end

    context 'when shutdown_timeout is not an int' do
      before { config[:shutdown_timeout] = 2.1 }

      it { expect(contract.call(config)).not_to be_success }
    end

    context 'when shutdown_timeout is less then 0' do
      before { config[:shutdown_timeout] = -2 }

      it { expect(contract.call(config)).not_to be_success }
    end
  end

  context 'when we validate max_wait_time' do
    context 'when max_wait_time is nil' do
      before { config[:max_wait_time] = nil }

      it { expect(contract.call(config)).not_to be_success }
    end

    context 'when max_wait_time is not an int' do
      before { config[:max_wait_time] = 2.1 }

      it { expect(contract.call(config)).not_to be_success }
    end

    context 'when max_wait_time is less then 0' do
      before { config[:max_wait_time] = -2 }

      it { expect(contract.call(config)).not_to be_success }
    end

    context 'when max_wait_time is equal to shutdown_timeout' do
      before do
        config[:max_wait_time] = 5
        config[:shutdown_timeout] = 5
      end

      it { expect(contract.call(config)).not_to be_success }
    end

    context 'when max_wait_time is more than shutdown_timeout' do
      before do
        config[:max_wait_time] = 15
        config[:shutdown_timeout] = 5
      end

      it { expect(contract.call(config)).not_to be_success }
    end
  end

  context 'when we validate consumer_mapper' do
    context 'when consumer_mapper is nil' do
      before { config[:consumer_mapper] = nil }

      it { expect(contract.call(config)).not_to be_success }
    end
  end

  context 'when we validate consumer_persistence' do
    context 'when consumer_persistence is nil' do
      before { config[:consumer_persistence] = nil }

      it { expect(contract.call(config)).not_to be_success }
    end

    context 'when consumer_persistence is not a bool' do
      before { config[:consumer_persistence] = 2.1 }

      it { expect(contract.call(config)).not_to be_success }
    end
  end

  context 'when we validate pause_max_timeout' do
    context 'when pause_max_timeout is nil' do
      before { config[:pause_max_timeout] = nil }

      it { expect(contract.call(config)).not_to be_success }
    end

    context 'when pause_max_timeout is not an int' do
      before { config[:pause_max_timeout] = 2.1 }

      it { expect(contract.call(config)).not_to be_success }
    end

    context 'when pause_max_timeout is less then 1' do
      before { config[:pause_max_timeout] = -2 }

      it { expect(contract.call(config)).not_to be_success }
    end
  end

  context 'when we validate pause_with_exponential_backoff' do
    context 'when pause_with_exponential_backoff is nil' do
      before { config[:pause_with_exponential_backoff] = nil }

      it { expect(contract.call(config)).not_to be_success }
    end

    context 'when pause_with_exponential_backoff is not a bool' do
      before { config[:pause_with_exponential_backoff] = 2.1 }

      it { expect(contract.call(config)).not_to be_success }
    end

    context 'when pause_timeout is more than pause_max_timeout' do
      before do
        config[:pause_timeout] = 2
        config[:pause_max_timeout] = 1
        config[:pause_with_exponential_backoff] = true
      end

      it { expect(contract.call(config)).not_to be_success }
    end
  end

  context 'when we validate concurrency' do
    context 'when concurrency is nil' do
      before { config[:concurrency] = nil }

      it { expect(contract.call(config)).not_to be_success }
    end

    context 'when concurrency is not an int' do
      before { config[:concurrency] = 2.1 }

      it { expect(contract.call(config)).not_to be_success }
    end

    context 'when concurrency is less then 1' do
      before { config[:concurrency] = 0 }

      it { expect(contract.call(config)).not_to be_success }
    end
  end

  context 'when we validate internal components' do
    context 'when internals are missing' do
      before { config.delete(:internal) }

      it { expect(contract.call(config)).not_to be_success }
    end

<<<<<<< HEAD
    context 'when runner.tick is less than 100' do
      before { config[:internal][:runner][:tick] = 99 }
=======
    context 'when connection is missing' do
      before { config[:internal].delete(:connection) }
>>>>>>> 11898354

      it { expect(contract.call(config)).not_to be_success }
    end

<<<<<<< HEAD
=======
    context 'when proxy is missing' do
      before { config[:internal][:connection].delete(:proxy) }

      it { expect(contract.call(config)).not_to be_success }
    end

    %i[
      query_watermark_offsets
      offsets_for_times
    ].each do |scope|
      context "when proxy #{scope} is missing" do
        before { config[:internal][:connection][:proxy].delete(scope) }

        it { expect(contract.call(config)).not_to be_success }
      end

      %i[
        timeout
        max_attempts
        wait_time
      ].each do |field|
        context "when proxy #{scope} #{field} is 0" do
          before { config[:internal][:connection][:proxy][scope][field] = 0 }

          it { expect(contract.call(config)).not_to be_success }
        end

        context "when proxy #{scope} #{field} is not an integer" do
          before { config[:internal][:connection][:proxy][scope][field] = 100.2 }

          it { expect(contract.call(config)).not_to be_success }
        end

        context "when proxy #{scope} #{field} is a string" do
          before { config[:internal][:connection][:proxy][scope][field] = 'test' }

          it { expect(contract.call(config)).not_to be_success }
        end
      end
    end

>>>>>>> 11898354
    context 'when routing builder is missing' do
      before { config[:internal][:routing].delete(:builder) }

      it { expect(contract.call(config)).not_to be_success }
    end

    context 'when processing jobs_builder is missing' do
      before { config[:internal][:processing].delete(:jobs_builder) }

      it { expect(contract.call(config)).not_to be_success }
    end

    context 'when processing jobs_builder is nil' do
      before { config[:internal][:processing][:jobs_builder] = nil }

      it { expect(contract.call(config)).not_to be_success }
    end

    context 'when status is missing' do
      before { config[:internal].delete(:status) }

      it { expect(contract.call(config)).not_to be_success }
    end

    context 'when process is missing' do
      before { config[:internal].delete(:process) }

      it { expect(contract.call(config)).not_to be_success }
    end

    context 'when routing subscription_groups_builder is missing' do
      before { config[:internal][:routing].delete(:subscription_groups_builder) }

      it { expect(contract.call(config)).not_to be_success }
    end

    context 'when processing scheduler is missing' do
      before { config[:internal][:processing].delete(:scheduler) }

      it { expect(contract.call(config)).not_to be_success }
    end
  end

  context 'when we validate internal active job components' do
    context 'when active_job settings are missing' do
      before { config[:internal].delete(:active_job) }

      it { expect(contract.call(config)).not_to be_success }
    end

    context 'when active_job dispatcher is missing' do
      before { config[:internal][:active_job].delete(:dispatcher) }

      it { expect(contract.call(config)).not_to be_success }
    end

    context 'when active_job job_options_contract is missing' do
      before { config[:internal][:active_job].delete(:job_options_contract) }

      it { expect(contract.call(config)).not_to be_success }
    end

    context 'when active_job consmer class is missing' do
      before { config[:internal][:active_job].delete(:consumer_class) }

      it { expect(contract.call(config)).not_to be_success }
    end
  end
end<|MERGE_RESOLUTION|>--- conflicted
+++ resolved
@@ -21,10 +21,9 @@
       internal: {
         status: Karafka::Status.new,
         process: Karafka::Process.new,
-<<<<<<< HEAD
         runner: {
           tick: 100
-=======
+        },
         connection: {
           proxy: {
             query_watermark_offsets: {
@@ -38,7 +37,6 @@
               wait_time: 1_000
             }
           }
->>>>>>> 11898354
         },
         routing: {
           builder: Karafka::Routing::Builder.new,
@@ -287,19 +285,18 @@
       it { expect(contract.call(config)).not_to be_success }
     end
 
-<<<<<<< HEAD
     context 'when runner.tick is less than 100' do
       before { config[:internal][:runner][:tick] = 99 }
-=======
+
+      it { expect(contract.call(config)).not_to be_success }
+    end
+
     context 'when connection is missing' do
       before { config[:internal].delete(:connection) }
->>>>>>> 11898354
-
-      it { expect(contract.call(config)).not_to be_success }
-    end
-
-<<<<<<< HEAD
-=======
+
+      it { expect(contract.call(config)).not_to be_success }
+    end
+
     context 'when proxy is missing' do
       before { config[:internal][:connection].delete(:proxy) }
 
@@ -341,7 +338,6 @@
       end
     end
 
->>>>>>> 11898354
     context 'when routing builder is missing' do
       before { config[:internal][:routing].delete(:builder) }
 
