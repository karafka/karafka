# frozen_string_literal: true

RSpec.describe Karafka::BaseResponder do
  let(:topic_name) { 'topic_123.abc-xyz' }
  let(:input_data) { rand }
  let(:sync_producer) { WaterDrop::SyncProducer }
  let(:async_producer) { WaterDrop::AsyncProducer }
  let(:serializer) { nil }

  let(:working_class) do
    name = topic_name
    serializer_name = serializer
    ClassBuilder.inherit(described_class) do
      topic name, serializer: serializer_name
    end
  end

  context 'when we want to use class methods' do
    subject(:responder_class) { working_class }

    describe '.topic' do
      context 'when we register valid topic' do
        it 'expect to register topic in topics under proper name' do
          expect(responder_class.topics[topic_name].name).to eq topic_name
        end

        it 'expect to build a topic object' do
          expect(responder_class.topics[topic_name]).to be_a(Karafka::Responders::Topic)
        end
      end
    end

    describe '.call' do
      it 'expect to create instance and try to deliver' do
        # Since there is no #respond method, it will build an instance and raise this
        expect { responder_class.call(input_data) }.to raise_error NotImplementedError
      end
    end
  end

  context 'when we want to use instance methods' do
    subject(:responder) { working_class.new }

    let(:serializer) { Karafka::Parsers::Json.new }

    describe '#serializer' do
      let(:instance) { working_class.new }
      subject(:responder) { instance.serializer(topic_name) }

<<<<<<< HEAD
      let(:serializer_class) { Karafka::Serialization::Json::Serializer }

      it { expect(responder.instance_variable_get(:'@serializer')).to be_a serializer_class }
=======
      let(:default_parser) { Karafka::Parsers::Json }

      it { expect(responder).to be_a default_parser }

      context 'when a class is assigned to the constructor' do
        let(:parser_class) { Class.new(default_parser) }
        let(:instance) { working_class.new(parser_class) }

        it { expect(responder).to eq parser_class }

        context 'when the responder has assigned a serializer for the topic' do
          let(:serializer) { Class.new(default_parser) }

          it { expect(responder).to eq serializer }
        end
      end
>>>>>>> 2a13b1ed
    end

    describe '#call' do
      context 'when execution goes with errors' do
        let(:expected_error) { Karafka::Errors::InvalidResponderUsageError }

        it 'expect to respond and validate' do
          expect(responder).to receive(:respond).with(input_data)
          expect { responder.call(input_data) }.to raise_error(expected_error)
        end
      end

      context 'when execution goes without errors' do
        let(:working_class) do
          name = topic_name
          ClassBuilder.inherit(described_class) do
            topic name, required: false
          end
        end

        it 'expect to respond and validate' do
          expect(responder).to receive(:respond).with(input_data)
          expect { responder.call(input_data) }.not_to raise_error
        end
      end

      context 'when we have a custom options schema and invalid data' do
        let(:input_data) { rand.to_s }
        let(:expected_error) { Karafka::Errors::InvalidResponderMessageOptionsError }
        let(:working_class) do
          name = topic_name
          ClassBuilder.inherit(described_class) do
            self.options_schema = Dry::Validation.Schema do
              required(:key).filled(:str?)
            end

            topic name

            define_method :respond do |data|
              respond_to name, data
            end
          end
        end

        it 'expect to expect to put string data into messages buffer' do
          expect { responder.send(:call, input_data) }.to raise_error(expected_error)
        end
      end
    end

    describe '#respond' do
      it { expect { responder.send(:respond, input_data) }.to raise_error NotImplementedError }
    end

    describe '#respond_to' do
      context 'when we send a string data' do
        let(:input_data) { rand.to_s }
        let(:expected_buffer_state) do
          {
            topic_name => [
              [
                input_data,
                { topic: topic_name }
              ]
            ]
          }
        end

        it 'expect to expect to put string data into messages buffer' do
          responder.send(:respond_to, topic_name, input_data)
          expect(responder.messages_buffer).to eq(expected_buffer_state)
        end
      end

      context 'when we send non string data' do
        let(:input_data) { { rand => rand } }
        let(:expected_buffer_state) do
          {
            topic_name => [
              [
                input_data.to_json,
                { topic: topic_name }
              ]
            ]
          }
        end

        it 'expect to cast to json, and buffer in messages buffer' do
          responder.send(:respond_to, topic_name, input_data)
          expect(responder.messages_buffer).to eq(expected_buffer_state)
        end
      end

      context 'when we have custom mapper response' do
        let(:mapped_topic) { "prefix.#{topic_name}" }
        let(:custom_mapper) do
          ClassBuilder.build do
            class << self
              def outgoing(topic)
                "prefix.#{topic}"
              end
            end
          end
        end
        let(:expected_buffer_state) do
          {
            topic_name => [
              [
                input_data.to_json,
                { topic: topic_name }
              ]
            ]
          }
        end

        before do
          allow(Karafka::App.config)
            .to receive(:topic_mapper)
            .and_return(custom_mapper)
        end

        it 'expect to cast to json, and buffer in messages buffer' do
          responder.send(:respond_to, topic_name, input_data)
          expect(responder.messages_buffer).to eq(expected_buffer_state)
        end
      end
    end

    describe '#validate_usage!' do
      let(:usage_validator) { instance_double(Karafka::Responders::UsageValidator) }
      let(:registered_topics) { {} }
      let(:messages_buffer) { { rand => [rand], rand => [rand] } }

      before do
        working_class.topics = registered_topics
        responder.instance_variable_set(:'@messages_buffer', messages_buffer)
      end

      it 'expect to use UsageValidator to validate usage' do
        expected_error = Karafka::Errors::InvalidResponderUsageError
        expect { responder.send(:validate_usage!) }.to raise_error(expected_error)
      end
    end

    describe '#deliver!' do
      context 'when there are messages to be delivered in a sync way' do
        let(:topic_name) { rand.to_s }
        let(:message) { { rand.to_s => rand.to_s } }
        let(:working_class) do
          name = topic_name
          ClassBuilder.inherit(described_class) do
            topic name

            define_method :respond do |data|
              respond_to name, data
            end
          end
        end

        after { working_class.call(message) }

        it 'expect to deliver them using waterdrop sync producer' do
          expect(sync_producer).to receive(:call).with(message.to_json, topic: topic_name)
        end
      end

      context 'when there are messages to be delivered in an async way' do
        let(:topic_name) { rand.to_s }
        let(:message) { { rand.to_s => rand.to_s } }
        let(:working_class) do
          name = topic_name
          ClassBuilder.inherit(described_class) do
            topic name, async: true

            define_method :respond do |data|
              respond_to name, data
            end
          end
        end

        after { working_class.call(message) }

        it 'expect to deliver them using waterdrop sync producer' do
          expect(async_producer).to receive(:call).with(message.to_json, topic: topic_name)
        end
      end

      context 'with a mapped topic' do
        let(:mapped_topic) { "prefix.#{topic_name}" }
        let(:custom_mapper) do
          ClassBuilder.build do
            def self.outgoing(topic)
              "prefix.#{topic}"
            end
          end
        end
        let(:topic_name) { rand.to_s }
        let(:message) { { rand.to_s => rand.to_s } }
        let(:working_class) do
          name = topic_name
          ClassBuilder.inherit(described_class) do
            topic name

            define_method :respond do |data|
              respond_to name, data
            end
          end
        end

        before do
          allow(Karafka::App.config)
            .to receive(:topic_mapper)
            .and_return(custom_mapper)
        end

        after { working_class.call(message) }

        it 'sends the message' do
          expect(sync_producer).to receive(:call).with(message.to_json, topic: mapped_topic)
        end
      end
    end
  end
end<|MERGE_RESOLUTION|>--- conflicted
+++ resolved
@@ -41,34 +41,15 @@
   context 'when we want to use instance methods' do
     subject(:responder) { working_class.new }
 
-    let(:serializer) { Karafka::Parsers::Json.new }
+    let(:serializer) { Karafka::Serialization::Json::Serializer.new }
 
     describe '#serializer' do
+      subject(:topic_serializer) { instance.class.topics[topic_name].serializer }
+
       let(:instance) { working_class.new }
-      subject(:responder) { instance.serializer(topic_name) }
-
-<<<<<<< HEAD
       let(:serializer_class) { Karafka::Serialization::Json::Serializer }
 
-      it { expect(responder.instance_variable_get(:'@serializer')).to be_a serializer_class }
-=======
-      let(:default_parser) { Karafka::Parsers::Json }
-
-      it { expect(responder).to be_a default_parser }
-
-      context 'when a class is assigned to the constructor' do
-        let(:parser_class) { Class.new(default_parser) }
-        let(:instance) { working_class.new(parser_class) }
-
-        it { expect(responder).to eq parser_class }
-
-        context 'when the responder has assigned a serializer for the topic' do
-          let(:serializer) { Class.new(default_parser) }
-
-          it { expect(responder).to eq serializer }
-        end
-      end
->>>>>>> 2a13b1ed
+      it { expect(topic_serializer).to be_a serializer_class }
     end
 
     describe '#call' do
