# frozen_string_literal: true

RSpec.describe Karafka::Setup::Config do
  subject(:config_class) { described_class }

  describe '#setup' do
    it { expect { |block| config_class.setup(&block) }.to yield_with_args }
  end

  describe '#setup_components' do
    it 'expect to run setup for waterdrop' do
      expect(Karafka::Setup::Configurators::WaterDrop)
        .to receive(:setup).with(config_class.config)
                           .at_least(:once)
      config_class.send :setup_components
    end
  end

  describe '#validate!' do
    context 'when configuration has errors' do
      let(:error_class) { ::Karafka::Errors::InvalidConfigurationError }
      let(:error_message) { { client_id: ['must be filled'] }.to_s }

      before do
        module Karafka
          class App
            setup do |config|
              config.client_id = nil
            end
          end
        end
      end

<<<<<<< HEAD
      it 'raise InvalidConfigurationError exception' do
        expect { config_class.send(:validate!) }.to raise_error do |error|
          expect(error).to be_a(error_class)
          expect(error.message).to eq(error_message)
        end
      end

=======
>>>>>>> 5b2be7b6
      after do
        module Karafka
          class App
            setup do |config|
              config.client_id = rand(100).to_s
            end
          end
        end
      end

      it 'raise InvalidConfiguration exception' do
        expect { config_class.send(:validate!) }.to raise_error do |error|
          expect(error).to be_a(error_class)
          expect(error.message).to eq(error_message)
        end
      end
    end

    context 'when configuration is valid' do
      it 'not raise InvalidConfigurationError exception' do
        expect { config_class.send(:validate!) }
          .not_to raise_error
      end
    end
  end
end<|MERGE_RESOLUTION|>--- conflicted
+++ resolved
@@ -31,16 +31,6 @@
         end
       end
 
-<<<<<<< HEAD
-      it 'raise InvalidConfigurationError exception' do
-        expect { config_class.send(:validate!) }.to raise_error do |error|
-          expect(error).to be_a(error_class)
-          expect(error.message).to eq(error_message)
-        end
-      end
-
-=======
->>>>>>> 5b2be7b6
       after do
         module Karafka
           class App
@@ -48,6 +38,13 @@
               config.client_id = rand(100).to_s
             end
           end
+        end
+      end
+
+      it 'raise InvalidConfigurationError exception' do
+        expect { config_class.send(:validate!) }.to raise_error do |error|
+          expect(error).to be_a(error_class)
+          expect(error.message).to eq(error_message)
         end
       end
 
