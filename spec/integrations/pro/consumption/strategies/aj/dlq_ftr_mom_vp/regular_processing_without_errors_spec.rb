--- conflicted
+++ resolved
@@ -46,10 +46,6 @@
 
 consumer.each do |message|
   assert message.offset >= 30, [DT, message.offset]
-<<<<<<< HEAD
-
-=======
->>>>>>> e1332b0b
   break
 end
 
