# frozen_string_literal: true

# When using virtual partitions and tracking errors, they under consecutive collapse should grow
# in terms of size

setup_karafka(allow_errors: %w[consumer.consume.error]) do |config|
  config.concurrency = 2
end

class Consumer < Karafka::BaseConsumer
  def consume
    DT[:errors_collapsed] << errors_tracker.size if collapsed?

    raise StandardError
  end
end

draw_routes do
  topic DT.topic do
    consumer Consumer
<<<<<<< HEAD
    virtual_partitions(
      partitioner: ->(_msg) { DT[:iterator].next }
=======
    filter VpStabilizer
    virtual_partitions(
      partitioner: ->(_msg) { rand(2) }
>>>>>>> a4e76e0a
    )
  end
end

produce_many(DT.topic, DT.uuids(500))

start_karafka_and_wait_until do
  DT[:errors_collapsed].include?(5)
end

def contains_subsequence?(main_array, sub_array)
  return true if sub_array.empty?

  sub_index = 0
  main_array.each do |element|
    sub_index += 1 if element == sub_array[sub_index]
    return true if sub_index == sub_array.length
  end

  false
end

assert contains_subsequence?(DT[:errors_collapsed], (2..5).to_a)<|MERGE_RESOLUTION|>--- conflicted
+++ resolved
@@ -18,14 +18,9 @@
 draw_routes do
   topic DT.topic do
     consumer Consumer
-<<<<<<< HEAD
-    virtual_partitions(
-      partitioner: ->(_msg) { DT[:iterator].next }
-=======
     filter VpStabilizer
     virtual_partitions(
       partitioner: ->(_msg) { rand(2) }
->>>>>>> a4e76e0a
     )
   end
 end
