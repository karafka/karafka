GIT
  remote: https://github.com/karafka/waterdrop
  revision: b60545967a47f023cdf5b687cb9e3b63735f26b4
  branch: 1.3-wip
  specs:
    waterdrop (1.3.0)
      delivery_boy (~> 0.2)
      dry-configurable (~> 0.7)
      dry-monitor (~> 0.1)
      dry-validation (~> 0.11)
      null-logger (~> 0.1)
      ruby-kafka (>= 0.7.1)

PATH
  remote: .
  specs:
<<<<<<< HEAD
    karafka (1.3.0)
=======
    karafka (1.2.10)
      activesupport (>= 4.0)
>>>>>>> e357e1c9
      dry-configurable (~> 0.7)
      dry-events (~> 0.1)
      dry-inflector (~> 0.1)
      dry-monitor (~> 0.1)
      dry-validation (~> 0.11)
      envlogic (~> 1.0)
      multi_json (>= 1.12)
      rake (>= 11.3)
      require_all (>= 1.4)
      ruby-kafka (>= 0.7.1)
      thor (~> 0.19)
      waterdrop (~> 1.3)

GEM
  remote: https://rubygems.org/
  specs:
    activesupport (5.2.2)
      concurrent-ruby (~> 1.0, >= 1.0.2)
      i18n (>= 0.7, < 2)
      minitest (~> 5.1)
      tzinfo (~> 1.1)
    concurrent-ruby (1.1.4)
    delivery_boy (0.2.7)
      king_konf (~> 0.2)
      ruby-kafka (~> 0.5)
    diff-lcs (1.3)
    digest-crc (0.4.1)
    docile (1.3.1)
    dry-configurable (0.7.0)
      concurrent-ruby (~> 1.0)
    dry-container (0.6.0)
      concurrent-ruby (~> 1.0)
      dry-configurable (~> 0.1, >= 0.1.3)
    dry-core (0.4.7)
      concurrent-ruby (~> 1.0)
    dry-equalizer (0.2.1)
    dry-events (0.1.0)
      concurrent-ruby (~> 1.0)
      dry-core (~> 0.4)
      dry-equalizer (~> 0.2)
    dry-inflector (0.1.2)
    dry-logic (0.4.2)
      dry-container (~> 0.2, >= 0.2.6)
      dry-core (~> 0.2)
      dry-equalizer (~> 0.2)
    dry-monitor (0.1.2)
      dry-configurable (~> 0.5)
      dry-equalizer (~> 0.2)
      dry-events (~> 0.1)
      rouge (~> 2.0, >= 2.2.1)
    dry-types (0.13.4)
      concurrent-ruby (~> 1.0)
      dry-container (~> 0.3)
      dry-core (~> 0.4, >= 0.4.4)
      dry-equalizer (~> 0.2)
      dry-inflector (~> 0.1, >= 0.1.2)
      dry-logic (~> 0.4, >= 0.4.2)
    dry-validation (0.12.2)
      concurrent-ruby (~> 1.0)
      dry-configurable (~> 0.1, >= 0.1.3)
      dry-core (~> 0.2, >= 0.2.1)
      dry-equalizer (~> 0.2)
      dry-logic (~> 0.4, >= 0.4.0)
      dry-types (~> 0.13.1)
    envlogic (1.1.0)
      dry-inflector (~> 0.1)
<<<<<<< HEAD
    factory_bot (4.11.1)
      activesupport (>= 3.0.0)
    i18n (1.3.0)
=======
    i18n (1.5.2)
>>>>>>> e357e1c9
      concurrent-ruby (~> 1.0)
    json (2.1.0)
    king_konf (0.3.7)
    minitest (5.11.3)
    multi_json (1.13.1)
    null-logger (0.1.5)
    rake (12.3.2)
    require_all (2.0.0)
    rouge (2.2.1)
    rspec (3.8.0)
      rspec-core (~> 3.8.0)
      rspec-expectations (~> 3.8.0)
      rspec-mocks (~> 3.8.0)
    rspec-core (3.8.0)
      rspec-support (~> 3.8.0)
    rspec-expectations (3.8.2)
      diff-lcs (>= 1.2.0, < 2.0)
      rspec-support (~> 3.8.0)
    rspec-mocks (3.8.0)
      diff-lcs (>= 1.2.0, < 2.0)
      rspec-support (~> 3.8.0)
    rspec-support (3.8.0)
    ruby-kafka (0.7.5)
      digest-crc
    simplecov (0.16.1)
      docile (~> 1.1)
      json (>= 1.8, < 3)
      simplecov-html (~> 0.10.0)
    simplecov-html (0.10.2)
    thor (0.20.3)
    thread_safe (0.3.6)
    timecop (0.9.1)
    tzinfo (1.2.5)
      thread_safe (~> 0.1)

PLATFORMS
  ruby

DEPENDENCIES
  factory_bot
  karafka!
  rspec
  simplecov
  timecop
  waterdrop!

BUNDLED WITH
   2.0.1<|MERGE_RESOLUTION|>--- conflicted
+++ resolved
@@ -1,6 +1,6 @@
 GIT
   remote: https://github.com/karafka/waterdrop
-  revision: b60545967a47f023cdf5b687cb9e3b63735f26b4
+  revision: b851c7715f7c3ae5563c158465142aacd10387df
   branch: 1.3-wip
   specs:
     waterdrop (1.3.0)
@@ -14,12 +14,7 @@
 PATH
   remote: .
   specs:
-<<<<<<< HEAD
     karafka (1.3.0)
-=======
-    karafka (1.2.10)
-      activesupport (>= 4.0)
->>>>>>> e357e1c9
       dry-configurable (~> 0.7)
       dry-events (~> 0.1)
       dry-inflector (~> 0.1)
@@ -86,13 +81,9 @@
       dry-types (~> 0.13.1)
     envlogic (1.1.0)
       dry-inflector (~> 0.1)
-<<<<<<< HEAD
     factory_bot (4.11.1)
       activesupport (>= 3.0.0)
-    i18n (1.3.0)
-=======
     i18n (1.5.2)
->>>>>>> e357e1c9
       concurrent-ruby (~> 1.0)
     json (2.1.0)
     king_konf (0.3.7)
