PATH
  remote: .
  specs:
<<<<<<< HEAD
    karafka (1.2.5)
=======
    karafka (1.2.6)
      activesupport (>= 4.0)
>>>>>>> 7c653078
      dry-configurable (~> 0.7)
      dry-events (~> 0.1)
      dry-inflector (~> 0.1.1)
      dry-monitor (~> 0.1)
      dry-validation (~> 0.11)
      envlogic (~> 1.0)
      multi_json (>= 1.12)
      rake (>= 11.3)
      require_all (>= 1.4)
      ruby-kafka (~> 0.6.8)
      thor (~> 0.19)
      waterdrop (~> 1.2.3)

GEM
  remote: https://rubygems.org/
  specs:
    benchmark-ips (2.7.2)
    concurrent-ruby (1.0.5)
    delivery_boy (0.2.7)
      king_konf (~> 0.2)
      ruby-kafka (~> 0.5)
    diff-lcs (1.3)
    docile (1.3.1)
    dry-configurable (0.7.0)
      concurrent-ruby (~> 1.0)
    dry-container (0.6.0)
      concurrent-ruby (~> 1.0)
      dry-configurable (~> 0.1, >= 0.1.3)
    dry-core (0.4.7)
      concurrent-ruby (~> 1.0)
    dry-equalizer (0.2.1)
    dry-events (0.1.0)
      concurrent-ruby (~> 1.0)
      dry-core (~> 0.4)
      dry-equalizer (~> 0.2)
    dry-inflector (0.1.2)
    dry-logic (0.4.2)
      dry-container (~> 0.2, >= 0.2.6)
      dry-core (~> 0.2)
      dry-equalizer (~> 0.2)
    dry-monitor (0.1.2)
      dry-configurable (~> 0.5)
      dry-equalizer (~> 0.2)
      dry-events (~> 0.1)
      rouge (~> 2.0, >= 2.2.1)
    dry-types (0.13.2)
      concurrent-ruby (~> 1.0)
      dry-container (~> 0.3)
      dry-core (~> 0.4, >= 0.4.4)
      dry-equalizer (~> 0.2)
      dry-inflector (~> 0.1, >= 0.1.2)
      dry-logic (~> 0.4, >= 0.4.2)
    dry-validation (0.12.1)
      concurrent-ruby (~> 1.0)
      dry-configurable (~> 0.1, >= 0.1.3)
      dry-core (~> 0.2, >= 0.2.1)
      dry-equalizer (~> 0.2)
      dry-logic (~> 0.4, >= 0.4.0)
      dry-types (~> 0.13.1)
    envlogic (1.1.0)
      dry-inflector (~> 0.1)
    json (2.1.0)
    king_konf (0.3.6)
    multi_json (1.13.1)
    null-logger (0.1.5)
    rake (12.3.1)
    require_all (2.0.0)
    rouge (2.2.1)
    rspec (3.8.0)
      rspec-core (~> 3.8.0)
      rspec-expectations (~> 3.8.0)
      rspec-mocks (~> 3.8.0)
    rspec-core (3.8.0)
      rspec-support (~> 3.8.0)
    rspec-expectations (3.8.1)
      diff-lcs (>= 1.2.0, < 2.0)
      rspec-support (~> 3.8.0)
    rspec-mocks (3.8.0)
      diff-lcs (>= 1.2.0, < 2.0)
      rspec-support (~> 3.8.0)
    rspec-support (3.8.0)
    ruby-kafka (0.6.8)
    simplecov (0.16.1)
      docile (~> 1.1)
      json (>= 1.8, < 3)
      simplecov-html (~> 0.10.0)
    simplecov-html (0.10.2)
    thor (0.20.0)
<<<<<<< HEAD
    timecop (0.9.1)
    waterdrop (1.2.2)
=======
    thread_safe (0.3.6)
    timecop (0.9.1)
    tzinfo (1.2.5)
      thread_safe (~> 0.1)
    waterdrop (1.2.3)
>>>>>>> 7c653078
      delivery_boy (~> 0.2)
      dry-configurable (~> 0.7)
      dry-monitor (~> 0.1)
      dry-validation (~> 0.11)
      null-logger (~> 0.1)
      ruby-kafka (~> 0.6.8)

PLATFORMS
  ruby

DEPENDENCIES
  benchmark-ips
  karafka!
  rspec
  simplecov
  timecop

BUNDLED WITH
   1.16.3<|MERGE_RESOLUTION|>--- conflicted
+++ resolved
@@ -1,12 +1,20 @@
+GIT
+  remote: git@github.com:karafka/waterdrop.git
+  revision: 1fced901a902f3d3d6d60949e7abd653079924ad
+  branch: 1.3-wip
+  specs:
+    waterdrop (1.3.0)
+      delivery_boy (~> 0.2)
+      dry-configurable (~> 0.7)
+      dry-monitor (~> 0.1)
+      dry-validation (~> 0.11)
+      null-logger (~> 0.1)
+      ruby-kafka (~> 0.7)
+
 PATH
   remote: .
   specs:
-<<<<<<< HEAD
-    karafka (1.2.5)
-=======
     karafka (1.2.6)
-      activesupport (>= 4.0)
->>>>>>> 7c653078
       dry-configurable (~> 0.7)
       dry-events (~> 0.1)
       dry-inflector (~> 0.1.1)
@@ -16,9 +24,9 @@
       multi_json (>= 1.12)
       rake (>= 11.3)
       require_all (>= 1.4)
-      ruby-kafka (~> 0.6.8)
+      ruby-kafka (>= 0.7)
       thor (~> 0.19)
-      waterdrop (~> 1.2.3)
+      waterdrop (~> 1.3)
 
 GEM
   remote: https://rubygems.org/
@@ -29,6 +37,7 @@
       king_konf (~> 0.2)
       ruby-kafka (~> 0.5)
     diff-lcs (1.3)
+    digest-crc (0.4.1)
     docile (1.3.1)
     dry-configurable (0.7.0)
       concurrent-ruby (~> 1.0)
@@ -88,29 +97,15 @@
       diff-lcs (>= 1.2.0, < 2.0)
       rspec-support (~> 3.8.0)
     rspec-support (3.8.0)
-    ruby-kafka (0.6.8)
+    ruby-kafka (0.7.0)
+      digest-crc
     simplecov (0.16.1)
       docile (~> 1.1)
       json (>= 1.8, < 3)
       simplecov-html (~> 0.10.0)
     simplecov-html (0.10.2)
     thor (0.20.0)
-<<<<<<< HEAD
     timecop (0.9.1)
-    waterdrop (1.2.2)
-=======
-    thread_safe (0.3.6)
-    timecop (0.9.1)
-    tzinfo (1.2.5)
-      thread_safe (~> 0.1)
-    waterdrop (1.2.3)
->>>>>>> 7c653078
-      delivery_boy (~> 0.2)
-      dry-configurable (~> 0.7)
-      dry-monitor (~> 0.1)
-      dry-validation (~> 0.11)
-      null-logger (~> 0.1)
-      ruby-kafka (~> 0.6.8)
 
 PLATFORMS
   ruby
@@ -121,6 +116,7 @@
   rspec
   simplecov
   timecop
+  waterdrop!
 
 BUNDLED WITH
    1.16.3