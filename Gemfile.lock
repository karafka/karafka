--- conflicted
+++ resolved
@@ -1,6 +1,6 @@
 GIT
   remote: https://github.com/karafka/waterdrop
-  revision: 00a9fbf9fcd507f691f7380ed9e7d88c6bf225aa
+  revision: 934e31fd1158cc80f156ddbb8ba82215121afae4
   branch: 1.3-wip
   specs:
     waterdrop (1.3.0)
@@ -14,15 +14,9 @@
 PATH
   remote: .
   specs:
-<<<<<<< HEAD
     karafka (1.3.0)
-      dry-configurable (~> 0.7)
-      dry-events (~> 0.1)
-=======
-    karafka (1.2.11)
       activesupport (>= 4.0)
       dry-configurable (~> 0.8)
->>>>>>> e96a3bcc
       dry-inflector (~> 0.1)
       dry-monitor (~> 0.3)
       dry-validation (~> 0.11)
@@ -30,15 +24,9 @@
       multi_json (>= 1.12)
       rake (>= 11.3)
       require_all (>= 1.4)
-<<<<<<< HEAD
       ruby-kafka (>= 0.7.1)
-      thor (~> 0.19)
+      thor (~> 0.20)
       waterdrop (~> 1.3)
-=======
-      ruby-kafka (>= 0.6)
-      thor (~> 0.20)
-      waterdrop (~> 1.2.4)
->>>>>>> e96a3bcc
 
 GEM
   remote: https://rubygems.org/
@@ -95,8 +83,8 @@
       dry-types (~> 0.14, >= 0.14)
     envlogic (1.1.0)
       dry-inflector (~> 0.1)
-    factory_bot (4.11.1)
-      activesupport (>= 3.0.0)
+    factory_bot (5.0.0)
+      activesupport (>= 4.2.0)
     i18n (1.5.3)
       concurrent-ruby (~> 1.0)
     json (2.1.0)
