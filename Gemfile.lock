GIT
  remote: https://github.com/karafka/waterdrop
  revision: 510af8948d8ac31b6d91652edab4834fa9a9e1b9
  branch: 1.3-wip
  specs:
    waterdrop (1.3.0)
      delivery_boy (~> 0.2)
      dry-configurable (~> 0.7)
      dry-monitor (~> 0.1)
      dry-validation (~> 0.11)
      null-logger (~> 0.1)
      ruby-kafka (>= 0.7.1.beta1)

PATH
  remote: .
  specs:
    karafka (1.3.0)
      dry-configurable (~> 0.7)
      dry-events (~> 0.1)
      dry-inflector (~> 0.1)
      dry-monitor (~> 0.1)
      dry-validation (~> 0.11)
      envlogic (~> 1.0)
      multi_json (>= 1.12)
      rake (>= 11.3)
      require_all (>= 1.4)
      ruby-kafka (>= 0.7.1)
      thor (~> 0.19)
      waterdrop (~> 1.3)

GEM
  remote: https://rubygems.org/
  specs:
    activesupport (5.2.1)
      concurrent-ruby (~> 1.0, >= 1.0.2)
      i18n (>= 0.7, < 2)
      minitest (~> 5.1)
      tzinfo (~> 1.1)
    concurrent-ruby (1.0.5)
    delivery_boy (0.2.7)
      king_konf (~> 0.2)
      ruby-kafka (~> 0.5)
    diff-lcs (1.3)
    digest-crc (0.4.1)
    docile (1.3.1)
    dry-configurable (0.7.0)
      concurrent-ruby (~> 1.0)
    dry-container (0.6.0)
      concurrent-ruby (~> 1.0)
      dry-configurable (~> 0.1, >= 0.1.3)
    dry-core (0.4.7)
      concurrent-ruby (~> 1.0)
    dry-equalizer (0.2.1)
    dry-events (0.1.0)
      concurrent-ruby (~> 1.0)
      dry-core (~> 0.4)
      dry-equalizer (~> 0.2)
    dry-inflector (0.1.2)
    dry-logic (0.4.2)
      dry-container (~> 0.2, >= 0.2.6)
      dry-core (~> 0.2)
      dry-equalizer (~> 0.2)
    dry-monitor (0.1.2)
      dry-configurable (~> 0.5)
      dry-equalizer (~> 0.2)
      dry-events (~> 0.1)
      rouge (~> 2.0, >= 2.2.1)
    dry-types (0.13.2)
      concurrent-ruby (~> 1.0)
      dry-container (~> 0.3)
      dry-core (~> 0.4, >= 0.4.4)
      dry-equalizer (~> 0.2)
      dry-inflector (~> 0.1, >= 0.1.2)
      dry-logic (~> 0.4, >= 0.4.2)
    dry-validation (0.12.2)
      concurrent-ruby (~> 1.0)
      dry-configurable (~> 0.1, >= 0.1.3)
      dry-core (~> 0.2, >= 0.2.1)
      dry-equalizer (~> 0.2)
      dry-logic (~> 0.4, >= 0.4.0)
      dry-types (~> 0.13.1)
    envlogic (1.1.0)
      dry-inflector (~> 0.1)
<<<<<<< HEAD
    factory_bot (4.11.1)
      activesupport (>= 3.0.0)
    i18n (1.1.0)
=======
    i18n (1.1.1)
>>>>>>> 4b92a534
      concurrent-ruby (~> 1.0)
    json (2.1.0)
    json (2.1.0-java)
    king_konf (0.3.6)
    minitest (5.11.3)
    multi_json (1.13.1)
    null-logger (0.1.5)
    rake (12.3.1)
    require_all (2.0.0)
    rouge (2.2.1)
    rspec (3.8.0)
      rspec-core (~> 3.8.0)
      rspec-expectations (~> 3.8.0)
      rspec-mocks (~> 3.8.0)
    rspec-core (3.8.0)
      rspec-support (~> 3.8.0)
    rspec-expectations (3.8.2)
      diff-lcs (>= 1.2.0, < 2.0)
      rspec-support (~> 3.8.0)
    rspec-mocks (3.8.0)
      diff-lcs (>= 1.2.0, < 2.0)
      rspec-support (~> 3.8.0)
    rspec-support (3.8.0)
    ruby-kafka (0.7.2)
      digest-crc
    simplecov (0.16.1)
      docile (~> 1.1)
      json (>= 1.8, < 3)
      simplecov-html (~> 0.10.0)
    simplecov-html (0.10.2)
    thor (0.20.0)
    thread_safe (0.3.6)
    timecop (0.9.1)
    tzinfo (1.2.5)
      thread_safe (~> 0.1)

PLATFORMS
  java
  ruby

DEPENDENCIES
  factory_bot
  karafka!
  rspec
  simplecov
  timecop
  waterdrop!

BUNDLED WITH
   1.16.6<|MERGE_RESOLUTION|>--- conflicted
+++ resolved
@@ -81,13 +81,9 @@
       dry-types (~> 0.13.1)
     envlogic (1.1.0)
       dry-inflector (~> 0.1)
-<<<<<<< HEAD
     factory_bot (4.11.1)
       activesupport (>= 3.0.0)
-    i18n (1.1.0)
-=======
     i18n (1.1.1)
->>>>>>> 4b92a534
       concurrent-ruby (~> 1.0)
     json (2.1.0)
     json (2.1.0-java)
