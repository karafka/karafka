--- conflicted
+++ resolved
@@ -75,11 +75,7 @@
       diff-lcs (>= 1.2.0, < 2.0)
       rspec-support (~> 3.7.0)
     rspec-support (3.7.0)
-<<<<<<< HEAD
-    ruby-kafka (0.5.0.beta3)
-=======
-    ruby-kafka (0.4.3)
->>>>>>> 375dd8e7
+    ruby-kafka (0.5.0.beta4)
     simplecov (0.15.1)
       docile (~> 1.1.0)
       json (>= 1.8, < 3)
