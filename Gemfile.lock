--- conflicted
+++ resolved
@@ -1,11 +1,6 @@
 GIT
   remote: https://github.com/karafka/waterdrop
-<<<<<<< HEAD
-  revision: 05d6ab2475b3b23c9e5282a302ac3ecd0a3b2fa1
-  branch: 1.3-wip
-=======
-  revision: 42a5616b65f6479815f5aef6660d75ba994a77e9
->>>>>>> cedfda10
+  revision: 03d4ae58274a8c9472c934ee55a03da9e67cf3b4
   specs:
     waterdrop (1.3.0)
       delivery_boy (~> 0.2)
@@ -39,11 +34,7 @@
       i18n (>= 0.7, < 2)
       minitest (~> 5.1)
       tzinfo (~> 1.1)
-<<<<<<< HEAD
-    byebug (10.0.2)
-=======
     byebug (11.0.0)
->>>>>>> cedfda10
     concurrent-ruby (1.1.4)
     delivery_boy (0.2.7)
       king_konf (~> 0.2)
@@ -90,11 +81,7 @@
       dry-types (~> 0.14, >= 0.14)
     envlogic (1.1.0)
       dry-inflector (~> 0.1)
-<<<<<<< HEAD
-    factory_bot (5.0.0)
-=======
     factory_bot (5.0.1)
->>>>>>> cedfda10
       activesupport (>= 4.2.0)
     i18n (1.5.3)
       concurrent-ruby (~> 1.0)
