PATH
  remote: .
  specs:
<<<<<<< HEAD
    karafka (0.4.0)
      activesupport (~> 4.2)
      celluloid (>= 0.17)
      envlogic
      poseidon (>= 0.0.5)
      poseidon_cluster
      puma
      rake (~> 10.4)
      sidekiq (~> 4.0)
      sinatra (~> 1.4)
      thor (~> 0.19)
      waterdrop
      worker-glass
=======
    karafka (0.4.0.pre.head)
      activesupport (~> 4.2)
      celluloid (~> 0.17)
      envlogic (~> 1.0)
      poseidon
      poseidon_cluster
      puma (~> 2.15)
      sidekiq (~> 4.0)
      sinatra (~> 1.4)
      thor (~> 0.19)
      waterdrop (~> 0.1)
      worker-glass (~> 0.2)
>>>>>>> 85355fbc

GEM
  remote: https://rubygems.org/
  specs:
    abstract_type (0.0.7)
    activemodel (4.2.5)
      activesupport (= 4.2.5)
      builder (~> 3.1)
    activesupport (4.2.5)
      i18n (~> 0.7)
      json (~> 1.7, >= 1.7.7)
      minitest (~> 5.1)
      thread_safe (~> 0.3, >= 0.3.4)
      tzinfo (~> 1.1)
    adamantium (0.2.0)
      ice_nine (~> 0.11.0)
      memoizable (~> 0.4.0)
    ast (2.2.0)
    astrolabe (1.3.1)
      parser (~> 2.2)
    axiom-types (0.1.1)
      descendants_tracker (~> 0.0.4)
      ice_nine (~> 0.11.0)
      thread_safe (~> 0.3, >= 0.3.1)
    brakeman (3.1.4)
      erubis (~> 2.6)
      fastercsv (~> 1.5)
      haml (>= 3.0, < 5.0)
      highline (>= 1.6.20, < 2.0)
      multi_json (~> 1.2)
      ruby2ruby (>= 2.1.1, < 2.3.0)
      ruby_parser (~> 3.7.0)
      safe_yaml (>= 1.0)
      sass (~> 3.0)
      slim (>= 1.3.6, < 4.0)
      terminal-table (~> 1.4)
    bson (4.0.0)
    builder (3.2.2)
    celluloid (0.17.2)
      celluloid-essentials
      celluloid-extras
      celluloid-fsm
      celluloid-pool
      celluloid-supervision
      timers (>= 4.1.1)
    celluloid-essentials (0.20.5)
      timers (>= 4.1.1)
    celluloid-extras (0.20.5)
      timers (>= 4.1.1)
    celluloid-fsm (0.20.5)
      timers (>= 4.1.1)
    celluloid-pool (0.20.5)
      timers (>= 4.1.1)
    celluloid-supervision (0.20.5)
      timers (>= 4.1.1)
    codeclimate-engine-rb (0.1.0)
      virtus (~> 1.0)
    coderay (1.1.0)
    coercible (1.0.0)
      descendants_tracker (~> 0.0.1)
    concord (0.1.5)
      adamantium (~> 0.2.0)
      equalizer (~> 0.0.9)
    concurrent-ruby (1.0.0)
    connection_pool (2.2.0)
    descendants_tracker (0.0.4)
      thread_safe (~> 0.3, >= 0.3.1)
    diff-lcs (1.2.5)
    docile (1.1.5)
    envlogic (1.0.0)
      activesupport
    equalizer (0.0.11)
    erubis (2.7.0)
    faker (1.6.1)
      i18n (~> 0.5)
    fastercsv (1.5.5)
    flay (2.6.1)
      ruby_parser (~> 3.0)
      sexp_processor (~> 4.0)
    flog (4.3.2)
      ruby_parser (~> 3.1, > 3.1.0)
      sexp_processor (~> 4.4)
    haml (4.0.7)
      tilt
    haml-lint (0.13.0)
      haml (~> 4.0)
      rubocop (>= 0.25.0)
      sysexits (~> 1.1)
    highline (1.7.8)
    hitimes (1.2.3)
    i18n (0.7.0)
    ice_nine (0.11.1)
    json (1.8.3)
    memoizable (0.4.2)
      thread_safe (~> 0.3, >= 0.3.1)
    method_source (0.8.2)
    minitest (5.8.3)
    mongo (2.2.1)
      bson (~> 4.0)
    mongoid (5.0.2)
      activemodel (~> 4.0)
      mongo (~> 2.1)
      origin (~> 2.1)
      tzinfo (>= 0.3.37)
    mongoid-rspec (3.0.0)
      mongoid (~> 5.0)
      rake
      rspec (~> 3.3)
    multi_json (1.11.2)
    null-logger (0.1.0)
    origin (2.1.1)
    parser (2.2.3.0)
      ast (>= 1.1, < 3.0)
    polishgeeks-dev-tools (1.2.1)
      brakeman
      faker
      haml-lint
      mongoid-rspec
      pry
      rspec
      rubocop
      rubycritic
      shoulda
      simplecov
      timecop
      yard
    poseidon (0.0.5)
    poseidon_cluster (0.3.3)
      poseidon (>= 0.0.5, < 0.1.0)
      zk
    powerpack (0.1.1)
    private_attr (1.1.0)
    procto (0.0.2)
    pry (0.10.3)
      coderay (~> 1.1.0)
      method_source (~> 0.8.1)
      slop (~> 3.4)
    puma (2.15.3)
    rack (1.6.4)
    rack-protection (1.5.3)
      rack
    rainbow (2.0.0)
    rake (10.4.2)
    redis (3.2.2)
    reek (3.8.1)
      codeclimate-engine-rb (~> 0.1.0)
      parser (~> 2.2, >= 2.2.2.5)
      private_attr (~> 1.1)
      rainbow (~> 2.0)
      unparser (~> 0.2.2)
    rspec (3.4.0)
      rspec-core (~> 3.4.0)
      rspec-expectations (~> 3.4.0)
      rspec-mocks (~> 3.4.0)
    rspec-core (3.4.1)
      rspec-support (~> 3.4.0)
    rspec-expectations (3.4.0)
      diff-lcs (>= 1.2.0, < 2.0)
      rspec-support (~> 3.4.0)
    rspec-mocks (3.4.0)
      diff-lcs (>= 1.2.0, < 2.0)
      rspec-support (~> 3.4.0)
    rspec-support (3.4.1)
    rubocop (0.35.1)
      astrolabe (~> 1.3)
      parser (>= 2.2.3.0, < 3.0)
      powerpack (~> 0.1)
      rainbow (>= 1.99.1, < 3.0)
      ruby-progressbar (~> 1.7)
      tins (<= 1.6.0)
    ruby-progressbar (1.7.5)
    ruby2ruby (2.2.0)
      ruby_parser (~> 3.1)
      sexp_processor (~> 4.0)
    ruby_parser (3.7.2)
      sexp_processor (~> 4.1)
    rubycritic (2.4.1)
      flay (= 2.6.1)
      flog (= 4.3.2)
      parser (>= 2.2.0, < 3.0)
      reek (= 3.8.1)
      virtus (~> 1.0)
    safe_yaml (1.0.4)
    sass (3.4.20)
    sexp_processor (4.6.0)
    shoulda (3.5.0)
      shoulda-context (~> 1.0, >= 1.0.1)
      shoulda-matchers (>= 1.4.1, < 3.0)
    shoulda-context (1.2.1)
    shoulda-matchers (2.8.0)
      activesupport (>= 3.0.0)
    sidekiq (4.0.1)
      concurrent-ruby (~> 1.0)
      connection_pool (~> 2.2, >= 2.2.0)
      json (~> 1.0)
      redis (~> 3.2, >= 3.2.1)
    simplecov (0.11.1)
      docile (~> 1.1.0)
      json (~> 1.8)
      simplecov-html (~> 0.10.0)
    simplecov-html (0.10.0)
    sinatra (1.4.6)
      rack (~> 1.4)
      rack-protection (~> 1.4)
      tilt (>= 1.3, < 3)
    slim (3.0.6)
      temple (~> 0.7.3)
      tilt (>= 1.3.3, < 2.1)
    slop (3.6.0)
    sysexits (1.2.0)
    temple (0.7.6)
    terminal-table (1.5.2)
    thor (0.19.1)
    thread_safe (0.3.5)
    tilt (2.0.1)
    timecop (0.8.0)
    timers (4.1.1)
      hitimes
    tins (1.6.0)
    tzinfo (1.2.2)
      thread_safe (~> 0.1)
    unparser (0.2.4)
      abstract_type (~> 0.0.7)
      adamantium (~> 0.2.0)
      concord (~> 0.1.5)
      diff-lcs (~> 1.2.5)
      equalizer (~> 0.0.9)
      parser (~> 2.2.2)
      procto (~> 0.0.2)
    virtus (1.0.5)
      axiom-types (~> 0.1)
      coercible (~> 1.0)
      descendants_tracker (~> 0.0, >= 0.0.3)
      equalizer (~> 0.0, >= 0.0.9)
    waterdrop (0.2.0)
      bundler
      connection_pool
      null-logger
      poseidon
      rake
    worker-glass (0.2.0)
      activesupport
      null-logger
    yard (0.8.7.6)
    zk (1.9.6)
      zookeeper (~> 1.4.0)
    zookeeper (1.4.11)

PLATFORMS
  ruby

DEPENDENCIES
  bundler (~> 1.10)
  karafka!
  polishgeeks-dev-tools
<<<<<<< HEAD
=======
  rake (~> 10.4)
>>>>>>> 85355fbc
  timecop

BUNDLED WITH
   1.11.2<|MERGE_RESOLUTION|>--- conflicted
+++ resolved
@@ -1,9 +1,7 @@
 PATH
   remote: .
   specs:
-<<<<<<< HEAD
     karafka (0.4.0)
-      activesupport (~> 4.2)
       celluloid (>= 0.17)
       envlogic
       poseidon (>= 0.0.5)
@@ -15,20 +13,6 @@
       thor (~> 0.19)
       waterdrop
       worker-glass
-=======
-    karafka (0.4.0.pre.head)
-      activesupport (~> 4.2)
-      celluloid (~> 0.17)
-      envlogic (~> 1.0)
-      poseidon
-      poseidon_cluster
-      puma (~> 2.15)
-      sidekiq (~> 4.0)
-      sinatra (~> 1.4)
-      thor (~> 0.19)
-      waterdrop (~> 0.1)
-      worker-glass (~> 0.2)
->>>>>>> 85355fbc
 
 GEM
   remote: https://rubygems.org/
@@ -188,7 +172,7 @@
     rspec-expectations (3.4.0)
       diff-lcs (>= 1.2.0, < 2.0)
       rspec-support (~> 3.4.0)
-    rspec-mocks (3.4.0)
+    rspec-mocks (3.4.1)
       diff-lcs (>= 1.2.0, < 2.0)
       rspec-support (~> 3.4.0)
     rspec-support (3.4.1)
@@ -212,7 +196,7 @@
       reek (= 3.8.1)
       virtus (~> 1.0)
     safe_yaml (1.0.4)
-    sass (3.4.20)
+    sass (3.4.21)
     sexp_processor (4.6.0)
     shoulda (3.5.0)
       shoulda-context (~> 1.0, >= 1.0.1)
@@ -220,10 +204,9 @@
     shoulda-context (1.2.1)
     shoulda-matchers (2.8.0)
       activesupport (>= 3.0.0)
-    sidekiq (4.0.1)
+    sidekiq (4.0.2)
       concurrent-ruby (~> 1.0)
       connection_pool (~> 2.2, >= 2.2.0)
-      json (~> 1.0)
       redis (~> 3.2, >= 3.2.1)
     simplecov (0.11.1)
       docile (~> 1.1.0)
@@ -243,7 +226,7 @@
     terminal-table (1.5.2)
     thor (0.19.1)
     thread_safe (0.3.5)
-    tilt (2.0.1)
+    tilt (2.0.2)
     timecop (0.8.0)
     timers (4.1.1)
       hitimes
@@ -281,13 +264,9 @@
   ruby
 
 DEPENDENCIES
-  bundler (~> 1.10)
+  bundler
   karafka!
   polishgeeks-dev-tools
-<<<<<<< HEAD
-=======
-  rake (~> 10.4)
->>>>>>> 85355fbc
   timecop
 
 BUNDLED WITH
