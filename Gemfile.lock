PATH
  remote: .
  specs:
<<<<<<< HEAD
    karafka (1.1.0)
=======
    karafka (1.0.1)
>>>>>>> 7ab21398
      activesupport (>= 5.0)
      dry-configurable (~> 0.7)
      dry-validation (~> 0.11)
      envlogic (~> 1.0)
      multi_json (>= 1.12)
      rake (>= 11.3)
      require_all (>= 1.4)
      ruby-kafka (>= 0.5.beta6)
      thor (~> 0.19)
      waterdrop (~> 0.4)

PATH
  remote: /home/mencio/Software/Github/karafka/waterdrop
  specs:
    waterdrop (1.0.0.alpha1)
      delivery_boy (>= 0.2.2)
      dry-configurable (~> 0.7)
      dry-validation (~> 0.11)
      null-logger

GEM
  remote: https://rubygems.org/
  specs:
    activesupport (5.1.4)
      concurrent-ruby (~> 1.0, >= 1.0.2)
      i18n (~> 0.7)
      minitest (~> 5.1)
      tzinfo (~> 1.1)
    concurrent-ruby (1.0.5)
    delivery_boy (0.2.2)
      king_konf (~> 0.1.8)
      ruby-kafka (~> 0.4)
    diff-lcs (1.3)
    docile (1.1.5)
    dry-configurable (0.7.0)
      concurrent-ruby (~> 1.0)
    dry-container (0.6.0)
      concurrent-ruby (~> 1.0)
      dry-configurable (~> 0.1, >= 0.1.3)
    dry-core (0.3.4)
      concurrent-ruby (~> 1.0)
    dry-equalizer (0.2.0)
    dry-logic (0.4.2)
      dry-container (~> 0.2, >= 0.2.6)
      dry-core (~> 0.2)
      dry-equalizer (~> 0.2)
    dry-types (0.12.1)
      concurrent-ruby (~> 1.0)
      dry-configurable (~> 0.1)
      dry-container (~> 0.3)
      dry-core (~> 0.2, >= 0.2.1)
      dry-equalizer (~> 0.2)
      dry-logic (~> 0.4, >= 0.4.2)
      inflecto (~> 0.0.0, >= 0.0.2)
    dry-validation (0.11.1)
      concurrent-ruby (~> 1.0)
      dry-configurable (~> 0.1, >= 0.1.3)
      dry-core (~> 0.2, >= 0.2.1)
      dry-equalizer (~> 0.2)
      dry-logic (~> 0.4, >= 0.4.0)
      dry-types (~> 0.12.0)
    envlogic (1.0.4)
      activesupport
    i18n (0.9.0)
      concurrent-ruby (~> 1.0)
    inflecto (0.0.2)
    json (2.1.0)
    king_konf (0.1.8)
    minitest (5.10.3)
    multi_json (1.12.2)
    null-logger (0.1.4)
    rake (12.2.1)
    require_all (1.4.0)
    rspec (3.7.0)
      rspec-core (~> 3.7.0)
      rspec-expectations (~> 3.7.0)
      rspec-mocks (~> 3.7.0)
    rspec-core (3.7.0)
      rspec-support (~> 3.7.0)
    rspec-expectations (3.7.0)
      diff-lcs (>= 1.2.0, < 2.0)
      rspec-support (~> 3.7.0)
    rspec-mocks (3.7.0)
      diff-lcs (>= 1.2.0, < 2.0)
      rspec-support (~> 3.7.0)
    rspec-support (3.7.0)
    ruby-kafka (0.5.0.beta6)
    simplecov (0.15.1)
      docile (~> 1.1.0)
      json (>= 1.8, < 3)
      simplecov-html (~> 0.10.0)
    simplecov-html (0.10.2)
    thor (0.20.0)
    thread_safe (0.3.6)
    timecop (0.9.1)
<<<<<<< HEAD
=======
    timers (4.1.2)
      hitimes
>>>>>>> 7ab21398
    tzinfo (1.2.4)
      thread_safe (~> 0.1)

PLATFORMS
  ruby

DEPENDENCIES
  karafka!
  rspec
  simplecov
  timecop
  waterdrop!

BUNDLED WITH
   1.15.4<|MERGE_RESOLUTION|>--- conflicted
+++ resolved
@@ -1,11 +1,7 @@
 PATH
   remote: .
   specs:
-<<<<<<< HEAD
     karafka (1.1.0)
-=======
-    karafka (1.0.1)
->>>>>>> 7ab21398
       activesupport (>= 5.0)
       dry-configurable (~> 0.7)
       dry-validation (~> 0.11)
@@ -15,7 +11,7 @@
       require_all (>= 1.4)
       ruby-kafka (>= 0.5.beta6)
       thor (~> 0.19)
-      waterdrop (~> 0.4)
+      waterdrop (>= 1.0.beta1)
 
 PATH
   remote: /home/mencio/Software/Github/karafka/waterdrop
@@ -101,11 +97,6 @@
     thor (0.20.0)
     thread_safe (0.3.6)
     timecop (0.9.1)
-<<<<<<< HEAD
-=======
-    timers (4.1.2)
-      hitimes
->>>>>>> 7ab21398
     tzinfo (1.2.4)
       thread_safe (~> 0.1)
 
