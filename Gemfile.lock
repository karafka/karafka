--- conflicted
+++ resolved
@@ -47,11 +47,7 @@
     karafka-testing (2.4.0.rc1)
       karafka (>= 2.4.0.beta1, < 2.5.0)
       waterdrop (>= 2.7.0.rc1)
-<<<<<<< HEAD
     karafka-web (0.9.0.rc1)
-=======
-    karafka-web (0.8.2)
->>>>>>> 1747cd4a
       erubi (~> 1.4)
       karafka (>= 2.4.0.beta1, < 2.5.0)
       karafka-core (>= 2.4.0.rc1, < 2.5.0)
@@ -61,7 +57,7 @@
     minitest (5.22.3)
     mutex_m (0.2.0)
     rack (3.0.10)
-    rake (13.1.0)
+    rake (13.2.1)
     roda (3.78.0)
       rack
     rspec (3.13.0)
@@ -106,4 +102,4 @@
   simplecov
 
 BUNDLED WITH
-   2.5.6+   2.5.7