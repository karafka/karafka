--- conflicted
+++ resolved
@@ -192,15 +192,8 @@
 
       messages_buffer[topic] ||= []
       messages_buffer[topic] << [
-<<<<<<< HEAD
         @parser.generate(data),
-        # We map this topic name, so it will match namespaced/etc topic in Kafka
-        # @note By default will not change topic (if default mapper used)
-        options.merge(topic: Karafka::App.config.topic_mapper.outgoing(topic))
-=======
-        @parser_class.generate(data),
         options.merge(topic: topic)
->>>>>>> 763a6964
       ]
     end
 
