--- conflicted
+++ resolved
@@ -1,16 +1,9 @@
 # frozen_string_literal: true
 
 module Karafka
-<<<<<<< HEAD
-  # Namespace for other libs patches
-  module Patches
-    # Rdkafka related patches. Things we cannot or do not want to add to the rdkafka-ruby lib
-    # mostly because of being less generic than what is in rdkafka-ruby
-=======
   # Namespace for third-party libraries patches
   module Patches
     # Rdkafka patches specific to Karafka
->>>>>>> 1958ee33
     module Rdkafka
       # Binding patches that slightly change how rdkafka operates in certain places
       module Bindings
