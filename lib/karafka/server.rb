# frozen_string_literal: true

module Karafka
  # Karafka consuming server class
  class Server
    class << self
      # Set of consuming threads. Each consumer thread contains a single consumer
      attr_accessor :listeners

      # Set of workers
      attr_accessor :workers

      # Jobs queue
      attr_accessor :jobs_queue

      # List of forks we're maintaining (empty for childless children)
      attr_accessor :forks

      # Method which runs app
      def run
        self.listeners = []
        self.workers = []
        self.forks = []

        # We need to validate this prior to running because it may be executed also from the
        # embedded
        # We cannot validate this during the start because config needs to be populated and routes
        # need to be defined.
        config.internal.cli.contract.validate!(
          config.internal.routing.activity_manager.to_h
        )

        # We clear as we do not want parent handlers in case of working from fork
        process.clear
        process.on_sigint { stop }
        process.on_sigquit { stop }
        process.on_sigterm { stop }
        process.on_sigtstp { quiet }
<<<<<<< HEAD
        # Needed for instrumentation
        process.on_sigttin {}
        process.supervise
=======
>>>>>>> 49640bc3

        # This will only run when not in a swarm mode. In swarm mode the server runs post-fork, so
        # warmup will do nothing
        Karafka::App.warmup

        # Start is blocking until stop is called and when we stop, it will wait until
        # all of the things are ready to stop
        start

        # We always need to wait for Karafka to stop here since we should wait for the stop running
        # in a separate thread (or trap context) to indicate everything is closed
        # Since `#start` is blocking, we will get here only after the runner is done. This will
        # not add any performance degradation because of that.
        sleep(0.1) until Karafka::App.terminated?
      # Try its best to shutdown underlying components before re-raising
      # rubocop:disable Lint/RescueException
      rescue Exception => e
        # rubocop:enable Lint/RescueException
        stop

        raise e
      end

      # Starts Karafka with a supervision
      # @note We don't need to sleep because Karafka::Runner is locking and waiting to finish loop
      # (and it won't happen until we explicitly want to stop)
      def start
        Karafka::Runner.new.call
      end

      # Stops Karafka with a supervision (as long as there is a shutdown timeout)
      # If consumers or workers won't stop in a given time frame, it will force them to exit
      #
      # @note This method is not async. It should not be executed from the workers as it will
      #   lock them forever. If you need to run Karafka shutdown from within workers threads,
      #   please start a separate thread to do so.
      def stop
        # Initialize the stopping process only if Karafka was running
        return if Karafka::App.stopping?
        return if Karafka::App.stopped?
        return if Karafka::App.terminated?

        Karafka::App.stop!

        timeout = config.shutdown_timeout

        forks.each(&:stop)

        # We check from time to time (for the timeout period) if all the threads finished
        # their work and if so, we can just return and normal shutdown process will take place
        # We divide it by 1000 because we use time in ms.
        ((timeout / 1_000) * (1 / config.internal.supervision_sleep)).to_i.times do
          all_listeners_stopped = listeners.all?(&:stopped?)
          all_workers_stopped = workers.none?(&:alive?)
          all_forks_stopped = forks.none?(&:alive?)

          return if all_listeners_stopped && all_workers_stopped && all_forks_stopped

          sleep(config.internal.supervision_sleep)
        end

        raise Errors::ForcefulShutdownError
      rescue Errors::ForcefulShutdownError => e
        Karafka.monitor.instrument(
          'error.occurred',
          caller: self,
          error: e,
          type: 'app.stopping.error'
        )

        # We're done waiting, lets kill them!
        forks.each(&:terminate)
        workers.each(&:terminate)
        listeners.active.each(&:terminate)
        # We always need to shutdown clients to make sure we do not force the GC to close consumer.
        # This can cause memory leaks and crashes.
        listeners.each(&:shutdown)

        # We also do not forcefully terminate everything when running in the embedded mode,
        # otherwise we would overwrite the shutdown process of the process that started Karafka
        return unless process.supervised?

        # exit! is not within the instrumentation as it would not trigger due to exit
        Kernel.exit!(config.internal.forceful_exit_code)
      ensure
        # We need to check if it wasn't an early exit to make sure that only on stop invocation
        # can change the status after everything is closed
        if timeout
          Karafka::App.stopped!

          # We close producer as the last thing as it can be used in the notification pipeline
          # to dispatch state changes, etc
          Karafka::App.producer.close

          Karafka::App.terminate!
        end
      end

      # Quiets the Karafka server.
      #
      # Karafka will stop processing but won't quit the consumer group, so no rebalance will be
      # triggered until final shutdown.
      def quiet
        # We don't have to safe-guard it with check states as the state transitions work only
        # in one direction
        Karafka::App.quiet!

        return if forks.empty?

        Karafka::App.quieted!

        forks.each do |pid|
          begin
            ::Process.kill("TSTP", pid)
          rescue Errno::ESRCH
          end
        end
      end

      private

      # @return [Karafka::Core::Configurable::Node] root config node
      def config
        Karafka::App.config
      end

      # @return [Karafka::Process] process wrapper instance used to catch system signal calls
      def process
        config.internal.process
      end
    end
  end
end<|MERGE_RESOLUTION|>--- conflicted
+++ resolved
@@ -36,12 +36,9 @@
         process.on_sigquit { stop }
         process.on_sigterm { stop }
         process.on_sigtstp { quiet }
-<<<<<<< HEAD
         # Needed for instrumentation
         process.on_sigttin {}
         process.supervise
-=======
->>>>>>> 49640bc3
 
         # This will only run when not in a swarm mode. In swarm mode the server runs post-fork, so
         # warmup will do nothing
