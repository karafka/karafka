# frozen_string_literal: true

module Karafka
  module Instrumentation
    # Namespace for vendor specific instrumentation
    module Vendors
      # Datadog specific instrumentation
      module Datadog
        # Listener that can be used to subscribe to Karafka to receive stats via StatsD
        # and/or Datadog
        #
        # @note You need to setup the `dogstatsd-ruby` client and assign it
        class MetricsListener
          include ::Karafka::Core::Configurable
          extend Forwardable

          def_delegators :config, :client, :rd_kafka_metrics, :namespace, :default_tags

          # Value object for storing a single rdkafka metric publishing details
          RdKafkaMetric = Struct.new(:type, :scope, :name, :key_location)

          # Namespace under which the DD metrics should be published
          setting :namespace, default: 'karafka'

          # Datadog client that we should use to publish the metrics
          setting :client

          # Default tags we want to publish (for example hostname)
          # Format as followed (example for hostname): `["host:#{Socket.gethostname}"]`
          setting :default_tags, default: []

          # All the rdkafka metrics we want to publish
          #
          # By default we publish quite a lot so this can be tuned
          # Note, that the once with `_d` come from Karafka, not rdkafka or Kafka
          setting :rd_kafka_metrics, default: [
            # Client metrics
            RdKafkaMetric.new(:count, :root, 'messages.consumed', 'rxmsgs_d'),
            RdKafkaMetric.new(:count, :root, 'messages.consumed.bytes', 'rxmsg_bytes'),

            # Broker metrics
            RdKafkaMetric.new(:count, :brokers, 'consume.attempts', 'txretries_d'),
            RdKafkaMetric.new(:count, :brokers, 'consume.errors', 'txerrs_d'),
            RdKafkaMetric.new(:count, :brokers, 'receive.errors', 'rxerrs_d'),
            RdKafkaMetric.new(:count, :brokers, 'connection.connects', 'connects_d'),
            RdKafkaMetric.new(:count, :brokers, 'connection.disconnects', 'disconnects_d'),
            RdKafkaMetric.new(:gauge, :brokers, 'network.latency.avg', %w[rtt avg]),
            RdKafkaMetric.new(:gauge, :brokers, 'network.latency.p95', %w[rtt p95]),
            RdKafkaMetric.new(:gauge, :brokers, 'network.latency.p99', %w[rtt p99]),

            # Topics metrics
            RdKafkaMetric.new(:gauge, :topics, 'consumer.lags', 'consumer_lag_stored'),
            RdKafkaMetric.new(:gauge, :topics, 'consumer.lags_delta', 'consumer_lag_stored_d')
          ].freeze

          configure

          # @param block [Proc] configuration block
          def initialize(&block)
            configure
            setup(&block) if block
          end

          # @param block [Proc] configuration block
          # @note We define this alias to be consistent with `WaterDrop#setup`
          def setup(&block)
            configure(&block)
          end

          # Hooks up to Karafka instrumentation for emitted statistics
          #
          # @param event [Karafka::Core::Monitoring::Event]
          def on_statistics_emitted(event)
            statistics = event[:statistics]
            consumer_group_id = event[:consumer_group_id]

            base_tags = default_tags + ["consumer_group:#{consumer_group_id}"]

            rd_kafka_metrics.each do |metric|
              report_metric(metric, statistics, base_tags)
            end
          end

          # Increases the errors count by 1
          #
          # @param event [Karafka::Core::Monitoring::Event]
          def on_error_occurred(event)
            extra_tags = ["type:#{event[:type]}"]

            if event.payload[:caller].respond_to?(:messages)
              extra_tags += consumer_tags(event.payload[:caller])
            end

            count('error_occurred', 1, tags: default_tags + extra_tags)
          end

          # Reports how many messages we've polled and how much time did we spend on it
          #
          # @param event [Karafka::Core::Monitoring::Event]
          def on_connection_listener_fetch_loop_received(event)
            time_taken = event[:time]
            messages_count = event[:messages_buffer].size

            consumer_group_id = event[:subscription_group].consumer_group_id

            extra_tags = ["consumer_group:#{consumer_group_id}"]

            histogram('listener.polling.time_taken', time_taken, tags: default_tags + extra_tags)
            histogram('listener.polling.messages', messages_count, tags: default_tags + extra_tags)
          end

          # Here we report majority of things related to processing as we have access to the
          # consumer
          # @param event [Karafka::Core::Monitoring::Event]
          def on_consumer_consumed(event)
            consumer = event.payload[:caller]
            messages = consumer.messages
            metadata = messages.metadata

            tags = default_tags + consumer_tags(consumer)

            count('consumer.messages', messages.count, tags: tags)
            count('consumer.batches', 1, tags: tags)
            gauge('consumer.offset', metadata.last_offset, tags: tags)
            histogram('consumer.consumed.time_taken', event[:time], tags: tags)
            histogram('consumer.batch_size', messages.count, tags: tags)
            histogram('consumer.processing_lag', metadata.processing_lag, tags: tags)
            histogram('consumer.consumption_lag', metadata.consumption_lag, tags: tags)
          end

          # @param event [Karafka::Core::Monitoring::Event]
          def on_consumer_revoked(event)
            tags = default_tags + consumer_tags(event.payload[:caller])

            count('consumer.revoked', 1, tags: tags)
          end

          # @param event [Karafka::Core::Monitoring::Event]
          def on_consumer_shutdown(event)
            tags = default_tags + consumer_tags(event.payload[:caller])

            count('consumer.shutdown', 1, tags: tags)
          end

          # Worker related metrics
          # @param event [Karafka::Core::Monitoring::Event]
          def on_worker_process(event)
            jq_stats = event[:jobs_queue].statistics

            gauge('worker.total_threads', Karafka::App.config.concurrency, tags: default_tags)
            histogram('worker.processing', jq_stats[:busy], tags: default_tags)
            histogram('worker.enqueued_jobs', jq_stats[:enqueued], tags: default_tags)
          end

          # We report this metric before and after processing for higher accuracy
          # Without this, the utilization would not be fully reflected
          # @param event [Karafka::Core::Monitoring::Event]
          def on_worker_processed(event)
            jq_stats = event[:jobs_queue].statistics

            histogram('worker.processing', jq_stats[:busy], tags: default_tags)
          end

          private

          %i[
            count
            gauge
            histogram
            increment
            decrement
          ].each do |metric_type|
            class_eval <<~METHODS, __FILE__, __LINE__ + 1
              def #{metric_type}(key, *args)
                client.#{metric_type}(
                  namespaced_metric(key),
                  *args
                )
              end
            METHODS
          end

          # Wraps metric name in listener's namespace
          # @param metric_name [String] RdKafkaMetric name
          # @return [String]
          def namespaced_metric(metric_name)
            "#{namespace}.#{metric_name}"
          end

          # Reports a given metric statistics to Datadog
          # @param metric [RdKafkaMetric] metric value object
          # @param statistics [Hash] hash with all the statistics emitted
          # @param base_tags [Array<String>] base tags we want to start with
          def report_metric(metric, statistics, base_tags)
            case metric.scope
            when :root
              public_send(
                metric.type,
                metric.name,
                statistics.fetch(*metric.key_location),
                tags: base_tags
              )
            when :brokers
              statistics.fetch('brokers').each_value do |broker_statistics|
                # Skip bootstrap nodes
                # Bootstrap nodes have nodeid -1, other nodes have positive
                # node ids
                next if broker_statistics['nodeid'] == -1

                public_send(
                  metric.type,
                  metric.name,
                  broker_statistics.dig(*metric.key_location),
                  tags: base_tags + ["broker:#{broker_statistics['nodename']}"]
                )
              end
            when :topics
              statistics.fetch('topics').each do |topic_name, topic_values|
                topic_values['partitions'].each do |partition_name, partition_statistics|
                  next if partition_name == '-1'
                  # Skip until lag info is available
                  next if partition_statistics['consumer_lag'] == -1
                  next if partition_statistics['consumer_lag_stored'] == -1
<<<<<<< HEAD
=======

                  # Skip if we do not own the fetch assignment
                  next if partition_statistics['fetch_state'] == 'stopped'
                  next if partition_statistics['fetch_state'] == 'none'
>>>>>>> 1958ee33

                  public_send(
                    metric.type,
                    metric.name,
                    partition_statistics.dig(*metric.key_location),
                    tags: base_tags + [
                      "topic:#{topic_name}",
                      "partition:#{partition_name}"
                    ]
                  )
                end
              end
            else
              raise ArgumentError, metric.scope
            end
          end

          # Builds basic per consumer tags for publication
          #
          # @param consumer [Karafka::BaseConsumer]
          # @return [Array<String>]
          def consumer_tags(consumer)
            messages = consumer.messages
            metadata = messages.metadata
            consumer_group_id = consumer.topic.consumer_group.id

            [
              "topic:#{metadata.topic}",
              "partition:#{metadata.partition}",
              "consumer_group:#{consumer_group_id}"
            ]
          end
        end
      end
    end
  end
end<|MERGE_RESOLUTION|>--- conflicted
+++ resolved
@@ -221,13 +221,10 @@
                   # Skip until lag info is available
                   next if partition_statistics['consumer_lag'] == -1
                   next if partition_statistics['consumer_lag_stored'] == -1
-<<<<<<< HEAD
-=======
 
                   # Skip if we do not own the fetch assignment
                   next if partition_statistics['fetch_state'] == 'stopped'
                   next if partition_statistics['fetch_state'] == 'none'
->>>>>>> 1958ee33
 
                   public_send(
                     metric.type,
