# frozen_string_literal: true

module Karafka
  module Routing
    module Features
      class DeadLetterQueue < Base
        # Config for dead letter queue feature
        Config = BaseConfig.define(
          :active,
          # We add skip variants but in regular we support only `:one`
          :max_retries,
          # To what topic the skipped messages should be moved
          :topic,
          # Should retries be handled collectively on a batch or independently per message
          :independent,
          # Move to DLQ and mark as consumed in transactional mode (if applicable)
          :transactional,
          # Strategy to apply (if strategies supported)
          :strategy,
          # Should we use `#produce_sync` or `#produce_async`
          :dispatch_method,
          # Should we use `#mark_as_consumed` or `#mark_as_consumed!` (in flows that mark)
          :marking_method,
<<<<<<< HEAD
=======
          # Should we mark as consumed after dispatch or not. True for most cases, except MOM where
          # it is on user to decide (false by default)
          :mark_after_dispatch,
          # Initialize with kwargs
          keyword_init: true
>>>>>>> db187593
        ) do
          alias_method :active?, :active
          alias_method :independent?, :independent
          alias_method :transactional?, :transactional
        end
      end
    end
  end
end<|MERGE_RESOLUTION|>--- conflicted
+++ resolved
@@ -21,14 +21,11 @@
           :dispatch_method,
           # Should we use `#mark_as_consumed` or `#mark_as_consumed!` (in flows that mark)
           :marking_method,
-<<<<<<< HEAD
-=======
           # Should we mark as consumed after dispatch or not. True for most cases, except MOM where
           # it is on user to decide (false by default)
           :mark_after_dispatch,
           # Initialize with kwargs
           keyword_init: true
->>>>>>> db187593
         ) do
           alias_method :active?, :active
           alias_method :independent?, :independent
