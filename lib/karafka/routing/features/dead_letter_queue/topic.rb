--- conflicted
+++ resolved
@@ -27,22 +27,13 @@
           #   overwrites the default
           # @return [Config] defined config
           def dead_letter_queue(
-<<<<<<< HEAD
             max_retries: Default.new(DEFAULT_MAX_RETRIES),
             topic: Default.new(nil),
             independent: Default.new(false),
             transactional: Default.new(true),
             dispatch_method: Default.new(:produce_async),
-            marking_method: Default.new(:mark_as_consumed)
-=======
-            max_retries: DEFAULT_MAX_RETRIES,
-            topic: nil,
-            independent: false,
-            transactional: true,
-            dispatch_method: :produce_async,
-            marking_method: :mark_as_consumed,
-            mark_after_dispatch: nil
->>>>>>> db187593
+            marking_method: Default.new(:mark_as_consumed),
+            mark_after_dispatch: Default.new(nil)
           )
             @dead_letter_queue ||= Config.new(
               max_retries: max_retries,
