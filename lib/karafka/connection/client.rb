--- conflicted
+++ resolved
@@ -358,14 +358,11 @@
         @kafka.events_poll(timeout)
       end
 
-<<<<<<< HEAD
-
       # @return [Test]
       def consumer_group_metadata_pointer
-        a = @kafka.consumer_group_metadata_pointer
-        p a.class
-        a
-=======
+        @kafka.consumer_group_metadata_pointer
+      end
+
       # Return the current committed offset per partition for this consumer group.
       # The offset field of each requested partition will either be set to stored offset or to
       # -1001 in case there was no stored offset for that partition.
@@ -377,7 +374,6 @@
       #   when working with metadata as this is synchronous
       def committed(tpl = nil)
         Proxy.new(@kafka).committed(tpl)
->>>>>>> a9e1d3ab
       end
 
       private
