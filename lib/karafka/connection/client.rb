# frozen_string_literal: true

module Karafka
  # Namespace for Kafka connection related logic
  module Connection
    # An abstraction layer on top of the rdkafka consumer.
    #
    # It is threadsafe and provides some security measures so we won't end up operating on a
    # closed consumer instance as it causes Ruby VM process to crash.
    class Client
      attr_reader :rebalance_manager

      # @return [String] underlying consumer name
      # @note Consumer name may change in case we regenerate it
      attr_reader :name

      # How many times should we retry polling in case of a failure
      MAX_POLL_RETRIES = 10

      private_constant :MAX_POLL_RETRIES

      # Creates a new consumer instance.
      #
      # @param subscription_group [Karafka::Routing::SubscriptionGroup] subscription group
      #   with all the configuration details needed for us to create a client
      # @return [Karafka::Connection::Rdk::Consumer]
      def initialize(subscription_group)
        # Name is set when we build consumer
        @name = ''
        @mutex = Mutex.new
        @closed = false
        @subscription_group = subscription_group
        @buffer = RawMessagesBuffer.new
        @rebalance_manager = RebalanceManager.new
        @kafka = build_consumer
        # Marks if we need to offset. If we did not store offsets, we should not commit the offset
        # position as it will crash rdkafka
        @offsetting = false
        # We need to keep track of what we have paused for resuming
        # In case we loose partition, we still need to resume it, otherwise it won't be fetched
        # again if we get reassigned to it later on. We need to keep them as after revocation we
        # no longer may be able to fetch them from Kafka. We could build them but it is easier
        # to just keep them here and use if needed when cannot be obtained
        @paused_tpls = Hash.new { |h, k| h[k] = {} }
      end

      # Fetches messages within boundaries defined by the settings (time, size, topics, etc).
      #
      # @return [Karafka::Connection::MessagesBuffer] messages buffer that holds messages per topic
      #   partition
      # @note This method should not be executed from many threads at the same time
      def batch_poll
        time_poll = TimeTrackers::Poll.new(@subscription_group.max_wait_time)

        @buffer.clear
        @rebalance_manager.clear

        loop do
          time_poll.start

          # Don't fetch more messages if we do not have any time left
          break if time_poll.exceeded?
          # Don't fetch more messages if we've fetched max as we've wanted
          break if @buffer.size >= @subscription_group.max_messages

          # Fetch message within our time boundaries
          message = poll(time_poll.remaining)

          # Put a message to the buffer if there is one
          @buffer << message if message

          # Upon polling rebalance manager might have been updated.
          # If partition revocation happens, we need to remove messages from revoked partitions
          # as well as ensure we do not have duplicated due to the offset reset for partitions
          # that we got assigned
          # We also do early break, so the information about rebalance is used as soon as possible
          if @rebalance_manager.changed?
            remove_revoked_and_duplicated_messages
            break
          end

          # Track time spent on all of the processing and polling
          time_poll.checkpoint

          # Finally once we've (potentially) removed revoked, etc, if no messages were returned
          # we can break.
          # Worth keeping in mind, that the rebalance manager might have been updated despite no
          # messages being returned during a poll
          break unless message
        end

        @buffer
      end

      # Stores offset for a given partition of a given topic based on the provided message.
      #
      # @param message [Karafka::Messages::Message]
      def store_offset(message)
        @mutex.synchronize do
          internal_store_offset(message)
        end
      end

      # Commits the offset on a current consumer in a non-blocking or blocking way.
      # Ignoring a case where there would not be an offset (for example when rebalance occurs).
      #
      # @param async [Boolean] should the commit happen async or sync (async by default)
      # @return [Boolean] did committing was successful. It may be not, when we no longer own
      #   given partition.
      #
      # @note This will commit all the offsets for the whole consumer. In order to achieve
      #   granular control over where the offset should be for particular topic partitions, the
      #   store_offset should be used to only store new offset when we want to to be flushed
      def commit_offsets(async: true)
        @mutex.lock

        internal_commit_offsets(async: async)
      ensure
        @mutex.unlock
      end

      # Commits offset in a synchronous way.
      #
      # @see `#commit_offset` for more details
      def commit_offsets!
        commit_offsets(async: false)
      end

      # Seek to a particular message. The next poll on the topic/partition will return the
      # message at the given offset.
      #
      # @param message [Messages::Message, Messages::Seek] message to which we want to seek to
      def seek(message)
        @mutex.lock

        @kafka.seek(message)
      ensure
        @mutex.unlock
      end

      # Pauses given partition and moves back to last successful offset processed.
      #
      # @param topic [String] topic name
      # @param partition [Integer] partition
      # @param offset [Integer] offset of the message on which we want to pause (this message will
      #   be reprocessed after getting back to processing)
      # @note This will pause indefinitely and requires manual `#resume`
      def pause(topic, partition, offset)
        @mutex.lock

        # Do not pause if the client got closed, would not change anything
        return if @closed

        pause_msg = Messages::Seek.new(topic, partition, offset)

        internal_commit_offsets(async: false)

        # Here we do not use our cached tpls because we should not try to pause something we do
        # not own anymore.
        tpl = topic_partition_list(topic, partition)

        return unless tpl

        @paused_tpls[topic][partition] = tpl

        @kafka.pause(tpl)

        @kafka.seek(pause_msg)
      ensure
        @mutex.unlock
      end

      # Resumes processing of a give topic partition after it was paused.
      #
      # @param topic [String] topic name
      # @param partition [Integer] partition
      def resume(topic, partition)
        @mutex.lock

        return if @closed

        # Always commit synchronously offsets if any when we resume
        # This prevents resuming without offset in case it would not be committed prior
        # We can skip performance penalty since resuming should not happen too often
        internal_commit_offsets(async: false)

        # If we were not able, let's try to reuse the one we have (if we have)
        tpl = topic_partition_list(topic, partition) || @paused_tpls[topic][partition]

        return unless tpl
        # If we did not have it, it means we never paused this partition, thus no resume should
        # happen in the first place
        return unless @paused_tpls[topic].delete(partition)

        @kafka.resume(tpl)
      ensure
        @mutex.unlock
      end

      # Gracefully stops topic consumption.
      #
      # @note Stopping running consumers without a really important reason is not recommended
      #   as until all the consumers are stopped, the server will keep running serving only
      #   part of the messages
      def stop
        close
      end

      # Marks given message as consumed.
      #
      # @param [Karafka::Messages::Message] message that we want to mark as processed
      # @return [Boolean] true if successful. False if we no longer own given partition
      # @note This method won't trigger automatic offsets commits, rather relying on the offset
      #   check-pointing trigger that happens with each batch processed
      def mark_as_consumed(message)
        store_offset(message)
      end

      # Marks a given message as consumed and commits the offsets in a blocking way.
      #
      # @param [Karafka::Messages::Message] message that we want to mark as processed
      # @return [Boolean] true if successful. False if we no longer own given partition
      def mark_as_consumed!(message)
        return false unless mark_as_consumed(message)

        commit_offsets!
      end

      # Closes and resets the client completely.
      def reset
        close

        @mutex.synchronize do
          @closed = false
          @offsetting = false
          @paused_tpls.clear
          @kafka = build_consumer
        end
      end

      private

      # When we cannot store an offset, it means we no longer own the partition
      #
      # Non thread-safe offset storing method
      # @param message [Karafka::Messages::Message]
      # @return [Boolean] true if we could store the offset (if we still own the partition)
      def internal_store_offset(message)
        @offsetting = true
        @kafka.store_offset(message)
        true
      rescue Rdkafka::RdkafkaError => e
        return false if e.code == :assignment_lost
        return false if e.code == :state

        raise e
      end

      # Non thread-safe message committing method
      # @param async [Boolean] should the commit happen async or sync (async by default)
      # @return [Boolean] true if offset commit worked, false if we've lost the assignment
      def internal_commit_offsets(async: true)
        return true unless @offsetting

        @kafka.commit(nil, async)
        @offsetting = false

        true
      rescue Rdkafka::RdkafkaError => e
        return false if e.code == :assignment_lost
        return true if e.code == :no_offset

        raise e
      end

      # Commits the stored offsets in a sync way and closes the consumer.
      def close
        # Once client is closed, we should not close it again
        # This could only happen in case of a race-condition when forceful shutdown happens
        # and triggers this from a different thread
        return if @closed

        @mutex.synchronize do
          internal_commit_offsets(async: false)

          @closed = true

          # Remove callbacks runners that were registered
          ::Karafka::Instrumentation.statistics_callbacks.delete(@subscription_group.id)
          ::Karafka::Instrumentation.error_callbacks.delete(@subscription_group.id)

          @kafka.close
          @buffer.clear
          # @note We do not clear rebalance manager here as we may still have revocation info here
          # that we want to consider valid prior to running another reconnection
        end
      end

      # @param topic [String]
      # @param partition [Integer]
      # @return [Rdkafka::Consumer::TopicPartitionList]
      def topic_partition_list(topic, partition)
        rdkafka_partition = @kafka
                            .assignment
                            .to_h[topic]
                            &.detect { |part| part.partition == partition }

        return unless rdkafka_partition

        Rdkafka::Consumer::TopicPartitionList.new({ topic => [rdkafka_partition] })
      end

      # Performs a single poll operation.
      #
      # @param timeout [Integer] timeout for a single poll
      # @return [Rdkafka::Consumer::Message, nil] fetched message or nil if nothing polled
      def poll(timeout)
        time_poll ||= TimeTrackers::Poll.new(timeout)

        return nil if time_poll.exceeded?

        time_poll.start

        @kafka.poll(timeout)
      rescue ::Rdkafka::RdkafkaError => e
        # We return nil, so we do not restart until running the whole loop
        # This allows us to run revocation jobs and other things and we will pick up new work
        # next time after dispatching all the things that are needed
        #
        # If we would retry here, the client reset would become transparent and we would not have
        # a chance to take any actions
        case e.code
        when :max_poll_exceeded # -147
          reset
          return nil
        when :transport # -195
          reset
          return nil
        when :rebalance_in_progress # -27
          reset
          return nil
        when :not_coordinator # 16
          reset
          return nil
        when :network_exception # 13
          reset
          return nil
        # We should signal when we cannot subscribe to a topic due to any reasons
        when :unknown_topic_or_part
          # This is expected and temporary until rdkafka catches up with metadata
          return nil
        end

        raise if time_poll.attempts > MAX_POLL_RETRIES
        raise unless time_poll.retryable?

        time_poll.checkpoint
        time_poll.backoff

        # On unknown errors we do our best to retry and handle them before raising
        retry
      end

      # Builds a new rdkafka consumer instance based on the subscription group configuration
      # @return [Rdkafka::Consumer]
      def build_consumer
        ::Rdkafka::Config.logger = ::Karafka::App.config.logger
        config = ::Rdkafka::Config.new(@subscription_group.kafka)
        config.consumer_rebalance_listener = @rebalance_manager
        consumer = config.consumer
<<<<<<< HEAD

=======
>>>>>>> 7d06099a
        @name = consumer.name

        # Register statistics runner for this particular type of callbacks
        ::Karafka::Instrumentation.statistics_callbacks.add(
          @subscription_group.id,
          Instrumentation::Callbacks::Statistics.new(
            @subscription_group.id,
            @subscription_group.consumer_group_id,
            @name,
            ::Karafka::App.config.monitor
          )
        )

        # Register error tracking callback
        ::Karafka::Instrumentation.error_callbacks.add(
          @subscription_group.id,
          Instrumentation::Callbacks::Error.new(
            @subscription_group.id,
            @subscription_group.consumer_group_id,
            @name,
            ::Karafka::App.config.monitor
          )
        )

<<<<<<< HEAD
        # Subscription needs to happen after we assigned the rebalance callbacks just in case of
        # a race condition
=======
>>>>>>> 7d06099a
        consumer.subscribe(*@subscription_group.topics.map(&:name))
        consumer
      end

      # We may have a case where in the middle of data polling, we've lost a partition.
      # In a case like this we should remove all the pre-buffered messages from list partitions as
      # we are no longer responsible in a given process for processing those messages and they
      # should have been picked up by a different process.
      def remove_revoked_and_duplicated_messages
        @rebalance_manager.lost_partitions.each do |topic, partitions|
          partitions.each do |partition|
            @buffer.delete(topic, partition)
          end
        end

        @buffer.uniq!
      end
    end
  end
end<|MERGE_RESOLUTION|>--- conflicted
+++ resolved
@@ -368,10 +368,6 @@
         config = ::Rdkafka::Config.new(@subscription_group.kafka)
         config.consumer_rebalance_listener = @rebalance_manager
         consumer = config.consumer
-<<<<<<< HEAD
-
-=======
->>>>>>> 7d06099a
         @name = consumer.name
 
         # Register statistics runner for this particular type of callbacks
@@ -396,11 +392,8 @@
           )
         )
 
-<<<<<<< HEAD
         # Subscription needs to happen after we assigned the rebalance callbacks just in case of
         # a race condition
-=======
->>>>>>> 7d06099a
         consumer.subscribe(*@subscription_group.topics.map(&:name))
         consumer
       end
