# frozen_string_literal: true

module Karafka
  module Schemas
    # Consumer group topic validation rules
<<<<<<< HEAD
    ConsumerGroupTopic = Dry::Validation.Schema do
      configure do
        # @param value [Object] any object that we want to check if it is a regexp
        # @return [Boolean] true if object is an regexp, otherwise false
        def regexp?(value)
          value.is_a?(::Regexp)
        end
      end

      required(:id).filled(:str?, format?: Karafka::Schemas::TOPIC_REGEXP)
      required(:name).filled { (str? & format?(Karafka::Schemas::TOPIC_REGEXP)) | regexp? }
      required(:backend).filled(included_in?: %i[inline sidekiq])
      required(:consumer).filled
      required(:deserializer).filled
      required(:max_bytes_per_partition).filled(:int?, gteq?: 0)
      required(:start_from_beginning).filled(:bool?)
      required(:batch_consuming).filled(:bool?)
=======
    class ConsumerGroupTopic < Dry::Validation::Contract
      params do
        required(:id).filled(:str?, format?: Karafka::Schemas::TOPIC_REGEXP)
        required(:name).filled(:str?, format?: Karafka::Schemas::TOPIC_REGEXP)
        required(:backend).filled(included_in?: %i[inline sidekiq])
        required(:consumer).filled
        required(:deserializer).filled
        required(:max_bytes_per_partition).filled(:int?, gteq?: 0)
        required(:start_from_beginning).filled(:bool?)
        required(:batch_consuming).filled(:bool?)
      end
>>>>>>> 2e86d0b3
    end
  end
end<|MERGE_RESOLUTION|>--- conflicted
+++ resolved
@@ -3,29 +3,10 @@
 module Karafka
   module Schemas
     # Consumer group topic validation rules
-<<<<<<< HEAD
-    ConsumerGroupTopic = Dry::Validation.Schema do
-      configure do
-        # @param value [Object] any object that we want to check if it is a regexp
-        # @return [Boolean] true if object is an regexp, otherwise false
-        def regexp?(value)
-          value.is_a?(::Regexp)
-        end
-      end
-
-      required(:id).filled(:str?, format?: Karafka::Schemas::TOPIC_REGEXP)
-      required(:name).filled { (str? & format?(Karafka::Schemas::TOPIC_REGEXP)) | regexp? }
-      required(:backend).filled(included_in?: %i[inline sidekiq])
-      required(:consumer).filled
-      required(:deserializer).filled
-      required(:max_bytes_per_partition).filled(:int?, gteq?: 0)
-      required(:start_from_beginning).filled(:bool?)
-      required(:batch_consuming).filled(:bool?)
-=======
     class ConsumerGroupTopic < Dry::Validation::Contract
       params do
         required(:id).filled(:str?, format?: Karafka::Schemas::TOPIC_REGEXP)
-        required(:name).filled(:str?, format?: Karafka::Schemas::TOPIC_REGEXP)
+        required(:name).filled
         required(:backend).filled(included_in?: %i[inline sidekiq])
         required(:consumer).filled
         required(:deserializer).filled
@@ -33,7 +14,14 @@
         required(:start_from_beginning).filled(:bool?)
         required(:batch_consuming).filled(:bool?)
       end
->>>>>>> 2e86d0b3
+
+      rule(:name) do
+        if value.is_a?(String)
+          key(:name).failure(:invalid_format) unless value.match?(Karafka::Schemas::TOPIC_REGEXP)
+        elsif !value.is_a?(::Regexp)
+          key(:name).failure(:must_be_a_string_or_regexp)
+        end
+      end
     end
   end
 end