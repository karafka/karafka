--- conflicted
+++ resolved
@@ -3,9 +3,5 @@
 # Main module namespace
 module Karafka
   # Current Karafka version
-<<<<<<< HEAD
-  VERSION = '2.2.1'
-=======
   VERSION = '2.2.5'
->>>>>>> 7bdad3c2
 end