# Main module namespace
module Karafka
  # Current Karafka version
<<<<<<< HEAD
  VERSION = '0.1.11'.freeze
=======
  VERSION = '0.1.13'.freeze
>>>>>>> d9773188
end<|MERGE_RESOLUTION|>--- conflicted
+++ resolved
@@ -1,9 +1,5 @@
 # Main module namespace
 module Karafka
   # Current Karafka version
-<<<<<<< HEAD
-  VERSION = '0.1.11'.freeze
-=======
   VERSION = '0.1.13'.freeze
->>>>>>> d9773188
 end