--- conflicted
+++ resolved
@@ -2,9 +2,5 @@
 # Main module namespace
 module Karafka
   # Current Karafka version
-<<<<<<< HEAD
-  VERSION = '0.4.2'.freeze
-=======
-  VERSION = '0.4.1'
->>>>>>> 40675728
+  VERSION = '0.4.2'
 end