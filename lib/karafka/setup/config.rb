--- conflicted
+++ resolved
@@ -71,8 +71,6 @@
         # consumption fails. It allows us to process other partitions, while the error is being
         # resolved and also "slows" things down, so it prevents from "eating" up all messages and
         # consuming them with failed code. Use `nil` if you want to pause forever and never retry.
-<<<<<<< HEAD
-=======
         setting :pause_timeout, 10
         # option pause_max_timeout [Integer, nil] the maximum number of seconds to pause for,
         #   or `nil` if no maximum should be enforced.
@@ -81,7 +79,6 @@
         setting :pause_exponential_backoff, false
         # option offset_commit_interval [Integer] the interval between offset commits,
         #   in seconds.
->>>>>>> 3f1cca7f
         setting :offset_commit_interval, 10
         # option offset_commit_threshold [Integer] the number of messages that can be
         #   processed before their offsets are committed. If zero, offset commits are
