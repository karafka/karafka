--- conflicted
+++ resolved
@@ -39,11 +39,11 @@
         required(:status) { |val| !val.nil? }
         required(:process) { |val| !val.nil? }
 
-<<<<<<< HEAD
         nested(:runner) do
           # Do not allow less than 100ms not to overload the process
           required(:tick) { |val| val.is_a?(Integer) && val >= 100 }
-=======
+        end
+
         nested(:connection) do
           nested(:proxy) do
             nested(:query_watermark_offsets) do
@@ -58,7 +58,6 @@
               required(:wait_time) { |val| val.is_a?(Integer) && val.positive? }
             end
           end
->>>>>>> 11898354
         end
 
         nested(:routing) do
