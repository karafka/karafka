# frozen_string_literal: true

# This Karafka component is a Pro component under a commercial license.
# This Karafka component is NOT licensed under LGPL.
#
# All of the commercial components are present in the lib/karafka/pro directory of this
# repository and their usage requires commercial license agreement.
#
# Karafka has also commercial-friendly license, commercial support and commercial components.
#
# By sending a pull request to the pro components, you are agreeing to transfer the copyright of
# your code to Maciej Mensfeld.

module Karafka
  module Pro
    module Routing
      module Features
        class RecurringTasks < Base
          # Routing extensions for recurring tasks
          module Builder
            # Enabled recurring tasks operations and adds needed topics and other stuff.
            #
            # @param active [Boolean] should recurring tasks be active. We use a boolean flag to
            #   have API consistency in the system, so it matches other routing related APIs.
            # @param block [Proc] optional reconfiguration of the tasks topic definitions.
            # @note Since we cannot provide two blocks, reconfiguration of logs topic can be only
            #   done if user explicitly redefines it in the routing.
            def recurring_tasks(active = false, &block)
              return unless active

              # We only require zlib when we decide to run recurring tasks because it is not needed
              # otherwise.
              require 'zlib'
              ensure_fugit_availability!

              tasks_cfg = App.config.recurring_tasks
              topics_cfg = tasks_cfg.topics

              consumer_group tasks_cfg.group_id do
                # Registers the primary topic that we use to control schedules execution. This is
                # the one that we use to trigger recurring tasks.
<<<<<<< HEAD
                topic(topics_cfg.schedules) do
                  instance_eval(&block) if block

=======
                schedules_topic = topic(topics_cfg.schedules) do
>>>>>>> 319582af
                  consumer tasks_cfg.consumer_class
                  deserializer tasks_cfg.deserializer
                  # Because the topic method name as well as builder proxy method name is the same
                  # we need to reference it via target directly
                  target.recurring_tasks(true)

                  # We manage offsets directly because messages can have both schedules and
                  # commands and we need to apply them only when we need to
                  manual_offset_management(true)

                  # We use multi-batch operations and in-memory state for schedules. This needs to
                  # always operate without re-creation.
                  consumer_persistence(true)

                  # This needs to be enabled for the eof to work correctly
                  kafka('enable.partition.eof': true, inherit: true)
                  eofed(true)

                  # Favour latency. This is a low traffic topic that only accepts user initiated
                  # low-frequency commands
                  max_messages(1)
                  # Since we always react on the received message, we can block for longer periods
                  # of time
                  max_wait_time(10_000)

                  # Since the execution of particular tasks is isolated and guarded, it should not
                  # leak. This means, that this is to handle errors like schedule version
                  # incompatibility and other errors that will not go away without a redeployment
                  pause_timeout(60 * 1_000)
                  pause_max_timeout(60 * 1_000)

                  # Keep older data for a day and compact to the last state available
                  config(
                    'cleanup.policy': 'compact,delete',
                    'retention.ms': 86_400_000
                  )

                  # This is the core of execution. Since we're producers of states, we need a way
                  # to tick without having new data
                  periodic(
                    interval: App.config.recurring_tasks.interval,
                    during_pause: false,
                    during_retry: false
                  )
<<<<<<< HEAD
=======

                  # If this is the direct schedules redefinition style, we run it
                  # The second one (see end of this method) allows for linear reconfiguration of
                  # both the topics
                  instance_eval(&block) if block && block.arity.zero?
>>>>>>> 319582af
                end

                # This topic is to store logs that we can then inspect either from the admin or via
                # the Web UI
                logs_topic = topic(topics_cfg.logs) do
                  active(false)
                  deserializer tasks_cfg.deserializer
                  target.recurring_tasks(true)

                  # Keep cron logs of executions for a week and after that remove. Week should be
                  # enough and should not produce too much data.
                  config(
                    'cleanup.policy': 'delete',
                    'retention.ms': 604_800_000
                  )
                end

                yield(schedules_topic, logs_topic) if block && block.arity.positive?
              end
            end

            # Checks if fugit is present. If not, will try to require it as it might not have
            # been required but is available. If fails, will crash.
            def ensure_fugit_availability!
              return if Object.const_defined?(:Fugit)

              require 'fugit'
            rescue LoadError
              raise(
                ::Karafka::Errors::DependencyConstraintsError,
                <<~ERROR_MSG
                  Failed to require fugit gem.
                  Add it to your Gemfile, as it is required for the recurring tasks to work.
                ERROR_MSG
              )
            end
          end
        end
      end
    end
  end
end<|MERGE_RESOLUTION|>--- conflicted
+++ resolved
@@ -39,13 +39,7 @@
               consumer_group tasks_cfg.group_id do
                 # Registers the primary topic that we use to control schedules execution. This is
                 # the one that we use to trigger recurring tasks.
-<<<<<<< HEAD
-                topic(topics_cfg.schedules) do
-                  instance_eval(&block) if block
-
-=======
                 schedules_topic = topic(topics_cfg.schedules) do
->>>>>>> 319582af
                   consumer tasks_cfg.consumer_class
                   deserializer tasks_cfg.deserializer
                   # Because the topic method name as well as builder proxy method name is the same
@@ -90,14 +84,11 @@
                     during_pause: false,
                     during_retry: false
                   )
-<<<<<<< HEAD
-=======
 
                   # If this is the direct schedules redefinition style, we run it
                   # The second one (see end of this method) allows for linear reconfiguration of
                   # both the topics
                   instance_eval(&block) if block && block.arity.zero?
->>>>>>> 319582af
                 end
 
                 # This topic is to store logs that we can then inspect either from the admin or via
