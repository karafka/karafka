--- conflicted
+++ resolved
@@ -122,12 +122,7 @@
             once(:quieted!) { Karafka::App.quieted! }
           end
 
-<<<<<<< HEAD
           return if Karafka::App.quiet? || Karafka::App.quieting?
-=======
-          # Do nothing if we moved to quiet state and want to be in it
-          return if Karafka::App.quiet?
->>>>>>> 115a979d
 
           # Since separate subscription groups are subscribed to different topics, there is no risk
           # in shutting them down independently even if they operate in the same subscription group
