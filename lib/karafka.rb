--- conflicted
+++ resolved
@@ -89,8 +89,7 @@
 # Do not load pro components as they will be loaded if needed and allowed
 loader.ignore(Karafka.core_root.join('pro/'))
 # Do not load vendors instrumentation components. Those need to be required manually if needed
-<<<<<<< HEAD
-loader.ignore(Karafka.gem_root.join('lib/karafka/instrumentation/vendors'))
+loader.ignore(Karafka.core_root.join('instrumentation/vendors'))
 
 # We may not want to load the railtie automatically in scenarios, where Karafka is being bundled
 # within a different gem that holds some common app logic. In scenarios like this, Railtie
@@ -103,9 +102,6 @@
   loader.ignore(Karafka.gem_root.join('lib/karafka/railtie.rb'))
 end
 
-=======
-loader.ignore(Karafka.core_root.join('instrumentation/vendors'))
->>>>>>> dc185a47
 loader.setup
 loader.eager_load
 
