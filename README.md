![karafka logo](http://mensfeld.github.io/karafka-framework-introduction/img/karafka-04.png)

[![Build Status](https://travis-ci.org/karafka/karafka.png)](https://travis-ci.org/karafka/karafka)
[![Code Climate](https://codeclimate.com/github/karafka/karafka/badges/gpa.svg)](https://codeclimate.com/github/karafka/karafka)
[![Join the chat at https://gitter.im/karafka/karafka](https://badges.gitter.im/karafka/karafka.svg)](https://gitter.im/karafka/karafka?utm_source=badge&utm_medium=badge&utm_campaign=pr-badge&utm_content=badge)

Framework used to simplify Apache Kafka based Ruby applications development.

It allows programmers to use approach similar to "the Rails way" when working with asynchronous Kafka messages.

Karafka not only handles incoming messages but also provides tools for building complex data-flow applications that receive and send messages.

## How does it work

Karafka provides a higher-level abstraction than raw Kafka Ruby drivers, such as Kafka-Ruby and Poseidon. Instead of focusing on  single topic consumption, it provides developers with a set of tools that are dedicated for building multi-topic applications similarly to how Rails applications are being built.

## Support

Karafka has a [Wiki pages](https://github.com/karafka/karafka/wiki) for almost everything. It covers the whole installation, setup and deployment along with other useful details on how to run Karafka.

If you have any questions about using Karafka, feel free to join our [Gitter](https://gitter.im/karafka/karafka) chat channel.

## Requirements

In order to use Karafka framework, you need to have:

  - Zookeeper (required by Kafka)
  - Kafka (at least 0.9.0)
  - Ruby (at least 2.3.0)

<<<<<<< HEAD
## Installation

Karafka does not have a full installation shell command. In order to install it, please follow the below steps:

Create a directory for your project:

```bash
mkdir app_dir
cd app_dir
```

Create a **Gemfile** with Karafka:

```ruby
source 'https://rubygems.org'

gem 'karafka'
```

and run Karafka install CLI task:

```
bundle exec karafka install
```

## Setup

### Application
Karafka has following configuration options:

| Option                        | Required | Value type        | Description                                                                                                |
|-------------------------------|----------|-------------------|------------------------------------------------------------------------------------------------------------|
| name                          | true     | String            | Application name                                                                                           |
| topic_mapper                  | false    | Class/Module      | Mapper for hiding Kafka provider specific topic prefixes/postfixes, so internaly we use "pure" topics      |
| redis                         | false    | Hash              | Hash with Redis configuration options. It is required if inline_mode is off.                               |
| inline_mode                   | false    | Boolean           | Do we want to perform logic without enqueuing it with Sidekiq (directly and asap)                          |
| batch_mode                    | false    | Boolean           | Should the incoming messages be consumed in batches, or one at a time                                      |
| start_from_beginning          | false    | Boolean           | Consume messages starting at the beginning or consume new messages that are produced at first run          |
| monitor                       | false    | Object            | Monitor instance (defaults to Karafka::Monitor)                                                            |
| logger                        | false    | Object            | Logger instance (defaults to Karafka::Logger)                                                              |
| kafka.hosts                   | true     | Array<String>     | Kafka server hosts. If 1 provided, Karafka will discover cluster structure automatically                   |
| kafka.session_timeout         | false    | Integer           | The number of seconds after which, if a consumer hasn't contacted the Kafka cluster, it will be kicked out |
| kafka.offset_commit_interval  | false    | Integer           | The interval between offset commits in seconds                                                             |
| kafka.offset_commit_threshold | false    | Integer           | The number of messages that can be processed before their offsets are committed                            |
| kafka.heartbeat_interval      | false    | Integer           | The interval between heartbeats                                                                            |
| kafka.max_bytes_per_partition | false    | Integer           | The max bytes to retrieve per partition.                                                                            |
| kafka.ssl.ca_cert             | false    | String            | SSL CA certificate                                                                                         |
| kafka.ssl.client_cert         | false    | String            | SSL client certificate                                                                                     |
| kafka.ssl.client_cert_key     | false    | String            | SSL client certificate password                                                                            |
| connection_pool.size          | false    | Integer           | Connection pool size for message producers connection pool                                                 |
| connection_pool.timeout       | false    | Integer           | Connection pool timeout for message producers connection pool                                              |

To apply this configuration, you need to use a *setup* method from the Karafka::App class (app.rb):

```ruby
class App < Karafka::App
  setup do |config|
    config.kafka.hosts = %w( 127.0.0.1:9092 )
    config.inline_mode = false
    config.batch_mode = false
    config.redis = {
      url: 'redis://redis.example.com:7372/1'
    }
    config.name = 'my_application'
    config.logger = MyCustomLogger.new # not required
  end
end
```

Note: You can use any library like [Settingslogic](https://github.com/binarylogic/settingslogic) to handle your application configuration.

### Configurators

For additional setup and/or configuration tasks you can create custom configurators. Similar to Rails these are added to a `config/initializers` directory and run after app initialization.

Your new configurator class must inherit from `Karafka::Setup::Configurators::Base` and implement a `setup` method.

Example configuration class:

```ruby
class ExampleConfigurator < Karafka::Setup::Configurators::Base
  def setup
    ExampleClass.logger = Karafka.logger
    ExampleClass.redis = config.redis
  end
end
```

### Environment variables settings

There are several env settings you can use:

| ENV name          | Default | Description                                                                           |
|-------------------|-----------------|-------------------------------------------------------------------------------|
| KARAFKA_ENV       | development     | In what mode this application should boot (production/development/test/etc)   |
| KARAFKA_BOOT_FILE | app_root/app.rb | Path to a file that contains Karafka app configuration and booting procedures |

### Kafka brokers auto-discovery

Karafka supports Kafka brokers auto-discovery during startup and on failures. You need to provide at least one Kafka broker, from which the entire Kafka cluster will be discovered. Karafka will refresh list of available brokers if something goes wrong. This allows it to be aware of changes that happen in the infrastructure (adding and removing nodes).

### Topic mappers

Some Kafka cloud providers require topics to be namespaced with user name. This approach is understandable, but at the same time, makes your applications less provider agnostic. To target that issue, you can create your own topic mapper that will sanitize incoming/outgoing topic names, so your logic won't be binded to those specific versions of topic names.

Mapper needs to implement two following methods:

  - ```#incoming``` - accepts an incoming "namespace dirty" version ot topic. Needs to return sanitized topic.
  - ```#outgoing``` - accepts outgoing sanitized topic version. Needs to return namespaced one.

Given each of the topics needs to have "karafka." prefix, your mapper could look like that:

```ruby
class KarafkaTopicMapper
  def initialize(prefix)
    @prefix = prefix
  end

  def incoming(topic)
    topic.to_s.gsub("#{@prefix}.", '')
  end

  def outgoing(topic)
    "#{@prefix}.#{topic}"
  end
end

mapper = KarafkaTopicMapper.new('karafka')
mapper.incoming('karafka.my_super_topic') #=> 'my_super_topic'
mapper.outgoing('my_other_topic') #=> 'karafka.my_other_topic'
```

To use custom mapper, just assign it during application configuration:

```ruby
class App < Karafka::App
  setup do |config|
    # Other settings
    config.topic_mapper = MyCustomMapper.new('username')
  end
end
```

Topic mapper automatically integrates with both messages consumer and responders.

## Usage

### Karafka CLI

Karafka has a simple CLI built in. It provides following commands:

| Command        | Description                                                               |
|----------------|---------------------------------------------------------------------------|
| help [COMMAND] | Describe available commands or one specific command                       |
| console        | Start the Karafka console (short-cut alias: "c")                          |
| flow           | Print application data flow (incoming => outgoing)                        |
| info           | Print configuration details and other options of your application         |
| install        | Installs all required things for Karafka application in current directory |
| routes         | Print out all defined routes in alphabetical order                        |
| server         | Start the Karafka server (short-cut alias: "s")                           |
| worker         | Start the Karafka Sidekiq worker (short-cut alias: "w")                   |

All the commands are executed the same way:

```
bundle exec karafka [COMMAND]
```

If you need more details about each of the CLI commands, you can execute following command:

```
  bundle exec karafka help [COMMAND]
```

### Routing

Routing engine provides an interface to describe how messages from all the topics should be handled. To start using it, just use the *draw* method on routes:

```ruby
App.routes.draw do
  topic :example do
    controller ExampleController
  end
end
```

The basic route description requires providing *topic* and *controller* that should handle it (Karafka will create a separate controller instance for each request).

There are also several other methods available (optional):

  - *group* - symbol/string with a group name. Groups are used to cluster applications
  - *worker* - Class name - name of a worker class that we want to use to schedule perform code
  - *parser* - Class name - name of a parser class that we want to use to parse incoming data
  - *interchanger* - Class name - name of a interchanger class that we want to use to format data that we put/fetch into/from *#perform_async*
  - *responder* - Class name - name of a responder that we want to use to generate responses to other Kafka topics based on our processed data
  - *inline_mode* - Boolean - Do we want to perform logic without enqueuing it with Sidekiq (directly and asap) - overwrites global app setting
  - *batch_mode* - Boolean - Handle the incoming messages in batch, or one at a time - overwrites global app setting

```ruby
App.routes.draw do
  topic :binary_video_details do
    group :composed_application
    controller Videos::DetailsController
    worker Workers::DetailsWorker
    parser Parsers::BinaryToJson
    interchanger Interchangers::Binary
    responder BinaryVideoProcessingResponder
    inline_mode true
    batch_mode true
  end

  topic :new_videos do
    controller Videos::NewVideosController
  end
end
```

See description below for more details on each of them.

##### Topic

 - *topic* - symbol/string with a topic that we want to route

```ruby
topic :incoming_messages do
  # Details about how to handle this topic should go here
end
```

Topic is the root point of each route. Keep in mind that:

  - All topic names must be unique in a single Karafka application
  - Topics names are being validated because Kafka does not accept some characters
  - If you don't specify a group, it will be built based on the topic and application name

##### Group

 - *group* - symbol/string with a group name. Groups are used to cluster applications

Optionally you can use **group** method to define group for this topic. Use it if you want to build many applications that will share the same Kafka group. Otherwise it will just build it based on the **topic** and application name. If you're not planning to build applications that will load-balance messages between many different applications (but between one applications many processes), you may want not to define it and allow the framework to define it for you.

```ruby
topic :incoming_messages do
  group :load_balanced_group
  controller MessagesController
end
```

Note that a single group can be used only in a single topic.

##### Worker

 - *worker* - Class name - name of a worker class that we want to use to schedule perform code

Karafka by default will build a worker that will correspond to each of your controllers (so you will have a pair - controller and a worker). All of them will inherit from **ApplicationWorker** and will share all its settings.

To run Sidekiq you should have sidekiq.yml file in *config* folder. The example of sidekiq.yml file will be generated to config/sidekiq.yml.example once you run **bundle exec karafka install**.

However, if you want to use a raw Sidekiq worker (without any Karafka additional magic), or you want to use SidekiqPro (or any other queuing engine that has the same API as Sidekiq), you can assign your own custom worker:

```ruby
topic :incoming_messages do
  controller MessagesController
  worker MyCustomWorker
end
```

Note that even then, you need to specify a controller that will schedule a background task.

Custom workers need to provide a **#perform_async** method. It needs to accept two arguments:

 - *topic* - first argument is a current topic from which a given message comes
 - *params* - all the params that came from Kafka + additional metadata. This data format might be changed if you use custom interchangers. Otherwise it will be an instance of Karafka::Params::Params.

Keep in mind, that params might be in two states: parsed or unparsed when passed to #perform_async. This means, that if you use custom interchangers and/or custom workers, you might want to look into Karafka's sources to see exactly how it works.

##### Parser

 - *parser* - Class name - name of a parser class that we want to use to serialize and deserialize incoming and outgoing data.

Karafka by default will parse messages with a Json parser. If you want to change this behaviour you need to set a custom parser for each route. Parser needs to have a following class methods:

  - *parse* - method used to parse incoming string into an object/hash
  - *generate* - method used in responders in order to convert objects into strings that have desired format

and raise an error that is a ::Karafka::Errors::ParserError descendant when problem appears during the parsing process.

```ruby
class XmlParser
  class ParserError < ::Karafka::Errors::ParserError; end

  def self.parse(message)
    Hash.from_xml(message)
  rescue REXML::ParseException
    raise ParserError
  end

  def self.generate(object)
    object.to_xml
  end
end

App.routes.draw do
  topic :binary_video_details do
    controller Videos::DetailsController
    parser XmlParser
  end
end
```

Note that parsing failure won't stop the application flow. Instead, Karafka will assign the raw message inside the :message key of params. That way you can handle raw message inside the Sidekiq worker (you can implement error detection, etc. - any "heavy" parsing logic can and should be implemented there).

##### Interchanger

 - *interchanger* - Class name - name of an interchanger class that we want to use to format data that we put/fetch into/from #perform_async.

Custom interchangers target issues with non-standard (binary, etc.) data that we want to store when we do #perform_async. This data might be corrupted when fetched in a worker (see [this](https://github.com/karafka/karafka/issues/30) issue). With custom interchangers, you can encode/compress data before it is being passed to scheduling and decode/decompress it when it gets into the worker.

**Warning**: if you decide to use slow interchangers, they might significantly slow down Karafka.

```ruby
class Base64Interchanger
  class << self
    def load(params)
      Base64.encode64(Marshal.dump(params))
    end

    def parse(params)
      Marshal.load(Base64.decode64(params))
    end
  end
end

  topic :binary_video_details do
    controller Videos::DetailsController
    interchanger Base64Interchanger
  end
```

##### Responder

  - *responder* - Class name - name of a responder that we want to use to generate responses to other Kafka topics based on our processed data.

Responders are used to design the response that should be generated and sent to proper Kafka topics, once processing is done. It allows programmers to build not only data-consuming apps, but to build apps that consume data and, then, based on the business logic output send this processed data onwards (similarly to how Bash pipelines work).

```ruby
class Responder < ApplicationResponder
  topic :users_created
  topic :profiles_created

  def respond(user, profile)
    respond_to :users_created, user
    respond_to :profiles_created, profile
  end
end
```

For more details about responders, please go to the [using responders](#using-responders) section.

##### Inline mode flag

Inline mode flag allows you to disable Sidekiq usage by performing your #perform method business logic in the main Karafka server process.

This flag be useful when you want to:

  - process messages one by one in a single flow
  - process messages as soon as possible (without Sidekiq delay)

Note: Keep in mind, that by using this, you can significantly slow down Karafka. You also loose all the advantages of Sidekiq processing (reentrancy, retries, etc).

##### Batch mode flag

Batch mode allows you to increase the overall throughput of your kafka consumer by handling incoming messages in batches, instead of one at a time.

Note: The downside of increasing throughput is a slight increase in latency. Also keep in mind, that the client commits the offset of the batch's messages only **after** the entire batch has been scheduled into Sidekiq (or processed in case of inline mode).

### Receiving messages

Karafka framework has a long running server process that is responsible for receiving messages.

To start Karafka server process, use the following CLI command:

```bash
bundle exec karafka server
```

Karafka server can be daemonized with the **--daemon** flag:

```
bundle exec karafka server --daemon
```

#### Processing messages directly (without Sidekiq)

If you don't want to use Sidekiq for processing and you would rather process messages directly in the main Karafka server process, you can do that by setting the *inline* flag either on an app level:

```ruby
class App < Karafka::App
  setup do |config|
    config.inline_mode = true
    # Rest of the config
  end
end
```

or per route (when you want to treat some routes in a different way):

```ruby
App.routes.draw do
  topic :binary_video_details do
    controller Videos::DetailsController
    inline_mode true
  end
end
```

Note: it can slow Karafka down significantly if you do heavy stuff that way.

### Sending messages from Karafka

It's quite common when using Kafka, to treat applications as parts of a bigger pipeline (similary to Bash pipeline) and forward processing results to other applications. Karafka provides two ways of dealing with that:

  - Using responders
  - Using Waterdrop directly

Each of them has it's own advantages and disadvantages and it strongly depends on your application business logic which one will be better. The recommended (and way more elegant) way is to use responders for that.

#### Using responders (recommended)

One of the main differences when you respond to a Kafka message instead of a HTTP response, is that the response can be sent to many topics (instead of one HTTP response per one request) and that the data that is being sent can be different for different topics. That's why a simple **respond_to** would not be enough.

In order to go beyond this limitation, Karafka uses responder objects that are responsible for sending data to other Kafka topics.

By default, if you name a responder with the same name as a controller, it will be detected automatically:

```ruby
module Users
  class CreateController < ApplicationController
    def perform
      # You can provide as many objects as you want to respond_with as long as a responders
      # #respond method accepts the same amount
      respond_with User.create(params[:user])
    end
  end

  class CreateResponder < ApplicationResponder
    topic :user_created

    def respond(user)
      respond_to :user_created, user
    end
  end
end
```

The appropriate responder will be used automatically when you invoke the **respond_with** controller method.

Why did we separate the response layer from the controller layer? Because sometimes when you respond to multiple topics conditionally, that logic can be really complex and it is way better to manage and test it in isolation.

For more details about responders DSL, please visit the [responders](#responders) section.

#### Using WaterDrop directly

It is not recommended (as it breaks responders validations and makes it harder to track data flow), but if you want to send messages outside of Karafka responders, you can to use the **waterdrop** gem directly.

Example usage:

```ruby
message = WaterDrop::Message.new('topic', 'message')
message.send!

message = WaterDrop::Message.new('topic', { user_id: 1 }.to_json)
message.send!
```

Please follow [WaterDrop README](https://github.com/karafka/waterdrop/blob/master/README.md) for more details on how to use it.


## Important components

Apart from the internal implementation, Karafka is combined from the following components  programmers mostly will work with:

  - Controllers - objects that are responsible for processing incoming messages (similar to Rails controllers)
  - Responders - objects that are responsible for sending responses based on the processed data
  - Workers - objects that execute data processing using Sidekiq backend

### Controllers

Controllers should inherit from **ApplicationController** (or any other controller that inherits from **Karafka::BaseController**). If you don't want to use custom workers (and except some particular cases you don't need to), you need to define a **#perform** method that will execute your business logic code in background.

```ruby
class UsersController < ApplicationController
  # Method execution will be enqueued in Sidekiq
  # Karafka will schedule automatically a proper job and execute this logic in the background
  def perform
    User.create(params[:user])
  end
end
```

#### Controllers callbacks

You can add any number of *before_enqueue* callbacks. It can be a method or a block.
before_enqueue acts in a similar way to Rails before_action so it should perform "lightweight" operations. You have access to params inside. Based on them you can define which data you want to receive and which you do not.

**Warning**: keep in mind, that all *before_enqueue* blocks/methods are executed after messages are received. This is not executed in Sidekiq, but right after receiving the incoming message. This means, that if you perform "heavy duty" operations there, Karafka might slow down significantly.

If any of callbacks throws :abort - *perform* method will be not enqueued to the worker (the execution chain will stop).

Once you run a consumer - messages from Kafka server will be send to a proper controller (based on topic name).

Presented example controller will accept incoming messages from a Kafka topic named :karafka_topic

```ruby
  class TestController < ApplicationController
    # before_enqueue has access to received params.
    # You can modify them before enqueuing it to sidekiq.
    before_enqueue {
      params.merge!(received_time: Time.now.to_s)
    }

    before_enqueue :validate_params

    # Method execution will be enqueued in Sidekiq.
    def perform
      Service.new.add_to_queue(params[:message])
    end

    # Define this method if you want to use Sidekiq reentrancy.
    # Logic to do if Sidekiq worker fails (because of exception, timeout, etc)
    def after_failure
      Service.new.remove_from_queue(params[:message])
    end

    private

   # We will not enqueue to sidekiq those messages, which were sent
   # from sum method and return too high message for our purpose.
   def validate_params
     throw(:abort) unless params['message'].to_i > 50 && params['method'] != 'sum'
   end
end
```

#### Dynamic worker selection

When you work with Karafka, you may want to schedule part of the jobs to a different worker based on the incoming params. This can be achieved by reassigning worker in the *#before_enqueue* block:

```ruby
before_enqueue do
  self.worker = (params[:important] ? FastWorker : SlowWorker)
end
```


### Responders

Responders are used to design and control response flow that comes from a single controller action. You might be familiar with a #respond_with Rails controller method. In Karafka it is an entrypoint to a responder *#respond*.

Having a responders layer helps you prevent bugs when you design a receive-respond applications that handle multiple incoming and outgoing topics. Responders also provide a security layer that allows you to control that the flow is as you intended. It will raise an exception if you didn't respond to all the topics that you wanted to respond to.

Here's a simple responder example:

```ruby
class ExampleResponder < ApplicationResponder
  topic :users_notified

  def respond(user)
    respond_to :users_notified, user
  end
end
```

When passing data back to Kafka, responder uses parser **#generate** method to convert message object to a string. It will use parser of a route for which a current message was directed. By default it uses Karafka::Parsers::Json parser.

Note: You can use responders outside of controllers scope, however it is not recommended because then, they won't be listed when executing **karafka flow** CLI command.

#### Registering topics

In order to maintain order in topics organization, before you can send data to a given topic, you need to register it. To do that, just execute *#topic* method with a topic name and optional settings during responder initialization:

```ruby
class ExampleResponder < ApplicationResponder
  topic :regular_topic
  topic :optional_topic, required: false
  topic :multiple_use_topic, multiple_usage: true
end
```

*#topic* method accepts following settings:

| Option         | Type    | Default | Description                                                                                                |
|----------------|---------|---------|------------------------------------------------------------------------------------------------------------|
| required       | Boolean | true    | Should we raise an error when a topic was not used (if required)                                           |
| multiple_usage | Boolean | false   | Should we raise an error when during a single response flow we sent more than one message to a given topic |

#### Responding on topics

When you receive a single HTTP request, you generate a single HTTP response. This logic does not apply to Karafka. You can respond on as many topics as you want (or on none).

To handle responding, you need to define *#respond* instance method. This method should accept the same amount of arguments passed into *#respond_with* method.

In order to send a message to a given topic, you have to use **#respond_to** method that accepts two arguments:

  - topic name (Symbol)
  - data you want to send (if data is not string, responder will try to run #to_json method on the incoming data)

```ruby
# respond_with user, profile

class ExampleResponder < ApplicationResponder
  topic :regular_topic
  topic :optional_topic, required: false

  def respond(user, profile)
    respond_to :regular_topic, user

    if user.registered?
      respond_to :optional_topic, profile
    end
  end
end
```

#### Response validation

In order to ensure the dataflow is as intended, responder will validate what and where was sent, making sure that:

  - Only topics that were registered were used (no typos, etc.)
  - Only a single message was sent to a topic that was registered without a **multiple_usage** flag
  - Any topic that was registered with **required** flag (default behavior) has been used

This is an automatic process and does not require any triggers.

#### Response partitioning

Kafka topics are partitioned, which means that  you can assing messages to partitions based on your business logic. To do so from responders, you can pass one of the following keyword arguments as a last option of a **#respond_to** method:

* partition - use it when you want to send a given message to a certain partition
* partition_key - use it when you want to ensure that a certain group of messages is delivered to the same partition, but you don't which partition it will be.

```ruby
class ExampleResponder < ApplicationResponder
  topic :regular_topic
  topic :different_topic

  def respond(user, profile)
    respond_to :regular_topic, user, partition: 12
    # This will send user details to a partition based on the first letter
    # of login which means that for example all users with login starting
    # with "a" will go to the same partition on the different_topic
    respond_to :different_topic, user, partition_key: user.login[0].downcase
  end
end
```

If no keys are passed, the producer will randomly assign a partition.

## Monitoring and logging

Karafka provides a simple monitor (Karafka::Monitor) with a really small API. You can use it to develop your own monitoring system (using for example NewRelic). By default, the only thing that is hooked up to this monitoring is a Karafka logger (Karafka::Logger). It is based on a standard [Ruby logger](http://ruby-doc.org/stdlib-2.2.3/libdoc/logger/rdoc/Logger.html).

To change monitor or a logger assign new logger/monitor during setup:

```ruby
class App < Karafka::App
  setup do |config|
    # Other setup stuff...
    config.logger = MyCustomLogger.new
    config.monitor = CustomMonitor.instance
  end
end
```

Keep in mind, that if you replace monitor with a custom one, you will have to implement logging as well. It is because monitoring is used for both monitoring and logging and a default monitor handles logging as well.

### Example monitor with Errbit/Airbrake support

Here's a simple example of monitor that is used to handle errors logging into Airbrake/Errbit.

```ruby
class AppMonitor < Karafka::Monitor
  def notice_error(caller_class, e)
    super
    Airbrake.notify(e)
  end
end
```

### Example monitor with NewRelic support

Here's a simple example of monitor that is used to handle events and errors logging into NewRelic. It will send metrics with information about amount of processed messages per topic and how many of them were scheduled to be performed async.

```ruby
# NewRelic example monitor for Karafka
class AppMonitor < Karafka::Monitor
  # @param [Class] caller class for this notice
  # @param [Hash] hash with options for this notice
  def notice(caller_class, options = {})
    # Use default Karafka monitor logging
    super
    # Handle differently proper actions that we want to monit with NewRelic
    return unless respond_to?(caller_label, true)
    send(caller_label, options[:topic])
  end

  # @param [Class] caller class for this notice error
  # @param e [Exception] error that happened
  def notice_error(caller_class, e)
    super
    NewRelic::Agent.notice_error(e)
  end

  private

  # Log that message for a given topic was consumed
  # @param topic [String] topic name
  def consume(topic)
    record_count metric_key(topic, __method__)
  end

  # Log that message for topic was scheduled to be performed async
  # @param topic [String] topic name
  def perform_async(topic)
    record_count metric_key(topic, __method__)
  end

  # Log that message for topic was performed async
  # @param topic [String] topic name
  def perform(topic)
    record_count metric_key(topic, __method__)
  end

  # @param topic [String] topic name
  # @param action [String] action that we want to log (consume/perform_async/perform)
  # @return [String] a proper metric key for NewRelic
  # @example
  #   metric_key('videos', 'perform_async') #=> 'Custom/videos/perform_async'
  def metric_key(topic, action)
    "Custom/#{topic}/#{action}"
  end

  # Records occurence of a given event
  # @param [String] key under which we want to log
  def record_count(key)
    NewRelic::Agent.record_metric(key, count: 1)
  end
end
```

## Deployment

Karafka is currently being used in production with following deployment methods:

  - Capistrano
  - Docker

Since the only thing that is long-running is Karafka server, it should't be hard to make it work with other deployment and CD tools.

### Capistrano

For details about integration with Capistrano, please go to [capistrano-karafka](https://github.com/karafka/capistrano-karafka) gem page.

### Docker

Karafka can be dockerized as any other Ruby/Rails app. To execute **karafka server** command in your Docker container, just put this into your Dockerfile:

```bash
ENV KARAFKA_ENV production
CMD bundle exec karafka server
```

## Sidekiq Web UI

Karafka comes with a Sidekiq Web UI application that can display the current state of a Sidekiq installation. If you installed Karafka based on the install instructions, you will have a **config.ru** file that allows you to run standalone Puma instance with a Sidekiq Web UI.

To be able to use it (since Karafka does not depend on Puma and Sinatra) add both of them into your Gemfile:

```ruby
gem 'puma'
gem 'sinatra'
```

bundle and run:

```
bundle exec rackup
# Puma starting...
# * Min threads: 0, max threads: 16
# * Environment: development
# * Listening on tcp://localhost:9292
```

You can then navigate to displayer url to check your Sidekiq status. Sidekiq Web UI by default is password protected. To check (or change) your login and password, please review **config.ru** file in your application.

## Concurrency

Karafka uses [Celluloid](https://celluloid.io/) actors to handle listening to incoming connections. Since each topic and group requires a separate connection (which means that we have a connection per controller) we do this concurrently. It means, that for each route, you will have one additional thread running.

## Integrating with other frameworks

Want to use Karafka with Ruby on Rails or Sinatra? It can be done!

### Integrating with Ruby on Rails

Add Karafka to your Ruby on Rails application Gemfile:

```ruby
gem 'karafka'
```

Copy the **app.rb** file from your Karafka application into your Rails app (if you don't have this file, just create an empty Karafka app and copy it). This file is responsible for booting up Karafka framework. To make it work with Ruby on Rails, you need to load whole Rails application in this file. To do so, replace:

```ruby
ENV['RACK_ENV'] ||= 'development'
ENV['KARAFKA_ENV'] = ENV['RACK_ENV']

Bundler.require(:default, ENV['KARAFKA_ENV'])

Karafka::Loader.new.load(Karafka::App.root)
```

with

```ruby
ENV['RAILS_ENV'] ||= 'development'
ENV['KARAFKA_ENV'] = ENV['RAILS_ENV']

require ::File.expand_path('../config/environment', __FILE__)
Rails.application.eager_load!
```

and you are ready to go!

### Integrating with Sinatra

Sinatra applications differ from one another. There are single file applications and apps with similar to Rails structure. That's why we cannot provide a simple single tutorial. Here are some guidelines that you should follow in order to integrate it with Sinatra based application:

Add Karafka to your Sinatra application Gemfile:

```ruby
gem 'karafka'
```

After that make sure that whole your application is loaded before setting up and booting Karafka (see Ruby on Rails integration for more details about that).

## Articles and other references

### Libraries and components

* [Karafka framework](https://github.com/karafka/karafka)
* [Capistrano Karafka](https://github.com/karafka/capistrano-karafka)
* [Waterdrop](https://github.com/karafka/waterdrop)
* [Worker Glass](https://github.com/karafka/worker-glass)
* [Envlogic](https://github.com/karafka/envlogic)
* [Apache Kafka](http://kafka.apache.org/)
* [Apache ZooKeeper](https://zookeeper.apache.org/)
* [Ruby-Kafka](https://github.com/zendesk/ruby-kafka)

### Articles and references

* [Karafka (Ruby + Kafka framework) 0.5.0 release details](http://dev.mensfeld.pl/2016/09/karafka-ruby-kafka-framework-0-5-0-release-details/)
* [Karafka – Ruby micro-framework for building Apache Kafka message-based applications](http://dev.mensfeld.pl/2015/08/karafka-ruby-micro-framework-for-building-apache-kafka-message-based-applications/)
* [Benchmarking Karafka – how does it handle multiple TCP connections](http://dev.mensfeld.pl/2015/11/benchmarking-karafka-how-does-it-handle-multiple-tcp-connections/)
* [Karafka – Ruby framework for building Kafka message based applications (presentation)](http://mensfeld.github.io/karafka-framework-introduction/)
* [Karafka example application](https://github.com/karafka/karafka-example-app)
* [Karafka Travis CI](https://travis-ci.org/karafka/karafka)
* [Karafka Code Climate](https://codeclimate.com/github/karafka/karafka)

=======
>>>>>>> afbcebdf
## Note on Patches/Pull Requests

Fork the project.
Make your feature addition or bug fix.
Add tests for it. This is important so I don't break it in a future version unintentionally.
Commit, do not mess with Rakefile, version, or history. (if you want to have your own version, that is fine but bump version in a commit by itself I can ignore when I pull). Send me a pull request. Bonus points for topic branches.

Each pull request must pass our quality requirements. To check if everything is as it should be, we use [PolishGeeks Dev Tools](https://github.com/polishgeeks/polishgeeks-dev-tools) that combine multiple linters and code analyzers. Please run:

```bash
bundle exec rake
```

to check if everything is in order. After that you can submit a pull request.<|MERGE_RESOLUTION|>--- conflicted
+++ resolved
@@ -28,878 +28,6 @@
   - Kafka (at least 0.9.0)
   - Ruby (at least 2.3.0)
 
-<<<<<<< HEAD
-## Installation
-
-Karafka does not have a full installation shell command. In order to install it, please follow the below steps:
-
-Create a directory for your project:
-
-```bash
-mkdir app_dir
-cd app_dir
-```
-
-Create a **Gemfile** with Karafka:
-
-```ruby
-source 'https://rubygems.org'
-
-gem 'karafka'
-```
-
-and run Karafka install CLI task:
-
-```
-bundle exec karafka install
-```
-
-## Setup
-
-### Application
-Karafka has following configuration options:
-
-| Option                        | Required | Value type        | Description                                                                                                |
-|-------------------------------|----------|-------------------|------------------------------------------------------------------------------------------------------------|
-| name                          | true     | String            | Application name                                                                                           |
-| topic_mapper                  | false    | Class/Module      | Mapper for hiding Kafka provider specific topic prefixes/postfixes, so internaly we use "pure" topics      |
-| redis                         | false    | Hash              | Hash with Redis configuration options. It is required if inline_mode is off.                               |
-| inline_mode                   | false    | Boolean           | Do we want to perform logic without enqueuing it with Sidekiq (directly and asap)                          |
-| batch_mode                    | false    | Boolean           | Should the incoming messages be consumed in batches, or one at a time                                      |
-| start_from_beginning          | false    | Boolean           | Consume messages starting at the beginning or consume new messages that are produced at first run          |
-| monitor                       | false    | Object            | Monitor instance (defaults to Karafka::Monitor)                                                            |
-| logger                        | false    | Object            | Logger instance (defaults to Karafka::Logger)                                                              |
-| kafka.hosts                   | true     | Array<String>     | Kafka server hosts. If 1 provided, Karafka will discover cluster structure automatically                   |
-| kafka.session_timeout         | false    | Integer           | The number of seconds after which, if a consumer hasn't contacted the Kafka cluster, it will be kicked out |
-| kafka.offset_commit_interval  | false    | Integer           | The interval between offset commits in seconds                                                             |
-| kafka.offset_commit_threshold | false    | Integer           | The number of messages that can be processed before their offsets are committed                            |
-| kafka.heartbeat_interval      | false    | Integer           | The interval between heartbeats                                                                            |
-| kafka.max_bytes_per_partition | false    | Integer           | The max bytes to retrieve per partition.                                                                            |
-| kafka.ssl.ca_cert             | false    | String            | SSL CA certificate                                                                                         |
-| kafka.ssl.client_cert         | false    | String            | SSL client certificate                                                                                     |
-| kafka.ssl.client_cert_key     | false    | String            | SSL client certificate password                                                                            |
-| connection_pool.size          | false    | Integer           | Connection pool size for message producers connection pool                                                 |
-| connection_pool.timeout       | false    | Integer           | Connection pool timeout for message producers connection pool                                              |
-
-To apply this configuration, you need to use a *setup* method from the Karafka::App class (app.rb):
-
-```ruby
-class App < Karafka::App
-  setup do |config|
-    config.kafka.hosts = %w( 127.0.0.1:9092 )
-    config.inline_mode = false
-    config.batch_mode = false
-    config.redis = {
-      url: 'redis://redis.example.com:7372/1'
-    }
-    config.name = 'my_application'
-    config.logger = MyCustomLogger.new # not required
-  end
-end
-```
-
-Note: You can use any library like [Settingslogic](https://github.com/binarylogic/settingslogic) to handle your application configuration.
-
-### Configurators
-
-For additional setup and/or configuration tasks you can create custom configurators. Similar to Rails these are added to a `config/initializers` directory and run after app initialization.
-
-Your new configurator class must inherit from `Karafka::Setup::Configurators::Base` and implement a `setup` method.
-
-Example configuration class:
-
-```ruby
-class ExampleConfigurator < Karafka::Setup::Configurators::Base
-  def setup
-    ExampleClass.logger = Karafka.logger
-    ExampleClass.redis = config.redis
-  end
-end
-```
-
-### Environment variables settings
-
-There are several env settings you can use:
-
-| ENV name          | Default | Description                                                                           |
-|-------------------|-----------------|-------------------------------------------------------------------------------|
-| KARAFKA_ENV       | development     | In what mode this application should boot (production/development/test/etc)   |
-| KARAFKA_BOOT_FILE | app_root/app.rb | Path to a file that contains Karafka app configuration and booting procedures |
-
-### Kafka brokers auto-discovery
-
-Karafka supports Kafka brokers auto-discovery during startup and on failures. You need to provide at least one Kafka broker, from which the entire Kafka cluster will be discovered. Karafka will refresh list of available brokers if something goes wrong. This allows it to be aware of changes that happen in the infrastructure (adding and removing nodes).
-
-### Topic mappers
-
-Some Kafka cloud providers require topics to be namespaced with user name. This approach is understandable, but at the same time, makes your applications less provider agnostic. To target that issue, you can create your own topic mapper that will sanitize incoming/outgoing topic names, so your logic won't be binded to those specific versions of topic names.
-
-Mapper needs to implement two following methods:
-
-  - ```#incoming``` - accepts an incoming "namespace dirty" version ot topic. Needs to return sanitized topic.
-  - ```#outgoing``` - accepts outgoing sanitized topic version. Needs to return namespaced one.
-
-Given each of the topics needs to have "karafka." prefix, your mapper could look like that:
-
-```ruby
-class KarafkaTopicMapper
-  def initialize(prefix)
-    @prefix = prefix
-  end
-
-  def incoming(topic)
-    topic.to_s.gsub("#{@prefix}.", '')
-  end
-
-  def outgoing(topic)
-    "#{@prefix}.#{topic}"
-  end
-end
-
-mapper = KarafkaTopicMapper.new('karafka')
-mapper.incoming('karafka.my_super_topic') #=> 'my_super_topic'
-mapper.outgoing('my_other_topic') #=> 'karafka.my_other_topic'
-```
-
-To use custom mapper, just assign it during application configuration:
-
-```ruby
-class App < Karafka::App
-  setup do |config|
-    # Other settings
-    config.topic_mapper = MyCustomMapper.new('username')
-  end
-end
-```
-
-Topic mapper automatically integrates with both messages consumer and responders.
-
-## Usage
-
-### Karafka CLI
-
-Karafka has a simple CLI built in. It provides following commands:
-
-| Command        | Description                                                               |
-|----------------|---------------------------------------------------------------------------|
-| help [COMMAND] | Describe available commands or one specific command                       |
-| console        | Start the Karafka console (short-cut alias: "c")                          |
-| flow           | Print application data flow (incoming => outgoing)                        |
-| info           | Print configuration details and other options of your application         |
-| install        | Installs all required things for Karafka application in current directory |
-| routes         | Print out all defined routes in alphabetical order                        |
-| server         | Start the Karafka server (short-cut alias: "s")                           |
-| worker         | Start the Karafka Sidekiq worker (short-cut alias: "w")                   |
-
-All the commands are executed the same way:
-
-```
-bundle exec karafka [COMMAND]
-```
-
-If you need more details about each of the CLI commands, you can execute following command:
-
-```
-  bundle exec karafka help [COMMAND]
-```
-
-### Routing
-
-Routing engine provides an interface to describe how messages from all the topics should be handled. To start using it, just use the *draw* method on routes:
-
-```ruby
-App.routes.draw do
-  topic :example do
-    controller ExampleController
-  end
-end
-```
-
-The basic route description requires providing *topic* and *controller* that should handle it (Karafka will create a separate controller instance for each request).
-
-There are also several other methods available (optional):
-
-  - *group* - symbol/string with a group name. Groups are used to cluster applications
-  - *worker* - Class name - name of a worker class that we want to use to schedule perform code
-  - *parser* - Class name - name of a parser class that we want to use to parse incoming data
-  - *interchanger* - Class name - name of a interchanger class that we want to use to format data that we put/fetch into/from *#perform_async*
-  - *responder* - Class name - name of a responder that we want to use to generate responses to other Kafka topics based on our processed data
-  - *inline_mode* - Boolean - Do we want to perform logic without enqueuing it with Sidekiq (directly and asap) - overwrites global app setting
-  - *batch_mode* - Boolean - Handle the incoming messages in batch, or one at a time - overwrites global app setting
-
-```ruby
-App.routes.draw do
-  topic :binary_video_details do
-    group :composed_application
-    controller Videos::DetailsController
-    worker Workers::DetailsWorker
-    parser Parsers::BinaryToJson
-    interchanger Interchangers::Binary
-    responder BinaryVideoProcessingResponder
-    inline_mode true
-    batch_mode true
-  end
-
-  topic :new_videos do
-    controller Videos::NewVideosController
-  end
-end
-```
-
-See description below for more details on each of them.
-
-##### Topic
-
- - *topic* - symbol/string with a topic that we want to route
-
-```ruby
-topic :incoming_messages do
-  # Details about how to handle this topic should go here
-end
-```
-
-Topic is the root point of each route. Keep in mind that:
-
-  - All topic names must be unique in a single Karafka application
-  - Topics names are being validated because Kafka does not accept some characters
-  - If you don't specify a group, it will be built based on the topic and application name
-
-##### Group
-
- - *group* - symbol/string with a group name. Groups are used to cluster applications
-
-Optionally you can use **group** method to define group for this topic. Use it if you want to build many applications that will share the same Kafka group. Otherwise it will just build it based on the **topic** and application name. If you're not planning to build applications that will load-balance messages between many different applications (but between one applications many processes), you may want not to define it and allow the framework to define it for you.
-
-```ruby
-topic :incoming_messages do
-  group :load_balanced_group
-  controller MessagesController
-end
-```
-
-Note that a single group can be used only in a single topic.
-
-##### Worker
-
- - *worker* - Class name - name of a worker class that we want to use to schedule perform code
-
-Karafka by default will build a worker that will correspond to each of your controllers (so you will have a pair - controller and a worker). All of them will inherit from **ApplicationWorker** and will share all its settings.
-
-To run Sidekiq you should have sidekiq.yml file in *config* folder. The example of sidekiq.yml file will be generated to config/sidekiq.yml.example once you run **bundle exec karafka install**.
-
-However, if you want to use a raw Sidekiq worker (without any Karafka additional magic), or you want to use SidekiqPro (or any other queuing engine that has the same API as Sidekiq), you can assign your own custom worker:
-
-```ruby
-topic :incoming_messages do
-  controller MessagesController
-  worker MyCustomWorker
-end
-```
-
-Note that even then, you need to specify a controller that will schedule a background task.
-
-Custom workers need to provide a **#perform_async** method. It needs to accept two arguments:
-
- - *topic* - first argument is a current topic from which a given message comes
- - *params* - all the params that came from Kafka + additional metadata. This data format might be changed if you use custom interchangers. Otherwise it will be an instance of Karafka::Params::Params.
-
-Keep in mind, that params might be in two states: parsed or unparsed when passed to #perform_async. This means, that if you use custom interchangers and/or custom workers, you might want to look into Karafka's sources to see exactly how it works.
-
-##### Parser
-
- - *parser* - Class name - name of a parser class that we want to use to serialize and deserialize incoming and outgoing data.
-
-Karafka by default will parse messages with a Json parser. If you want to change this behaviour you need to set a custom parser for each route. Parser needs to have a following class methods:
-
-  - *parse* - method used to parse incoming string into an object/hash
-  - *generate* - method used in responders in order to convert objects into strings that have desired format
-
-and raise an error that is a ::Karafka::Errors::ParserError descendant when problem appears during the parsing process.
-
-```ruby
-class XmlParser
-  class ParserError < ::Karafka::Errors::ParserError; end
-
-  def self.parse(message)
-    Hash.from_xml(message)
-  rescue REXML::ParseException
-    raise ParserError
-  end
-
-  def self.generate(object)
-    object.to_xml
-  end
-end
-
-App.routes.draw do
-  topic :binary_video_details do
-    controller Videos::DetailsController
-    parser XmlParser
-  end
-end
-```
-
-Note that parsing failure won't stop the application flow. Instead, Karafka will assign the raw message inside the :message key of params. That way you can handle raw message inside the Sidekiq worker (you can implement error detection, etc. - any "heavy" parsing logic can and should be implemented there).
-
-##### Interchanger
-
- - *interchanger* - Class name - name of an interchanger class that we want to use to format data that we put/fetch into/from #perform_async.
-
-Custom interchangers target issues with non-standard (binary, etc.) data that we want to store when we do #perform_async. This data might be corrupted when fetched in a worker (see [this](https://github.com/karafka/karafka/issues/30) issue). With custom interchangers, you can encode/compress data before it is being passed to scheduling and decode/decompress it when it gets into the worker.
-
-**Warning**: if you decide to use slow interchangers, they might significantly slow down Karafka.
-
-```ruby
-class Base64Interchanger
-  class << self
-    def load(params)
-      Base64.encode64(Marshal.dump(params))
-    end
-
-    def parse(params)
-      Marshal.load(Base64.decode64(params))
-    end
-  end
-end
-
-  topic :binary_video_details do
-    controller Videos::DetailsController
-    interchanger Base64Interchanger
-  end
-```
-
-##### Responder
-
-  - *responder* - Class name - name of a responder that we want to use to generate responses to other Kafka topics based on our processed data.
-
-Responders are used to design the response that should be generated and sent to proper Kafka topics, once processing is done. It allows programmers to build not only data-consuming apps, but to build apps that consume data and, then, based on the business logic output send this processed data onwards (similarly to how Bash pipelines work).
-
-```ruby
-class Responder < ApplicationResponder
-  topic :users_created
-  topic :profiles_created
-
-  def respond(user, profile)
-    respond_to :users_created, user
-    respond_to :profiles_created, profile
-  end
-end
-```
-
-For more details about responders, please go to the [using responders](#using-responders) section.
-
-##### Inline mode flag
-
-Inline mode flag allows you to disable Sidekiq usage by performing your #perform method business logic in the main Karafka server process.
-
-This flag be useful when you want to:
-
-  - process messages one by one in a single flow
-  - process messages as soon as possible (without Sidekiq delay)
-
-Note: Keep in mind, that by using this, you can significantly slow down Karafka. You also loose all the advantages of Sidekiq processing (reentrancy, retries, etc).
-
-##### Batch mode flag
-
-Batch mode allows you to increase the overall throughput of your kafka consumer by handling incoming messages in batches, instead of one at a time.
-
-Note: The downside of increasing throughput is a slight increase in latency. Also keep in mind, that the client commits the offset of the batch's messages only **after** the entire batch has been scheduled into Sidekiq (or processed in case of inline mode).
-
-### Receiving messages
-
-Karafka framework has a long running server process that is responsible for receiving messages.
-
-To start Karafka server process, use the following CLI command:
-
-```bash
-bundle exec karafka server
-```
-
-Karafka server can be daemonized with the **--daemon** flag:
-
-```
-bundle exec karafka server --daemon
-```
-
-#### Processing messages directly (without Sidekiq)
-
-If you don't want to use Sidekiq for processing and you would rather process messages directly in the main Karafka server process, you can do that by setting the *inline* flag either on an app level:
-
-```ruby
-class App < Karafka::App
-  setup do |config|
-    config.inline_mode = true
-    # Rest of the config
-  end
-end
-```
-
-or per route (when you want to treat some routes in a different way):
-
-```ruby
-App.routes.draw do
-  topic :binary_video_details do
-    controller Videos::DetailsController
-    inline_mode true
-  end
-end
-```
-
-Note: it can slow Karafka down significantly if you do heavy stuff that way.
-
-### Sending messages from Karafka
-
-It's quite common when using Kafka, to treat applications as parts of a bigger pipeline (similary to Bash pipeline) and forward processing results to other applications. Karafka provides two ways of dealing with that:
-
-  - Using responders
-  - Using Waterdrop directly
-
-Each of them has it's own advantages and disadvantages and it strongly depends on your application business logic which one will be better. The recommended (and way more elegant) way is to use responders for that.
-
-#### Using responders (recommended)
-
-One of the main differences when you respond to a Kafka message instead of a HTTP response, is that the response can be sent to many topics (instead of one HTTP response per one request) and that the data that is being sent can be different for different topics. That's why a simple **respond_to** would not be enough.
-
-In order to go beyond this limitation, Karafka uses responder objects that are responsible for sending data to other Kafka topics.
-
-By default, if you name a responder with the same name as a controller, it will be detected automatically:
-
-```ruby
-module Users
-  class CreateController < ApplicationController
-    def perform
-      # You can provide as many objects as you want to respond_with as long as a responders
-      # #respond method accepts the same amount
-      respond_with User.create(params[:user])
-    end
-  end
-
-  class CreateResponder < ApplicationResponder
-    topic :user_created
-
-    def respond(user)
-      respond_to :user_created, user
-    end
-  end
-end
-```
-
-The appropriate responder will be used automatically when you invoke the **respond_with** controller method.
-
-Why did we separate the response layer from the controller layer? Because sometimes when you respond to multiple topics conditionally, that logic can be really complex and it is way better to manage and test it in isolation.
-
-For more details about responders DSL, please visit the [responders](#responders) section.
-
-#### Using WaterDrop directly
-
-It is not recommended (as it breaks responders validations and makes it harder to track data flow), but if you want to send messages outside of Karafka responders, you can to use the **waterdrop** gem directly.
-
-Example usage:
-
-```ruby
-message = WaterDrop::Message.new('topic', 'message')
-message.send!
-
-message = WaterDrop::Message.new('topic', { user_id: 1 }.to_json)
-message.send!
-```
-
-Please follow [WaterDrop README](https://github.com/karafka/waterdrop/blob/master/README.md) for more details on how to use it.
-
-
-## Important components
-
-Apart from the internal implementation, Karafka is combined from the following components  programmers mostly will work with:
-
-  - Controllers - objects that are responsible for processing incoming messages (similar to Rails controllers)
-  - Responders - objects that are responsible for sending responses based on the processed data
-  - Workers - objects that execute data processing using Sidekiq backend
-
-### Controllers
-
-Controllers should inherit from **ApplicationController** (or any other controller that inherits from **Karafka::BaseController**). If you don't want to use custom workers (and except some particular cases you don't need to), you need to define a **#perform** method that will execute your business logic code in background.
-
-```ruby
-class UsersController < ApplicationController
-  # Method execution will be enqueued in Sidekiq
-  # Karafka will schedule automatically a proper job and execute this logic in the background
-  def perform
-    User.create(params[:user])
-  end
-end
-```
-
-#### Controllers callbacks
-
-You can add any number of *before_enqueue* callbacks. It can be a method or a block.
-before_enqueue acts in a similar way to Rails before_action so it should perform "lightweight" operations. You have access to params inside. Based on them you can define which data you want to receive and which you do not.
-
-**Warning**: keep in mind, that all *before_enqueue* blocks/methods are executed after messages are received. This is not executed in Sidekiq, but right after receiving the incoming message. This means, that if you perform "heavy duty" operations there, Karafka might slow down significantly.
-
-If any of callbacks throws :abort - *perform* method will be not enqueued to the worker (the execution chain will stop).
-
-Once you run a consumer - messages from Kafka server will be send to a proper controller (based on topic name).
-
-Presented example controller will accept incoming messages from a Kafka topic named :karafka_topic
-
-```ruby
-  class TestController < ApplicationController
-    # before_enqueue has access to received params.
-    # You can modify them before enqueuing it to sidekiq.
-    before_enqueue {
-      params.merge!(received_time: Time.now.to_s)
-    }
-
-    before_enqueue :validate_params
-
-    # Method execution will be enqueued in Sidekiq.
-    def perform
-      Service.new.add_to_queue(params[:message])
-    end
-
-    # Define this method if you want to use Sidekiq reentrancy.
-    # Logic to do if Sidekiq worker fails (because of exception, timeout, etc)
-    def after_failure
-      Service.new.remove_from_queue(params[:message])
-    end
-
-    private
-
-   # We will not enqueue to sidekiq those messages, which were sent
-   # from sum method and return too high message for our purpose.
-   def validate_params
-     throw(:abort) unless params['message'].to_i > 50 && params['method'] != 'sum'
-   end
-end
-```
-
-#### Dynamic worker selection
-
-When you work with Karafka, you may want to schedule part of the jobs to a different worker based on the incoming params. This can be achieved by reassigning worker in the *#before_enqueue* block:
-
-```ruby
-before_enqueue do
-  self.worker = (params[:important] ? FastWorker : SlowWorker)
-end
-```
-
-
-### Responders
-
-Responders are used to design and control response flow that comes from a single controller action. You might be familiar with a #respond_with Rails controller method. In Karafka it is an entrypoint to a responder *#respond*.
-
-Having a responders layer helps you prevent bugs when you design a receive-respond applications that handle multiple incoming and outgoing topics. Responders also provide a security layer that allows you to control that the flow is as you intended. It will raise an exception if you didn't respond to all the topics that you wanted to respond to.
-
-Here's a simple responder example:
-
-```ruby
-class ExampleResponder < ApplicationResponder
-  topic :users_notified
-
-  def respond(user)
-    respond_to :users_notified, user
-  end
-end
-```
-
-When passing data back to Kafka, responder uses parser **#generate** method to convert message object to a string. It will use parser of a route for which a current message was directed. By default it uses Karafka::Parsers::Json parser.
-
-Note: You can use responders outside of controllers scope, however it is not recommended because then, they won't be listed when executing **karafka flow** CLI command.
-
-#### Registering topics
-
-In order to maintain order in topics organization, before you can send data to a given topic, you need to register it. To do that, just execute *#topic* method with a topic name and optional settings during responder initialization:
-
-```ruby
-class ExampleResponder < ApplicationResponder
-  topic :regular_topic
-  topic :optional_topic, required: false
-  topic :multiple_use_topic, multiple_usage: true
-end
-```
-
-*#topic* method accepts following settings:
-
-| Option         | Type    | Default | Description                                                                                                |
-|----------------|---------|---------|------------------------------------------------------------------------------------------------------------|
-| required       | Boolean | true    | Should we raise an error when a topic was not used (if required)                                           |
-| multiple_usage | Boolean | false   | Should we raise an error when during a single response flow we sent more than one message to a given topic |
-
-#### Responding on topics
-
-When you receive a single HTTP request, you generate a single HTTP response. This logic does not apply to Karafka. You can respond on as many topics as you want (or on none).
-
-To handle responding, you need to define *#respond* instance method. This method should accept the same amount of arguments passed into *#respond_with* method.
-
-In order to send a message to a given topic, you have to use **#respond_to** method that accepts two arguments:
-
-  - topic name (Symbol)
-  - data you want to send (if data is not string, responder will try to run #to_json method on the incoming data)
-
-```ruby
-# respond_with user, profile
-
-class ExampleResponder < ApplicationResponder
-  topic :regular_topic
-  topic :optional_topic, required: false
-
-  def respond(user, profile)
-    respond_to :regular_topic, user
-
-    if user.registered?
-      respond_to :optional_topic, profile
-    end
-  end
-end
-```
-
-#### Response validation
-
-In order to ensure the dataflow is as intended, responder will validate what and where was sent, making sure that:
-
-  - Only topics that were registered were used (no typos, etc.)
-  - Only a single message was sent to a topic that was registered without a **multiple_usage** flag
-  - Any topic that was registered with **required** flag (default behavior) has been used
-
-This is an automatic process and does not require any triggers.
-
-#### Response partitioning
-
-Kafka topics are partitioned, which means that  you can assing messages to partitions based on your business logic. To do so from responders, you can pass one of the following keyword arguments as a last option of a **#respond_to** method:
-
-* partition - use it when you want to send a given message to a certain partition
-* partition_key - use it when you want to ensure that a certain group of messages is delivered to the same partition, but you don't which partition it will be.
-
-```ruby
-class ExampleResponder < ApplicationResponder
-  topic :regular_topic
-  topic :different_topic
-
-  def respond(user, profile)
-    respond_to :regular_topic, user, partition: 12
-    # This will send user details to a partition based on the first letter
-    # of login which means that for example all users with login starting
-    # with "a" will go to the same partition on the different_topic
-    respond_to :different_topic, user, partition_key: user.login[0].downcase
-  end
-end
-```
-
-If no keys are passed, the producer will randomly assign a partition.
-
-## Monitoring and logging
-
-Karafka provides a simple monitor (Karafka::Monitor) with a really small API. You can use it to develop your own monitoring system (using for example NewRelic). By default, the only thing that is hooked up to this monitoring is a Karafka logger (Karafka::Logger). It is based on a standard [Ruby logger](http://ruby-doc.org/stdlib-2.2.3/libdoc/logger/rdoc/Logger.html).
-
-To change monitor or a logger assign new logger/monitor during setup:
-
-```ruby
-class App < Karafka::App
-  setup do |config|
-    # Other setup stuff...
-    config.logger = MyCustomLogger.new
-    config.monitor = CustomMonitor.instance
-  end
-end
-```
-
-Keep in mind, that if you replace monitor with a custom one, you will have to implement logging as well. It is because monitoring is used for both monitoring and logging and a default monitor handles logging as well.
-
-### Example monitor with Errbit/Airbrake support
-
-Here's a simple example of monitor that is used to handle errors logging into Airbrake/Errbit.
-
-```ruby
-class AppMonitor < Karafka::Monitor
-  def notice_error(caller_class, e)
-    super
-    Airbrake.notify(e)
-  end
-end
-```
-
-### Example monitor with NewRelic support
-
-Here's a simple example of monitor that is used to handle events and errors logging into NewRelic. It will send metrics with information about amount of processed messages per topic and how many of them were scheduled to be performed async.
-
-```ruby
-# NewRelic example monitor for Karafka
-class AppMonitor < Karafka::Monitor
-  # @param [Class] caller class for this notice
-  # @param [Hash] hash with options for this notice
-  def notice(caller_class, options = {})
-    # Use default Karafka monitor logging
-    super
-    # Handle differently proper actions that we want to monit with NewRelic
-    return unless respond_to?(caller_label, true)
-    send(caller_label, options[:topic])
-  end
-
-  # @param [Class] caller class for this notice error
-  # @param e [Exception] error that happened
-  def notice_error(caller_class, e)
-    super
-    NewRelic::Agent.notice_error(e)
-  end
-
-  private
-
-  # Log that message for a given topic was consumed
-  # @param topic [String] topic name
-  def consume(topic)
-    record_count metric_key(topic, __method__)
-  end
-
-  # Log that message for topic was scheduled to be performed async
-  # @param topic [String] topic name
-  def perform_async(topic)
-    record_count metric_key(topic, __method__)
-  end
-
-  # Log that message for topic was performed async
-  # @param topic [String] topic name
-  def perform(topic)
-    record_count metric_key(topic, __method__)
-  end
-
-  # @param topic [String] topic name
-  # @param action [String] action that we want to log (consume/perform_async/perform)
-  # @return [String] a proper metric key for NewRelic
-  # @example
-  #   metric_key('videos', 'perform_async') #=> 'Custom/videos/perform_async'
-  def metric_key(topic, action)
-    "Custom/#{topic}/#{action}"
-  end
-
-  # Records occurence of a given event
-  # @param [String] key under which we want to log
-  def record_count(key)
-    NewRelic::Agent.record_metric(key, count: 1)
-  end
-end
-```
-
-## Deployment
-
-Karafka is currently being used in production with following deployment methods:
-
-  - Capistrano
-  - Docker
-
-Since the only thing that is long-running is Karafka server, it should't be hard to make it work with other deployment and CD tools.
-
-### Capistrano
-
-For details about integration with Capistrano, please go to [capistrano-karafka](https://github.com/karafka/capistrano-karafka) gem page.
-
-### Docker
-
-Karafka can be dockerized as any other Ruby/Rails app. To execute **karafka server** command in your Docker container, just put this into your Dockerfile:
-
-```bash
-ENV KARAFKA_ENV production
-CMD bundle exec karafka server
-```
-
-## Sidekiq Web UI
-
-Karafka comes with a Sidekiq Web UI application that can display the current state of a Sidekiq installation. If you installed Karafka based on the install instructions, you will have a **config.ru** file that allows you to run standalone Puma instance with a Sidekiq Web UI.
-
-To be able to use it (since Karafka does not depend on Puma and Sinatra) add both of them into your Gemfile:
-
-```ruby
-gem 'puma'
-gem 'sinatra'
-```
-
-bundle and run:
-
-```
-bundle exec rackup
-# Puma starting...
-# * Min threads: 0, max threads: 16
-# * Environment: development
-# * Listening on tcp://localhost:9292
-```
-
-You can then navigate to displayer url to check your Sidekiq status. Sidekiq Web UI by default is password protected. To check (or change) your login and password, please review **config.ru** file in your application.
-
-## Concurrency
-
-Karafka uses [Celluloid](https://celluloid.io/) actors to handle listening to incoming connections. Since each topic and group requires a separate connection (which means that we have a connection per controller) we do this concurrently. It means, that for each route, you will have one additional thread running.
-
-## Integrating with other frameworks
-
-Want to use Karafka with Ruby on Rails or Sinatra? It can be done!
-
-### Integrating with Ruby on Rails
-
-Add Karafka to your Ruby on Rails application Gemfile:
-
-```ruby
-gem 'karafka'
-```
-
-Copy the **app.rb** file from your Karafka application into your Rails app (if you don't have this file, just create an empty Karafka app and copy it). This file is responsible for booting up Karafka framework. To make it work with Ruby on Rails, you need to load whole Rails application in this file. To do so, replace:
-
-```ruby
-ENV['RACK_ENV'] ||= 'development'
-ENV['KARAFKA_ENV'] = ENV['RACK_ENV']
-
-Bundler.require(:default, ENV['KARAFKA_ENV'])
-
-Karafka::Loader.new.load(Karafka::App.root)
-```
-
-with
-
-```ruby
-ENV['RAILS_ENV'] ||= 'development'
-ENV['KARAFKA_ENV'] = ENV['RAILS_ENV']
-
-require ::File.expand_path('../config/environment', __FILE__)
-Rails.application.eager_load!
-```
-
-and you are ready to go!
-
-### Integrating with Sinatra
-
-Sinatra applications differ from one another. There are single file applications and apps with similar to Rails structure. That's why we cannot provide a simple single tutorial. Here are some guidelines that you should follow in order to integrate it with Sinatra based application:
-
-Add Karafka to your Sinatra application Gemfile:
-
-```ruby
-gem 'karafka'
-```
-
-After that make sure that whole your application is loaded before setting up and booting Karafka (see Ruby on Rails integration for more details about that).
-
-## Articles and other references
-
-### Libraries and components
-
-* [Karafka framework](https://github.com/karafka/karafka)
-* [Capistrano Karafka](https://github.com/karafka/capistrano-karafka)
-* [Waterdrop](https://github.com/karafka/waterdrop)
-* [Worker Glass](https://github.com/karafka/worker-glass)
-* [Envlogic](https://github.com/karafka/envlogic)
-* [Apache Kafka](http://kafka.apache.org/)
-* [Apache ZooKeeper](https://zookeeper.apache.org/)
-* [Ruby-Kafka](https://github.com/zendesk/ruby-kafka)
-
-### Articles and references
-
-* [Karafka (Ruby + Kafka framework) 0.5.0 release details](http://dev.mensfeld.pl/2016/09/karafka-ruby-kafka-framework-0-5-0-release-details/)
-* [Karafka – Ruby micro-framework for building Apache Kafka message-based applications](http://dev.mensfeld.pl/2015/08/karafka-ruby-micro-framework-for-building-apache-kafka-message-based-applications/)
-* [Benchmarking Karafka – how does it handle multiple TCP connections](http://dev.mensfeld.pl/2015/11/benchmarking-karafka-how-does-it-handle-multiple-tcp-connections/)
-* [Karafka – Ruby framework for building Kafka message based applications (presentation)](http://mensfeld.github.io/karafka-framework-introduction/)
-* [Karafka example application](https://github.com/karafka/karafka-example-app)
-* [Karafka Travis CI](https://travis-ci.org/karafka/karafka)
-* [Karafka Code Climate](https://codeclimate.com/github/karafka/karafka)
-
-=======
->>>>>>> afbcebdf
 ## Note on Patches/Pull Requests
 
 Fork the project.
